//===- xray-account.h - XRay Function Call Accounting ---------------------===//
//
//                     The LLVM Compiler Infrastructure
//
// This file is distributed under the University of Illinois Open Source
// License. See LICENSE.TXT for details.
//
//===----------------------------------------------------------------------===//
//
// This file implements basic function call accounting from an XRay trace.
//
//===----------------------------------------------------------------------===//

#include <algorithm>
#include <cassert>
#include <numeric>
#include <system_error>
#include <utility>

#include "xray-account.h"
#include "xray-registry.h"
#include "llvm/Support/ErrorHandling.h"
#include "llvm/Support/FormatVariadic.h"
#include "llvm/XRay/InstrumentationMap.h"
#include "llvm/XRay/Trace.h"

using namespace llvm;
using namespace llvm::xray;

static cl::SubCommand Account("account", "Function call accounting");
static cl::opt<std::string> AccountInput(cl::Positional,
                                         cl::desc("<xray log file>"),
                                         cl::Required, cl::sub(Account));
static cl::opt<bool>
    AccountKeepGoing("keep-going", cl::desc("Keep going on errors encountered"),
                     cl::sub(Account), cl::init(false));
static cl::alias AccountKeepGoing2("k", cl::aliasopt(AccountKeepGoing),
                                   cl::desc("Alias for -keep_going"),
                                   cl::sub(Account));
static cl::opt<bool> AccountDeduceSiblingCalls(
    "deduce-sibling-calls",
    cl::desc("Deduce sibling calls when unrolling function call stacks"),
    cl::sub(Account), cl::init(false));
static cl::alias
    AccountDeduceSiblingCalls2("d", cl::aliasopt(AccountDeduceSiblingCalls),
                               cl::desc("Alias for -deduce_sibling_calls"),
                               cl::sub(Account));
static cl::opt<std::string>
    AccountOutput("output", cl::value_desc("output file"), cl::init("-"),
                  cl::desc("output file; use '-' for stdout"),
                  cl::sub(Account));
static cl::alias AccountOutput2("o", cl::aliasopt(AccountOutput),
                                cl::desc("Alias for -output"),
                                cl::sub(Account));
enum class AccountOutputFormats { TEXT, CSV };
static cl::opt<AccountOutputFormats>
    AccountOutputFormat("format", cl::desc("output format"),
                        cl::values(clEnumValN(AccountOutputFormats::TEXT,
                                              "text", "report stats in text"),
                                   clEnumValN(AccountOutputFormats::CSV, "csv",
                                              "report stats in csv")),
                        cl::sub(Account));
static cl::alias AccountOutputFormat2("f", cl::desc("Alias of -format"),
                                      cl::aliasopt(AccountOutputFormat),
                                      cl::sub(Account));

enum class SortField {
  FUNCID,
  COUNT,
  MIN,
  MED,
  PCT90,
  PCT99,
  MAX,
  SUM,
  FUNC,
};

static cl::opt<SortField> AccountSortOutput(
    "sort", cl::desc("sort output by this field"), cl::value_desc("field"),
    cl::sub(Account), cl::init(SortField::FUNCID),
    cl::values(clEnumValN(SortField::FUNCID, "funcid", "function id"),
               clEnumValN(SortField::COUNT, "count", "funciton call counts"),
               clEnumValN(SortField::MIN, "min", "minimum function durations"),
               clEnumValN(SortField::MED, "med", "median function durations"),
               clEnumValN(SortField::PCT90, "90p", "90th percentile durations"),
               clEnumValN(SortField::PCT99, "99p", "99th percentile durations"),
               clEnumValN(SortField::MAX, "max", "maximum function durations"),
               clEnumValN(SortField::SUM, "sum", "sum of call durations"),
               clEnumValN(SortField::FUNC, "func", "function names")));
static cl::alias AccountSortOutput2("s", cl::aliasopt(AccountSortOutput),
                                    cl::desc("Alias for -sort"),
                                    cl::sub(Account));

enum class SortDirection {
  ASCENDING,
  DESCENDING,
};
static cl::opt<SortDirection> AccountSortOrder(
    "sortorder", cl::desc("sort ordering"), cl::init(SortDirection::ASCENDING),
    cl::values(clEnumValN(SortDirection::ASCENDING, "asc", "ascending"),
               clEnumValN(SortDirection::DESCENDING, "dsc", "descending")),
    cl::sub(Account));
static cl::alias AccountSortOrder2("r", cl::aliasopt(AccountSortOrder),
                                   cl::desc("Alias for -sortorder"),
                                   cl::sub(Account));

static cl::opt<int> AccountTop("top", cl::desc("only show the top N results"),
                               cl::value_desc("N"), cl::sub(Account),
                               cl::init(-1));
static cl::alias AccountTop2("p", cl::desc("Alias for -top"),
                             cl::aliasopt(AccountTop), cl::sub(Account));

static cl::opt<std::string>
    AccountInstrMap("instr_map",
                    cl::desc("binary with the instrumentation map, or "
                             "a separate instrumentation map"),
                    cl::value_desc("binary with xray_instr_map"),
                    cl::sub(Account), cl::init(""));
static cl::alias AccountInstrMap2("m", cl::aliasopt(AccountInstrMap),
                                  cl::desc("Alias for -instr_map"),
                                  cl::sub(Account));

namespace {

template <class T, class U> void setMinMax(std::pair<T, T> &MM, U &&V) {
  if (MM.first == 0 || MM.second == 0)
    MM = std::make_pair(std::forward<U>(V), std::forward<U>(V));
  else
    MM = std::make_pair(std::min(MM.first, V), std::max(MM.second, V));
}

template <class T> T diff(T L, T R) { return std::max(L, R) - std::min(L, R); }

} // namespace

bool LatencyAccountant::accountRecord(const XRayRecord &Record) {
  setMinMax(PerThreadMinMaxTSC[Record.TId], Record.TSC);
  setMinMax(PerCPUMinMaxTSC[Record.CPU], Record.TSC);

  if (CurrentMaxTSC == 0)
    CurrentMaxTSC = Record.TSC;

  if (Record.TSC < CurrentMaxTSC)
    return false;

  auto &ThreadStack = PerThreadFunctionStack[Record.TId];
  switch (Record.Type) {
  case RecordTypes::ENTER: {
    // Function Enter
    ThreadStack.emplace_back(Record.FuncId, Record.TSC);
    break;
  }
  case RecordTypes::EXIT: {
    // Function Exit
    if (ThreadStack.back().first == Record.FuncId) {
      const auto &Top = ThreadStack.back();
      recordLatency(Top.first, diff(Top.second, Record.TSC));
      ThreadStack.pop_back();
      break;
    }

    if (!DeduceSiblingCalls)
      return false;

    // Look for the parent up the stack.
    auto Parent =
        std::find_if(ThreadStack.rbegin(), ThreadStack.rend(),
                     [&](const std::pair<const int32_t, uint64_t> &E) {
                       return E.first == Record.FuncId;
                     });
    if (Parent == ThreadStack.rend())
      return false;

    // Account time for this apparently sibling call exit up the stack.
    // Considering the following case:
    //
    //   f()
    //    g()
    //      h()
    //
    // We might only ever see the following entries:
    //
    //   -> f()
    //   -> g()
    //   -> h()
    //   <- h()
    //   <- f()
    //
    // Now we don't see the exit to g() because some older version of the XRay
    // runtime wasn't instrumenting tail exits. If we don't deduce tail calls,
    // we may potentially never account time for g() -- and this code would have
    // already bailed out, because `<- f()` doesn't match the current "top" of
    // stack where we're waiting for the exit to `g()` instead. This is not
    // ideal and brittle -- so instead we provide a potentially inaccurate
    // accounting of g() instead, computing it from the exit of f().
    //
    // While it might be better that we account the time between `-> g()` and
    // `-> h()` as the proper accounting of time for g() here, this introduces
    // complexity to do correctly (need to backtrack, etc.).
    //
    // FIXME: Potentially implement the more complex deduction algorithm?
    auto I = std::next(Parent).base();
    for (auto &E : make_range(I, ThreadStack.end())) {
      recordLatency(E.first, diff(E.second, Record.TSC));
    }
    ThreadStack.erase(I, ThreadStack.end());
    break;
  }
  }

  return true;
}

namespace {

// We consolidate the data into a struct which we can output in various forms.
struct ResultRow {
  uint64_t Count;
  double Min;
  double Median;
  double Pct90;
  double Pct99;
  double Max;
  double Sum;
  std::string DebugInfo;
  std::string Function;
};

ResultRow getStats(std::vector<uint64_t> &Timings) {
  assert(!Timings.empty());
  ResultRow R;
  R.Sum = std::accumulate(Timings.begin(), Timings.end(), 0.0);
  auto MinMax = std::minmax_element(Timings.begin(), Timings.end());
  R.Min = *MinMax.first;
  R.Max = *MinMax.second;
  auto MedianOff = Timings.size() / 2;
  std::nth_element(Timings.begin(), Timings.begin() + MedianOff, Timings.end());
  R.Median = Timings[MedianOff];
  auto Pct90Off = std::floor(Timings.size() * 0.9);
  std::nth_element(Timings.begin(), Timings.begin() + Pct90Off, Timings.end());
  R.Pct90 = Timings[Pct90Off];
  auto Pct99Off = std::floor(Timings.size() * 0.99);
  std::nth_element(Timings.begin(), Timings.begin() + Pct90Off, Timings.end());
  R.Pct99 = Timings[Pct99Off];
  R.Count = Timings.size();
  return R;
}

} // namespace

template <class F>
void LatencyAccountant::exportStats(const XRayFileHeader &Header, F Fn) const {
  using TupleType = std::tuple<int32_t, uint64_t, ResultRow>;
  std::vector<TupleType> Results;
  Results.reserve(FunctionLatencies.size());
  for (auto FT : FunctionLatencies) {
    const auto &FuncId = FT.first;
    auto &Timings = FT.second;
    Results.emplace_back(FuncId, Timings.size(), getStats(Timings));
    auto &Row = std::get<2>(Results.back());
    if (Header.CycleFrequency) {
      double CycleFrequency = Header.CycleFrequency;
      Row.Min /= CycleFrequency;
      Row.Median /= CycleFrequency;
      Row.Pct90 /= CycleFrequency;
      Row.Pct99 /= CycleFrequency;
      Row.Max /= CycleFrequency;
      Row.Sum /= CycleFrequency;
    }

    Row.Function = FuncIdHelper.SymbolOrNumber(FuncId);
    Row.DebugInfo = FuncIdHelper.FileLineAndColumn(FuncId);
  }

  // Sort the data according to user-provided flags.
  switch (AccountSortOutput) {
  case SortField::FUNCID:
    std::sort(Results.begin(), Results.end(),
              [](const TupleType &L, const TupleType &R) {
                if (AccountSortOrder == SortDirection::ASCENDING)
                  return std::get<0>(L) < std::get<0>(R);
                if (AccountSortOrder == SortDirection::DESCENDING)
                  return std::get<0>(L) > std::get<0>(R);
                llvm_unreachable("Unknown sort direction");
              });
    break;
  case SortField::COUNT:
    std::sort(Results.begin(), Results.end(),
              [](const TupleType &L, const TupleType &R) {
                if (AccountSortOrder == SortDirection::ASCENDING)
                  return std::get<1>(L) < std::get<1>(R);
                if (AccountSortOrder == SortDirection::DESCENDING)
                  return std::get<1>(L) > std::get<1>(R);
                llvm_unreachable("Unknown sort direction");
              });
    break;
  default:
    // Here we need to look into the ResultRow for the rest of the data that
    // we want to sort by.
    std::sort(Results.begin(), Results.end(),
              [&](const TupleType &L, const TupleType &R) {
                auto &LR = std::get<2>(L);
                auto &RR = std::get<2>(R);
                switch (AccountSortOutput) {
                case SortField::COUNT:
                  if (AccountSortOrder == SortDirection::ASCENDING)
                    return LR.Count < RR.Count;
                  if (AccountSortOrder == SortDirection::DESCENDING)
                    return LR.Count > RR.Count;
                  llvm_unreachable("Unknown sort direction");
                case SortField::MIN:
                  if (AccountSortOrder == SortDirection::ASCENDING)
                    return LR.Min < RR.Min;
                  if (AccountSortOrder == SortDirection::DESCENDING)
                    return LR.Min > RR.Min;
                  llvm_unreachable("Unknown sort direction");
                case SortField::MED:
                  if (AccountSortOrder == SortDirection::ASCENDING)
                    return LR.Median < RR.Median;
                  if (AccountSortOrder == SortDirection::DESCENDING)
                    return LR.Median > RR.Median;
                  llvm_unreachable("Unknown sort direction");
                case SortField::PCT90:
                  if (AccountSortOrder == SortDirection::ASCENDING)
                    return LR.Pct90 < RR.Pct90;
                  if (AccountSortOrder == SortDirection::DESCENDING)
                    return LR.Pct90 > RR.Pct90;
                  llvm_unreachable("Unknown sort direction");
                case SortField::PCT99:
                  if (AccountSortOrder == SortDirection::ASCENDING)
                    return LR.Pct99 < RR.Pct99;
                  if (AccountSortOrder == SortDirection::DESCENDING)
                    return LR.Pct99 > RR.Pct99;
                  llvm_unreachable("Unknown sort direction");
                case SortField::MAX:
                  if (AccountSortOrder == SortDirection::ASCENDING)
                    return LR.Max < RR.Max;
                  if (AccountSortOrder == SortDirection::DESCENDING)
                    return LR.Max > RR.Max;
                  llvm_unreachable("Unknown sort direction");
                case SortField::SUM:
                  if (AccountSortOrder == SortDirection::ASCENDING)
                    return LR.Sum < RR.Sum;
                  if (AccountSortOrder == SortDirection::DESCENDING)
                    return LR.Sum > RR.Sum;
                  llvm_unreachable("Unknown sort direction");
                default:
                  llvm_unreachable("Unsupported sort order");
                }
              });
    break;
  }

  if (AccountTop > 0)
    Results.erase(Results.begin() + AccountTop.getValue(), Results.end());

  for (const auto &R : Results)
    Fn(std::get<0>(R), std::get<1>(R), std::get<2>(R));
}

void LatencyAccountant::exportStatsAsText(raw_ostream &OS,
                                          const XRayFileHeader &Header) const {
  OS << "Functions with latencies: " << FunctionLatencies.size() << "\n";

  // We spend some effort to make the text output more readable, so we do the
  // following formatting decisions for each of the fields:
  //
  //   - funcid: 32-bit, but we can determine the largest number and be
  //   between
  //     a minimum of 5 characters, up to 9 characters, right aligned.
  //   - count:  64-bit, but we can determine the largest number and be
  //   between
  //     a minimum of 5 characters, up to 9 characters, right aligned.
  //   - min, median, 90pct, 99pct, max: double precision, but we want to keep
  //     the values in seconds, with microsecond precision (0.000'001), so we
  //     have at most 6 significant digits, with the whole number part to be
  //     at
  //     least 1 character. For readability we'll right-align, with full 9
  //     characters each.
  //   - debug info, function name: we format this as a concatenation of the
  //     debug info and the function name.
  //
  static constexpr char StatsHeaderFormat[] =
      "{0,+9} {1,+10} [{2,+9}, {3,+9}, {4,+9}, {5,+9}, {6,+9}] {7,+9}";
  static constexpr char StatsFormat[] =
      R"({0,+9} {1,+10} [{2,+9:f6}, {3,+9:f6}, {4,+9:f6}, {5,+9:f6}, {6,+9:f6}] {7,+9:f6})";
  OS << llvm::formatv(StatsHeaderFormat, "funcid", "count", "min", "med", "90p",
                      "99p", "max", "sum")
     << llvm::formatv("  {0,-12}\n", "function");
  exportStats(Header, [&](int32_t FuncId, size_t Count, const ResultRow &Row) {
    OS << llvm::formatv(StatsFormat, FuncId, Count, Row.Min, Row.Median,
                        Row.Pct90, Row.Pct99, Row.Max, Row.Sum)
       << "  " << Row.DebugInfo << ": " << Row.Function << "\n";
  });
}

void LatencyAccountant::exportStatsAsCSV(raw_ostream &OS,
                                         const XRayFileHeader &Header) const {
  OS << "funcid,count,min,median,90%ile,99%ile,max,sum,debug,function\n";
  exportStats(Header, [&](int32_t FuncId, size_t Count, const ResultRow &Row) {
    OS << FuncId << ',' << Count << ',' << Row.Min << ',' << Row.Median << ','
       << Row.Pct90 << ',' << Row.Pct99 << ',' << Row.Max << "," << Row.Sum
       << ",\"" << Row.DebugInfo << "\",\"" << Row.Function << "\"\n";
  });
}

using namespace llvm::xray;

static CommandRegistration Unused(&Account, []() -> Error {
  InstrumentationMap Map;
  if (!AccountInstrMap.empty()) {
    auto InstrumentationMapOrError = loadInstrumentationMap(AccountInstrMap);
    if (!InstrumentationMapOrError)
      return joinErrors(make_error<StringError>(
                            Twine("Cannot open instrumentation map '") +
                                AccountInstrMap + "'",
                            std::make_error_code(std::errc::invalid_argument)),
                        InstrumentationMapOrError.takeError());
    Map = std::move(*InstrumentationMapOrError);
  }

  std::error_code EC;
  raw_fd_ostream OS(AccountOutput, EC, sys::fs::OpenFlags::F_Text);
  if (EC)
    return make_error<StringError>(
        Twine("Cannot open file '") + AccountOutput + "' for writing.", EC);

  const auto &FunctionAddresses = Map.getFunctionAddresses();
  symbolize::LLVMSymbolizer::Options Opts(
      symbolize::FunctionNameKind::LinkageName, true, true, false, "");
  symbolize::LLVMSymbolizer Symbolizer(Opts);
  llvm::xray::FuncIdConversionHelper FuncIdHelper(AccountInstrMap, Symbolizer,
                                                  FunctionAddresses);
  xray::LatencyAccountant FCA(FuncIdHelper, AccountDeduceSiblingCalls);
<<<<<<< HEAD
  if (auto TraceOrErr = loadTraceFile(AccountInput)) {
    auto &T = *TraceOrErr;
    for (const auto &Record : T) {
      if (FCA.accountRecord(Record))
        continue;
      for (const auto &ThreadStack : FCA.getPerThreadFunctionStack()) {
        errs() << "Thread ID: " << ThreadStack.first << "\n";
        auto Level = ThreadStack.second.size();
        for (const auto &Entry : llvm::reverse(ThreadStack.second))
          errs() << "#" << Level-- << "\t"
                 << FuncIdHelper.SymbolOrNumber(Entry.first) << '\n';
      }
      if (!AccountKeepGoing)
        return make_error<StringError>(
            Twine("Failed accounting function calls in file '") + AccountInput +
                "'.",
            std::make_error_code(std::errc::executable_format_error));
    }
    switch (AccountOutputFormat) {
    case AccountOutputFormats::TEXT:
      FCA.exportStatsAsText(OS, T.getFileHeader());
      break;
    case AccountOutputFormats::CSV:
      FCA.exportStatsAsCSV(OS, T.getFileHeader());
      break;
    }
  } else {
=======
  auto TraceOrErr = loadTraceFile(AccountInput);
  if (!TraceOrErr)
>>>>>>> c7c608fe
    return joinErrors(
        make_error<StringError>(
            Twine("Failed loading input file '") + AccountInput + "'",
            std::make_error_code(std::errc::executable_format_error)),
        TraceOrErr.takeError());

  auto &T = *TraceOrErr;
  for (const auto &Record : T) {
    if (FCA.accountRecord(Record))
      continue;
    for (const auto &ThreadStack : FCA.getPerThreadFunctionStack()) {
      errs() << "Thread ID: " << ThreadStack.first << "\n";
      auto Level = ThreadStack.second.size();
      for (const auto &Entry : llvm::reverse(ThreadStack.second))
        errs() << "#" << Level-- << "\t"
               << FuncIdHelper.SymbolOrNumber(Entry.first) << '\n';
    }
    if (!AccountKeepGoing)
      return make_error<StringError>(
          Twine("Failed accounting function calls in file '") + AccountInput +
              "'.",
          std::make_error_code(std::errc::executable_format_error));
  }
  switch (AccountOutputFormat) {
  case AccountOutputFormats::TEXT:
    FCA.exportStatsAsText(OS, T.getFileHeader());
    break;
  case AccountOutputFormats::CSV:
    FCA.exportStatsAsCSV(OS, T.getFileHeader());
    break;
  }

  return Error::success();
});<|MERGE_RESOLUTION|>--- conflicted
+++ resolved
@@ -433,38 +433,8 @@
   llvm::xray::FuncIdConversionHelper FuncIdHelper(AccountInstrMap, Symbolizer,
                                                   FunctionAddresses);
   xray::LatencyAccountant FCA(FuncIdHelper, AccountDeduceSiblingCalls);
-<<<<<<< HEAD
-  if (auto TraceOrErr = loadTraceFile(AccountInput)) {
-    auto &T = *TraceOrErr;
-    for (const auto &Record : T) {
-      if (FCA.accountRecord(Record))
-        continue;
-      for (const auto &ThreadStack : FCA.getPerThreadFunctionStack()) {
-        errs() << "Thread ID: " << ThreadStack.first << "\n";
-        auto Level = ThreadStack.second.size();
-        for (const auto &Entry : llvm::reverse(ThreadStack.second))
-          errs() << "#" << Level-- << "\t"
-                 << FuncIdHelper.SymbolOrNumber(Entry.first) << '\n';
-      }
-      if (!AccountKeepGoing)
-        return make_error<StringError>(
-            Twine("Failed accounting function calls in file '") + AccountInput +
-                "'.",
-            std::make_error_code(std::errc::executable_format_error));
-    }
-    switch (AccountOutputFormat) {
-    case AccountOutputFormats::TEXT:
-      FCA.exportStatsAsText(OS, T.getFileHeader());
-      break;
-    case AccountOutputFormats::CSV:
-      FCA.exportStatsAsCSV(OS, T.getFileHeader());
-      break;
-    }
-  } else {
-=======
   auto TraceOrErr = loadTraceFile(AccountInput);
   if (!TraceOrErr)
->>>>>>> c7c608fe
     return joinErrors(
         make_error<StringError>(
             Twine("Failed loading input file '") + AccountInput + "'",
