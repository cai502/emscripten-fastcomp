--- conflicted
+++ resolved
@@ -1,13 +1,10 @@
-<<<<<<< HEAD
-set(LLVM_LINK_COMPONENTS bitreader naclbitreader object)
-=======
 set(LLVM_LINK_COMPONENTS
   ${LLVM_TARGETS_TO_BUILD}
+  naclbitreader
   Core
   Object
   Support
   )
->>>>>>> 434f0e35
 
 add_llvm_tool(llvm-nm
   llvm-nm.cpp
