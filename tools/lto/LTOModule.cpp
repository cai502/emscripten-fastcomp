//===-- LTOModule.cpp - LLVM Link Time Optimizer --------------------------===//
//
//                     The LLVM Compiler Infrastructure
//
// This file is distributed under the University of Illinois Open Source
// License. See LICENSE.TXT for details.
//
//===----------------------------------------------------------------------===//
//
// This file implements the Link Time Optimization library. This library is
// intended to be used by linker to optimize code at link time.
//
//===----------------------------------------------------------------------===//

#include "LTOModule.h"
#include "llvm/ADT/OwningPtr.h"
#include "llvm/ADT/Triple.h"
#include "llvm/Bitcode/ReaderWriter.h"
<<<<<<< HEAD
#include "llvm/Constants.h"
#include "llvm/LLVMContext.h"
#include "llvm/CodeGen/IntrinsicLowering.h" // @LOCALMOD

=======
#include "llvm/IR/Constants.h"
#include "llvm/IR/LLVMContext.h"
#include "llvm/IR/Module.h"
>>>>>>> a662a986
#include "llvm/MC/MCExpr.h"
#include "llvm/MC/MCInst.h"
#include "llvm/MC/MCParser/MCAsmParser.h"
#include "llvm/MC/MCStreamer.h"
#include "llvm/MC/MCSubtargetInfo.h"
#include "llvm/MC/MCSymbol.h"
#include "llvm/MC/MCTargetAsmParser.h"
#include "llvm/MC/SubtargetFeature.h"
#include "llvm/Support/CommandLine.h"
#include "llvm/Support/ErrorHandling.h" // @LOCALMOD
#include "llvm/Support/Host.h"
#include "llvm/Support/MemoryBuffer.h"
#include "llvm/Support/Path.h"
#include "llvm/Support/SourceMgr.h"
#include "llvm/Support/TargetRegistry.h"
#include "llvm/Support/TargetSelect.h"
#include "llvm/Support/system_error.h"
#include "llvm/Target/TargetRegisterInfo.h"
using namespace llvm;

static cl::opt<bool>
EnableFPMAD("enable-fp-mad",
  cl::desc("Enable less precise MAD instructions to be generated"),
  cl::init(false));

static cl::opt<bool>
DisableFPElim("disable-fp-elim",
  cl::desc("Disable frame pointer elimination optimization"),
  cl::init(false));

static cl::opt<bool>
DisableFPElimNonLeaf("disable-non-leaf-fp-elim",
  cl::desc("Disable frame pointer elimination optimization for non-leaf funcs"),
  cl::init(false));

static cl::opt<bool>
EnableUnsafeFPMath("enable-unsafe-fp-math",
  cl::desc("Enable optimizations that may decrease FP precision"),
  cl::init(false));

static cl::opt<bool>
EnableNoInfsFPMath("enable-no-infs-fp-math",
  cl::desc("Enable FP math optimizations that assume no +-Infs"),
  cl::init(false));

static cl::opt<bool>
EnableNoNaNsFPMath("enable-no-nans-fp-math",
  cl::desc("Enable FP math optimizations that assume no NaNs"),
  cl::init(false));

static cl::opt<bool>
EnableHonorSignDependentRoundingFPMath("enable-sign-dependent-rounding-fp-math",
  cl::Hidden,
  cl::desc("Force codegen to assume rounding mode can change dynamically"),
  cl::init(false));

static cl::opt<bool>
GenerateSoftFloatCalls("soft-float",
  cl::desc("Generate software floating point library calls"),
  cl::init(false));

static cl::opt<llvm::FloatABI::ABIType>
FloatABIForCalls("float-abi",
  cl::desc("Choose float ABI type"),
  cl::init(FloatABI::Default),
  cl::values(
    clEnumValN(FloatABI::Default, "default",
               "Target default float ABI type"),
    clEnumValN(FloatABI::Soft, "soft",
               "Soft float ABI (implied by -soft-float)"),
    clEnumValN(FloatABI::Hard, "hard",
               "Hard float ABI (uses FP registers)"),
    clEnumValEnd));

static cl::opt<llvm::FPOpFusion::FPOpFusionMode>
FuseFPOps("fp-contract",
  cl::desc("Enable aggresive formation of fused FP ops"),
  cl::init(FPOpFusion::Standard),
  cl::values(
    clEnumValN(FPOpFusion::Fast, "fast",
               "Fuse FP ops whenever profitable"),
    clEnumValN(FPOpFusion::Standard, "on",
               "Only fuse 'blessed' FP ops."),
    clEnumValN(FPOpFusion::Strict, "off",
               "Only fuse FP ops when the result won't be effected."),
    clEnumValEnd));

static cl::opt<bool>
DontPlaceZerosInBSS("nozero-initialized-in-bss",
  cl::desc("Don't place zero-initialized symbols into bss section"),
  cl::init(false));

static cl::opt<bool>
EnableGuaranteedTailCallOpt("tailcallopt",
  cl::desc("Turn fastcc calls into tail calls by (potentially) changing ABI."),
  cl::init(false));

static cl::opt<bool>
DisableTailCalls("disable-tail-calls",
  cl::desc("Never emit tail calls"),
  cl::init(false));

static cl::opt<unsigned>
OverrideStackAlignment("stack-alignment",
  cl::desc("Override default stack alignment"),
  cl::init(0));

static cl::opt<bool>
EnableRealignStack("realign-stack",
  cl::desc("Realign stack if needed"),
  cl::init(true));

static cl::opt<std::string>
TrapFuncName("trap-func", cl::Hidden,
  cl::desc("Emit a call to trap function rather than a trap instruction"),
  cl::init(""));

static cl::opt<bool>
EnablePIE("enable-pie",
  cl::desc("Assume the creation of a position independent executable."),
  cl::init(false));

static cl::opt<bool>
SegmentedStacks("segmented-stacks",
  cl::desc("Use segmented stacks if possible."),
  cl::init(false));

static cl::opt<bool>
UseInitArray("use-init-array",
  cl::desc("Use .init_array instead of .ctors."),
  cl::init(false));

static cl::opt<unsigned>
SSPBufferSize("stack-protector-buffer-size", cl::init(8),
              cl::desc("Lower bound for a buffer to be considered for "
                       "stack protection"));

LTOModule::LTOModule(llvm::Module *m, llvm::TargetMachine *t)
  : _module(m), _target(t),
    _context(*_target->getMCAsmInfo(), *_target->getRegisterInfo(), NULL),
    _mangler(_context, *_target->getDataLayout()) {}

/// isBitcodeFile - Returns 'true' if the file (or memory contents) is LLVM
/// bitcode.
bool LTOModule::isBitcodeFile(const void *mem, size_t length) {
  return llvm::sys::IdentifyFileType((const char*)mem, length)
    == llvm::sys::Bitcode_FileType;
}

bool LTOModule::isBitcodeFile(const char *path) {
  return llvm::sys::Path(path).isBitcodeFile();
}

/// isBitcodeFileForTarget - Returns 'true' if the file (or memory contents) is
/// LLVM bitcode for the specified triple.
bool LTOModule::isBitcodeFileForTarget(const void *mem, size_t length,
                                       const char *triplePrefix) {
  MemoryBuffer *buffer = makeBuffer(mem, length);
  if (!buffer)
    return false;
  return isTargetMatch(buffer, triplePrefix);
}

bool LTOModule::isBitcodeFileForTarget(const char *path,
                                       const char *triplePrefix) {
  OwningPtr<MemoryBuffer> buffer;
  if (MemoryBuffer::getFile(path, buffer))
    return false;
  return isTargetMatch(buffer.take(), triplePrefix);
}

/// isTargetMatch - Returns 'true' if the memory buffer is for the specified
/// target triple.
bool LTOModule::isTargetMatch(MemoryBuffer *buffer, const char *triplePrefix) {
  std::string Triple = getBitcodeTargetTriple(buffer, getGlobalContext());
  delete buffer;
  return strncmp(Triple.c_str(), triplePrefix, strlen(triplePrefix)) == 0;
}

/// makeLTOModule - Create an LTOModule. N.B. These methods take ownership of
/// the buffer.
LTOModule *LTOModule::makeLTOModule(const char *path, std::string &errMsg) {
  OwningPtr<MemoryBuffer> buffer;
  if (error_code ec = MemoryBuffer::getFile(path, buffer)) {
    errMsg = ec.message();
    return NULL;
  }
  return makeLTOModule(buffer.take(), errMsg);
}

LTOModule *LTOModule::makeLTOModule(int fd, const char *path,
                                    size_t size, std::string &errMsg) {
  return makeLTOModule(fd, path, size, size, 0, errMsg);
}

LTOModule *LTOModule::makeLTOModule(int fd, const char *path,
                                    size_t file_size,
                                    size_t map_size,
                                    off_t offset,
                                    std::string &errMsg) {
  OwningPtr<MemoryBuffer> buffer;
  if (error_code ec = MemoryBuffer::getOpenFile(fd, path, buffer, file_size,
                                                map_size, offset, false)) {
    errMsg = ec.message();
    return NULL;
  }
  return makeLTOModule(buffer.take(), errMsg);
}

LTOModule *LTOModule::makeLTOModule(const void *mem, size_t length,
                                    std::string &errMsg) {
  OwningPtr<MemoryBuffer> buffer(makeBuffer(mem, length));
  if (!buffer)
    return NULL;
  return makeLTOModule(buffer.take(), errMsg);
}

void LTOModule::getTargetOptions(TargetOptions &Options) {
  Options.LessPreciseFPMADOption = EnableFPMAD;
  Options.NoFramePointerElim = DisableFPElim;
  Options.NoFramePointerElimNonLeaf = DisableFPElimNonLeaf;
  Options.AllowFPOpFusion = FuseFPOps;
  Options.UnsafeFPMath = EnableUnsafeFPMath;
  Options.NoInfsFPMath = EnableNoInfsFPMath;
  Options.NoNaNsFPMath = EnableNoNaNsFPMath;
  Options.HonorSignDependentRoundingFPMathOption =
    EnableHonorSignDependentRoundingFPMath;
  Options.UseSoftFloat = GenerateSoftFloatCalls;
  if (FloatABIForCalls != FloatABI::Default)
    Options.FloatABIType = FloatABIForCalls;
  Options.NoZerosInBSS = DontPlaceZerosInBSS;
  Options.GuaranteedTailCallOpt = EnableGuaranteedTailCallOpt;
  Options.DisableTailCalls = DisableTailCalls;
  Options.StackAlignmentOverride = OverrideStackAlignment;
  Options.RealignStack = EnableRealignStack;
  Options.TrapFuncName = TrapFuncName;
  Options.PositionIndependentExecutable = EnablePIE;
  Options.EnableSegmentedStacks = SegmentedStacks;
  Options.UseInitArray = UseInitArray;
  Options.SSPBufferSize = SSPBufferSize;
}

LTOModule *LTOModule::makeLTOModule(MemoryBuffer *buffer,
                                    std::string &errMsg) {
  static bool Initialized = false;
  if (!Initialized) {
    InitializeAllTargets();
    InitializeAllTargetMCs();
    InitializeAllAsmParsers();
    Initialized = true;
  }

  // parse bitcode buffer
  OwningPtr<Module> m(ParseBitcodeFile(buffer, getGlobalContext(), // @LOCALMOD
                                           &errMsg));
  if (!m) {
    delete buffer;
    return NULL;
  }

  std::string TripleStr = m->getTargetTriple();
  if (TripleStr.empty())
    TripleStr = sys::getDefaultTargetTriple();
  llvm::Triple Triple(TripleStr);

  // find machine architecture for this module
  const Target *march = TargetRegistry::lookupTarget(TripleStr, errMsg);
  if (!march)
    return NULL;

  // construct LTOModule, hand over ownership of module and target
  SubtargetFeatures Features;
  Features.getDefaultSubtargetFeatures(Triple);
  std::string FeatureStr = Features.getString();
  // Set a default CPU for Darwin triples.
  std::string CPU;
  if (Triple.isOSDarwin()) {
    if (Triple.getArch() == llvm::Triple::x86_64)
      CPU = "core2";
    else if (Triple.getArch() == llvm::Triple::x86)
      CPU = "yonah";
  }
  TargetOptions Options;
  getTargetOptions(Options);
  TargetMachine *target = march->createTargetMachine(TripleStr, CPU, FeatureStr,
                                                     Options);

  // @LOCALMOD-BEGIN
  // Add declarations for functions which may be used by intrinsics.
  IntrinsicLowering IL(*target->getDataLayout());
  IL.AddPrototypes(*m);
  // @LOCALMOD-END

  LTOModule *Ret = new LTOModule(m.take(), target);
  if (Ret->parseSymbols(errMsg)) {
    delete Ret;
    return NULL;
  }

  return Ret;
}

/// makeBuffer - Create a MemoryBuffer from a memory range.
MemoryBuffer *LTOModule::makeBuffer(const void *mem, size_t length) {
  const char *startPtr = (const char*)mem;
  return MemoryBuffer::getMemBuffer(StringRef(startPtr, length), "", false);
}

// @LOCALMOD-BEGIN
lto_output_format LTOModule::getOutputFormat() {
  Module::OutputFormat format = _module->getOutputFormat();
  switch (format) {
  case Module::ObjectOutputFormat: return LTO_OUTPUT_FORMAT_OBJECT;
  case Module::SharedOutputFormat: return LTO_OUTPUT_FORMAT_SHARED;
  case Module::ExecutableOutputFormat: return LTO_OUTPUT_FORMAT_EXEC;
  }
  llvm_unreachable("Unknown output format in LTOModule");
}

const char *LTOModule::getSOName() {
  return _module->getSOName().c_str();
}

const char* LTOModule::getLibraryDep(uint32_t index) {
  /* make it compile until we bring back deplibs
  const Module::LibraryListType &Libs = _module->getLibraries();
  if (index < Libs.size())
    return Libs[index].c_str();
  */
  return NULL;
}

uint32_t LTOModule::getNumLibraryDeps() {
  //return _module->getLibraries().size();
  return 0;
}
// @LOCALMOD-END

/// objcClassNameFromExpression - Get string that the data pointer points to.
bool
LTOModule::objcClassNameFromExpression(const Constant *c, std::string &name) {
  if (const ConstantExpr *ce = dyn_cast<ConstantExpr>(c)) {
    Constant *op = ce->getOperand(0);
    if (GlobalVariable *gvn = dyn_cast<GlobalVariable>(op)) {
      Constant *cn = gvn->getInitializer();
      if (ConstantDataArray *ca = dyn_cast<ConstantDataArray>(cn)) {
        if (ca->isCString()) {
          name = ".objc_class_name_" + ca->getAsCString().str();
          return true;
        }
      }
    }
  }
  return false;
}

/// addObjCClass - Parse i386/ppc ObjC class data structure.
void LTOModule::addObjCClass(const GlobalVariable *clgv) {
  const ConstantStruct *c = dyn_cast<ConstantStruct>(clgv->getInitializer());
  if (!c) return;

  // second slot in __OBJC,__class is pointer to superclass name
  std::string superclassName;
  if (objcClassNameFromExpression(c->getOperand(1), superclassName)) {
    NameAndAttributes info;
    StringMap<NameAndAttributes>::value_type &entry =
      _undefines.GetOrCreateValue(superclassName);
    if (!entry.getValue().name) {
      const char *symbolName = entry.getKey().data();
      info.name = symbolName;
      info.attributes = LTO_SYMBOL_DEFINITION_UNDEFINED;
      info.isFunction = false;
      info.symbol = clgv;
      entry.setValue(info);
    }
  }

  // third slot in __OBJC,__class is pointer to class name
  std::string className;
  if (objcClassNameFromExpression(c->getOperand(2), className)) {
    StringSet::value_type &entry = _defines.GetOrCreateValue(className);
    entry.setValue(1);

    NameAndAttributes info;
    info.name = entry.getKey().data();
    info.attributes = LTO_SYMBOL_PERMISSIONS_DATA |
      LTO_SYMBOL_DEFINITION_REGULAR | LTO_SYMBOL_SCOPE_DEFAULT;
    info.isFunction = false;
    info.symbol = clgv;
    _symbols.push_back(info);
  }
}

/// addObjCCategory - Parse i386/ppc ObjC category data structure.
void LTOModule::addObjCCategory(const GlobalVariable *clgv) {
  const ConstantStruct *c = dyn_cast<ConstantStruct>(clgv->getInitializer());
  if (!c) return;

  // second slot in __OBJC,__category is pointer to target class name
  std::string targetclassName;
  if (!objcClassNameFromExpression(c->getOperand(1), targetclassName))
    return;

  NameAndAttributes info;
  StringMap<NameAndAttributes>::value_type &entry =
    _undefines.GetOrCreateValue(targetclassName);

  if (entry.getValue().name)
    return;

  const char *symbolName = entry.getKey().data();
  info.name = symbolName;
  info.attributes = LTO_SYMBOL_DEFINITION_UNDEFINED;
  info.isFunction = false;
  info.symbol = clgv;
  entry.setValue(info);
}

/// addObjCClassRef - Parse i386/ppc ObjC class list data structure.
void LTOModule::addObjCClassRef(const GlobalVariable *clgv) {
  std::string targetclassName;
  if (!objcClassNameFromExpression(clgv->getInitializer(), targetclassName))
    return;

  NameAndAttributes info;
  StringMap<NameAndAttributes>::value_type &entry =
    _undefines.GetOrCreateValue(targetclassName);
  if (entry.getValue().name)
    return;

  const char *symbolName = entry.getKey().data();
  info.name = symbolName;
  info.attributes = LTO_SYMBOL_DEFINITION_UNDEFINED;
  info.isFunction = false;
  info.symbol = clgv;
  entry.setValue(info);
}

/// addDefinedDataSymbol - Add a data symbol as defined to the list.
void LTOModule::addDefinedDataSymbol(const GlobalValue *v) {
  // Add to list of defined symbols.
  addDefinedSymbol(v, false);

  if (!v->hasSection() /* || !isTargetDarwin */)
    return;

  // Special case i386/ppc ObjC data structures in magic sections:
  // The issue is that the old ObjC object format did some strange
  // contortions to avoid real linker symbols.  For instance, the
  // ObjC class data structure is allocated statically in the executable
  // that defines that class.  That data structures contains a pointer to
  // its superclass.  But instead of just initializing that part of the
  // struct to the address of its superclass, and letting the static and
  // dynamic linkers do the rest, the runtime works by having that field
  // instead point to a C-string that is the name of the superclass.
  // At runtime the objc initialization updates that pointer and sets
  // it to point to the actual super class.  As far as the linker
  // knows it is just a pointer to a string.  But then someone wanted the
  // linker to issue errors at build time if the superclass was not found.
  // So they figured out a way in mach-o object format to use an absolute
  // symbols (.objc_class_name_Foo = 0) and a floating reference
  // (.reference .objc_class_name_Bar) to cause the linker into erroring when
  // a class was missing.
  // The following synthesizes the implicit .objc_* symbols for the linker
  // from the ObjC data structures generated by the front end.

  // special case if this data blob is an ObjC class definition
  if (v->getSection().compare(0, 15, "__OBJC,__class,") == 0) {
    if (const GlobalVariable *gv = dyn_cast<GlobalVariable>(v)) {
      addObjCClass(gv);
    }
  }

  // special case if this data blob is an ObjC category definition
  else if (v->getSection().compare(0, 18, "__OBJC,__category,") == 0) {
    if (const GlobalVariable *gv = dyn_cast<GlobalVariable>(v)) {
      addObjCCategory(gv);
    }
  }

  // special case if this data blob is the list of referenced classes
  else if (v->getSection().compare(0, 18, "__OBJC,__cls_refs,") == 0) {
    if (const GlobalVariable *gv = dyn_cast<GlobalVariable>(v)) {
      addObjCClassRef(gv);
    }
  }
}

/// addDefinedFunctionSymbol - Add a function symbol as defined to the list.
void LTOModule::addDefinedFunctionSymbol(const Function *f) {
  // add to list of defined symbols
  addDefinedSymbol(f, true);
}

/// addDefinedSymbol - Add a defined symbol to the list.
void LTOModule::addDefinedSymbol(const GlobalValue *def, bool isFunction) {
  // ignore all llvm.* symbols
  if (def->getName().startswith("llvm."))
    return;

  // string is owned by _defines
  SmallString<64> Buffer;
  _mangler.getNameWithPrefix(Buffer, def, false);

  // set alignment part log2() can have rounding errors
  uint32_t align = def->getAlignment();
  uint32_t attr = align ? CountTrailingZeros_32(def->getAlignment()) : 0;

  // set permissions part
  if (isFunction) {
    attr |= LTO_SYMBOL_PERMISSIONS_CODE;
  } else {
    const GlobalVariable *gv = dyn_cast<GlobalVariable>(def);
    if (gv && gv->isConstant())
      attr |= LTO_SYMBOL_PERMISSIONS_RODATA;
    else
      attr |= LTO_SYMBOL_PERMISSIONS_DATA;
  }

  // set definition part
  if (def->hasWeakLinkage() || def->hasLinkOnceLinkage() ||
      def->hasLinkerPrivateWeakLinkage())
    attr |= LTO_SYMBOL_DEFINITION_WEAK;
  else if (def->hasCommonLinkage())
    attr |= LTO_SYMBOL_DEFINITION_TENTATIVE;
  else
    attr |= LTO_SYMBOL_DEFINITION_REGULAR;

  // set scope part
  if (def->hasHiddenVisibility())
    attr |= LTO_SYMBOL_SCOPE_HIDDEN;
  else if (def->hasProtectedVisibility())
    attr |= LTO_SYMBOL_SCOPE_PROTECTED;
  else if (def->hasExternalLinkage() || def->hasWeakLinkage() ||
           def->hasLinkOnceLinkage() || def->hasCommonLinkage() ||
           def->hasLinkerPrivateWeakLinkage())
    attr |= LTO_SYMBOL_SCOPE_DEFAULT;
  else if (def->hasLinkOnceODRAutoHideLinkage())
    attr |= LTO_SYMBOL_SCOPE_DEFAULT_CAN_BE_HIDDEN;
  else
    attr |= LTO_SYMBOL_SCOPE_INTERNAL;

  StringSet::value_type &entry = _defines.GetOrCreateValue(Buffer);
  entry.setValue(1);

  // fill information structure
  NameAndAttributes info;
  StringRef Name = entry.getKey();
  info.name = Name.data();
  assert(info.name[Name.size()] == '\0');
  info.attributes = attr;
  info.isFunction = isFunction;
  info.symbol = def;

  // add to table of symbols
  _symbols.push_back(info);
}

/// addAsmGlobalSymbol - Add a global symbol from module-level ASM to the
/// defined list.
void LTOModule::addAsmGlobalSymbol(const char *name,
                                   lto_symbol_attributes scope) {
  StringSet::value_type &entry = _defines.GetOrCreateValue(name);

  // only add new define if not already defined
  if (entry.getValue())
    return;

  entry.setValue(1);

  NameAndAttributes &info = _undefines[entry.getKey().data()];

  if (info.symbol == 0) {
    // FIXME: This is trying to take care of module ASM like this:
    //
    //   module asm ".zerofill __FOO, __foo, _bar_baz_qux, 0"
    //
    // but is gross and its mother dresses it funny. Have the ASM parser give us
    // more details for this type of situation so that we're not guessing so
    // much.

    // fill information structure
    info.name = entry.getKey().data();
    info.attributes =
      LTO_SYMBOL_PERMISSIONS_DATA | LTO_SYMBOL_DEFINITION_REGULAR | scope;
    info.isFunction = false;
    info.symbol = 0;

    // add to table of symbols
    _symbols.push_back(info);
    return;
  }

  if (info.isFunction)
    addDefinedFunctionSymbol(cast<Function>(info.symbol));
  else
    addDefinedDataSymbol(info.symbol);

  _symbols.back().attributes &= ~LTO_SYMBOL_SCOPE_MASK;
  _symbols.back().attributes |= scope;
}

/// addAsmGlobalSymbolUndef - Add a global symbol from module-level ASM to the
/// undefined list.
void LTOModule::addAsmGlobalSymbolUndef(const char *name) {
  StringMap<NameAndAttributes>::value_type &entry =
    _undefines.GetOrCreateValue(name);

  _asm_undefines.push_back(entry.getKey().data());

  // we already have the symbol
  if (entry.getValue().name)
    return;

  uint32_t attr = LTO_SYMBOL_DEFINITION_UNDEFINED;;
  attr |= LTO_SYMBOL_SCOPE_DEFAULT;
  NameAndAttributes info;
  info.name = entry.getKey().data();
  info.attributes = attr;
  info.isFunction = false;
  info.symbol = 0;

  entry.setValue(info);
}

/// addPotentialUndefinedSymbol - Add a symbol which isn't defined just yet to a
/// list to be resolved later.
void
LTOModule::addPotentialUndefinedSymbol(const GlobalValue *decl, bool isFunc) {
  // ignore all llvm.* symbols
  if (decl->getName().startswith("llvm."))
    return;

  // @LOCALMOD-BEGIN
  // Bitcode modules may have declarations for functions or globals
  // which are unused. Ignore them here so that gold does not mistake
  // them for undefined symbols. But don't ignore declarations for
  // functions which are potentially used by intrinsics.
  if (decl->use_empty() &&
      !IntrinsicLowering::IsCalledByIntrinsic(decl->getName()))
    return;
  // @LOCALMOD-END

  // ignore all aliases
  if (isa<GlobalAlias>(decl))
    return;

  SmallString<64> name;
  _mangler.getNameWithPrefix(name, decl, false);

  StringMap<NameAndAttributes>::value_type &entry =
    _undefines.GetOrCreateValue(name);

  // we already have the symbol
  if (entry.getValue().name)
    return;

  NameAndAttributes info;

  info.name = entry.getKey().data();

  if (decl->hasExternalWeakLinkage())
    info.attributes = LTO_SYMBOL_DEFINITION_WEAKUNDEF;
  else
    info.attributes = LTO_SYMBOL_DEFINITION_UNDEFINED;

  info.isFunction = isFunc;
  info.symbol = decl;

  entry.setValue(info);
}

namespace {
  class RecordStreamer : public MCStreamer {
  public:
    enum State { NeverSeen, Global, Defined, DefinedGlobal, Used };

  private:
    StringMap<State> Symbols;

    void markDefined(const MCSymbol &Symbol) {
      State &S = Symbols[Symbol.getName()];
      switch (S) {
      case DefinedGlobal:
      case Global:
        S = DefinedGlobal;
        break;
      case NeverSeen:
      case Defined:
      case Used:
        S = Defined;
        break;
      }
    }
    void markGlobal(const MCSymbol &Symbol) {
      State &S = Symbols[Symbol.getName()];
      switch (S) {
      case DefinedGlobal:
      case Defined:
        S = DefinedGlobal;
        break;

      case NeverSeen:
      case Global:
      case Used:
        S = Global;
        break;
      }
    }
    void markUsed(const MCSymbol &Symbol) {
      State &S = Symbols[Symbol.getName()];
      switch (S) {
      case DefinedGlobal:
      case Defined:
      case Global:
        break;

      case NeverSeen:
      case Used:
        S = Used;
        break;
      }
    }

    // FIXME: mostly copied for the obj streamer.
    void AddValueSymbols(const MCExpr *Value) {
      switch (Value->getKind()) {
      case MCExpr::Target:
        // FIXME: What should we do in here?
        break;

      case MCExpr::Constant:
        break;

      case MCExpr::Binary: {
        const MCBinaryExpr *BE = cast<MCBinaryExpr>(Value);
        AddValueSymbols(BE->getLHS());
        AddValueSymbols(BE->getRHS());
        break;
      }

      case MCExpr::SymbolRef:
        markUsed(cast<MCSymbolRefExpr>(Value)->getSymbol());
        break;

      case MCExpr::Unary:
        AddValueSymbols(cast<MCUnaryExpr>(Value)->getSubExpr());
        break;
      }
    }

  public:
    typedef StringMap<State>::const_iterator const_iterator;

    const_iterator begin() {
      return Symbols.begin();
    }

    const_iterator end() {
      return Symbols.end();
    }

    RecordStreamer(MCContext &Context) : MCStreamer(Context) {}

    virtual void EmitInstruction(const MCInst &Inst) {
      // Scan for values.
      for (unsigned i = Inst.getNumOperands(); i--; )
        if (Inst.getOperand(i).isExpr())
          AddValueSymbols(Inst.getOperand(i).getExpr());
    }
    virtual void EmitLabel(MCSymbol *Symbol) {
      Symbol->setSection(*getCurrentSection());
      markDefined(*Symbol);
    }
    virtual void EmitDebugLabel(MCSymbol *Symbol) {
      EmitLabel(Symbol);
    }
    virtual void EmitAssignment(MCSymbol *Symbol, const MCExpr *Value) {
      // FIXME: should we handle aliases?
      markDefined(*Symbol);
    }
    virtual void EmitSymbolAttribute(MCSymbol *Symbol, MCSymbolAttr Attribute) {
      if (Attribute == MCSA_Global)
        markGlobal(*Symbol);
    }
    virtual void EmitZerofill(const MCSection *Section, MCSymbol *Symbol,
                              uint64_t Size , unsigned ByteAlignment) {
      markDefined(*Symbol);
    }
    virtual void EmitCommonSymbol(MCSymbol *Symbol, uint64_t Size,
                                  unsigned ByteAlignment) {
      markDefined(*Symbol);
    }

    virtual void EmitBundleAlignMode(unsigned AlignPow2) {}
    virtual void EmitBundleLock(bool AlignToEnd) {}
    virtual void EmitBundleUnlock() {}

    // Noop calls.
    virtual void ChangeSection(const MCSection *Section) {}
    virtual void InitToTextSection() {}
    virtual void InitSections() {}
    virtual void EmitAssemblerFlag(MCAssemblerFlag Flag) {}
    virtual void EmitThumbFunc(MCSymbol *Func) {}
    virtual void EmitSymbolDesc(MCSymbol *Symbol, unsigned DescValue) {}
    virtual void EmitWeakReference(MCSymbol *Alias, const MCSymbol *Symbol) {}
    virtual void BeginCOFFSymbolDef(const MCSymbol *Symbol) {}
    virtual void EmitCOFFSymbolStorageClass(int StorageClass) {}
    virtual void EmitCOFFSymbolType(int Type) {}
    virtual void EndCOFFSymbolDef() {}
    virtual void EmitELFSize(MCSymbol *Symbol, const MCExpr *Value) {}
    virtual void EmitLocalCommonSymbol(MCSymbol *Symbol, uint64_t Size,
                                       unsigned ByteAlignment) {}
    virtual void EmitTBSSSymbol(const MCSection *Section, MCSymbol *Symbol,
                                uint64_t Size, unsigned ByteAlignment) {}
    virtual void EmitBytes(StringRef Data, unsigned AddrSpace) {}
    virtual void EmitValueImpl(const MCExpr *Value, unsigned Size,
                               unsigned AddrSpace) {}
    virtual void EmitULEB128Value(const MCExpr *Value) {}
    virtual void EmitSLEB128Value(const MCExpr *Value) {}
    virtual void EmitValueToAlignment(unsigned ByteAlignment, int64_t Value,
                                      unsigned ValueSize,
                                      unsigned MaxBytesToEmit) {}
    virtual void EmitCodeAlignment(unsigned ByteAlignment,
                                   unsigned MaxBytesToEmit) {}
    virtual bool EmitValueToOffset(const MCExpr *Offset,
                                   unsigned char Value ) { return false; }
    // @LOCALMOD-BEGIN
    virtual void EmitBundleLock() {}
    virtual void EmitBundleUnlock() {}
    virtual void EmitBundleAlignStart() {}
    virtual void EmitBundleAlignEnd() {}
    // @LOCALMOD-END
    virtual void EmitFileDirective(StringRef Filename) {}
    virtual void EmitDwarfAdvanceLineAddr(int64_t LineDelta,
                                          const MCSymbol *LastLabel,
                                          const MCSymbol *Label,
                                          unsigned PointerSize) {}
    virtual void FinishImpl() {}
  };
} // end anonymous namespace

/// addAsmGlobalSymbols - Add global symbols from module-level ASM to the
/// defined or undefined lists.
bool LTOModule::addAsmGlobalSymbols(std::string &errMsg) {
  const std::string &inlineAsm = _module->getModuleInlineAsm();
  if (inlineAsm.empty())
    return false;

  OwningPtr<RecordStreamer> Streamer(new RecordStreamer(_context));
  MemoryBuffer *Buffer = MemoryBuffer::getMemBuffer(inlineAsm);
  SourceMgr SrcMgr;
  SrcMgr.AddNewSourceBuffer(Buffer, SMLoc());
  OwningPtr<MCAsmParser> Parser(createMCAsmParser(SrcMgr,
                                                  _context, *Streamer,
                                                  *_target->getMCAsmInfo()));
  const Target &T = _target->getTarget();
  OwningPtr<MCSubtargetInfo>
    STI(T.createMCSubtargetInfo(_target->getTargetTriple(),
                                _target->getTargetCPU(),
                                _target->getTargetFeatureString()));
  OwningPtr<MCTargetAsmParser> TAP(T.createMCAsmParser(*STI, *Parser.get()));
  if (!TAP) {
    errMsg = "target " + std::string(T.getName()) +
      " does not define AsmParser.";
    return true;
  }

  Parser->setTargetParser(*TAP);
  if (Parser->Run(false))
    return true;

  for (RecordStreamer::const_iterator i = Streamer->begin(),
         e = Streamer->end(); i != e; ++i) {
    StringRef Key = i->first();
    RecordStreamer::State Value = i->second;
    if (Value == RecordStreamer::DefinedGlobal)
      addAsmGlobalSymbol(Key.data(), LTO_SYMBOL_SCOPE_DEFAULT);
    else if (Value == RecordStreamer::Defined)
      addAsmGlobalSymbol(Key.data(), LTO_SYMBOL_SCOPE_INTERNAL);
    else if (Value == RecordStreamer::Global ||
             Value == RecordStreamer::Used)
      addAsmGlobalSymbolUndef(Key.data());
  }

  return false;
}

/// isDeclaration - Return 'true' if the global value is a declaration.
static bool isDeclaration(const GlobalValue &V) {
  if (V.hasAvailableExternallyLinkage())
    return true;

  if (V.isMaterializable())
    return false;

  return V.isDeclaration();
}

/// parseSymbols - Parse the symbols from the module and model-level ASM and add
/// them to either the defined or undefined lists.
bool LTOModule::parseSymbols(std::string &errMsg) {
  // add functions
  for (Module::iterator f = _module->begin(), e = _module->end(); f != e; ++f) {
    if (isDeclaration(*f))
      addPotentialUndefinedSymbol(f, true);
    else
      addDefinedFunctionSymbol(f);
  }

  // add data
  for (Module::global_iterator v = _module->global_begin(),
         e = _module->global_end(); v !=  e; ++v) {
    if (isDeclaration(*v))
      addPotentialUndefinedSymbol(v, false);
    else
      addDefinedDataSymbol(v);
  }

  // add asm globals
  if (addAsmGlobalSymbols(errMsg))
    return true;

  // add aliases
  for (Module::alias_iterator a = _module->alias_begin(),
         e = _module->alias_end(); a != e; ++a) {
    if (isDeclaration(*a->getAliasedGlobal()))
      // Is an alias to a declaration.
      addPotentialUndefinedSymbol(a, false);
    else
      addDefinedDataSymbol(a);
  }

  // make symbols for all undefines
  for (StringMap<NameAndAttributes>::iterator u =_undefines.begin(),
         e = _undefines.end(); u != e; ++u) {
    // If this symbol also has a definition, then don't make an undefine because
    // it is a tentative definition.
    if (_defines.count(u->getKey())) continue;
    NameAndAttributes info = u->getValue();
    _symbols.push_back(info);
  }

  return false;
}<|MERGE_RESOLUTION|>--- conflicted
+++ resolved
@@ -16,16 +16,10 @@
 #include "llvm/ADT/OwningPtr.h"
 #include "llvm/ADT/Triple.h"
 #include "llvm/Bitcode/ReaderWriter.h"
-<<<<<<< HEAD
-#include "llvm/Constants.h"
-#include "llvm/LLVMContext.h"
 #include "llvm/CodeGen/IntrinsicLowering.h" // @LOCALMOD
-
-=======
 #include "llvm/IR/Constants.h"
 #include "llvm/IR/LLVMContext.h"
 #include "llvm/IR/Module.h"
->>>>>>> a662a986
 #include "llvm/MC/MCExpr.h"
 #include "llvm/MC/MCInst.h"
 #include "llvm/MC/MCParser/MCAsmParser.h"
@@ -853,12 +847,7 @@
                                    unsigned MaxBytesToEmit) {}
     virtual bool EmitValueToOffset(const MCExpr *Offset,
                                    unsigned char Value ) { return false; }
-    // @LOCALMOD-BEGIN
-    virtual void EmitBundleLock() {}
-    virtual void EmitBundleUnlock() {}
-    virtual void EmitBundleAlignStart() {}
-    virtual void EmitBundleAlignEnd() {}
-    // @LOCALMOD-END
+
     virtual void EmitFileDirective(StringRef Filename) {}
     virtual void EmitDwarfAdvanceLineAddr(int64_t LineDelta,
                                           const MCSymbol *LastLabel,
