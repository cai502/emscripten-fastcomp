--- conflicted
+++ resolved
@@ -16,11 +16,7 @@
 #include "llvm/LLVMContext.h"
 #include "llvm/ADT/Triple.h"
 #include "llvm/Assembly/PrintModulePass.h"
-<<<<<<< HEAD
 #include "llvm/Support/DataStream.h"  // @LOCALMOD
-#include "llvm/Support/IRReader.h"
-=======
->>>>>>> 1ad9253c
 #include "llvm/CodeGen/CommandFlags.h"
 #include "llvm/CodeGen/IntrinsicLowering.h" // @LOCALMOD
 #include "llvm/CodeGen/LinkAllAsmWriterComponents.h"
@@ -84,7 +80,10 @@
 static cl::opt<std::string>
 OutputFilename("o", cl::desc("Output filename"), cl::value_desc("filename"));
 
-<<<<<<< HEAD
+static cl::opt<unsigned>
+TimeCompilations("time-compilations", cl::Hidden, cl::init(1u),
+                 cl::value_desc("N"),
+                 cl::desc("Repeat compilation N times for timing"));
 // @LOCALMOD-BEGIN
 static cl::opt<std::string>
 MetadataTextFilename("metadata-text", cl::desc("Metadata as text, out filename"),
@@ -110,12 +109,6 @@
   cl::init(false));
 
 // @LOCALMOD-END
-=======
-static cl::opt<unsigned>
-TimeCompilations("time-compilations", cl::Hidden, cl::init(1u),
-                 cl::value_desc("N"),
-                 cl::desc("Repeat compilation N times for timing"));
->>>>>>> 1ad9253c
 
 // Determine optimization level.
 static cl::opt<char>
@@ -223,11 +216,12 @@
   bool is_shared = (mod.getOutputFormat() == Module::SharedOutputFormat);
   std::string soname = mod.getSOName();
   NaClRecordObjectInformation(is_shared, soname);
+  /* TEMPORARY LOCALMOD until we put back lib_iterator
   for (Module::lib_iterator L = mod.lib_begin(),
                             E = mod.lib_end();
        L != E; ++L) {
     NaClRecordSharedLibraryDependency(*L);
-  }
+    } */
 }
 #endif  // defined(__native_client__) && defined(NACL_SRPC)
 // @LOCALMOD-END
@@ -374,9 +368,10 @@
   }
   // Also set PIC_ for dynamic executables:
   // BUG= http://code.google.com/p/nativeclient/issues/detail?id=2351
+  /* TEMPORARY LOCALMOD until we put back lib_iterator
   if (mod->lib_size() > 0) {
     RelocModel = Reloc::PIC_;
-  }
+    } */
 #endif  // defined(__native_client__) && defined(NACL_SRPC)
   // @LOCALMOD-END
 
@@ -586,7 +581,6 @@
     // Before executing passes, print the final values of the LLVM options.
     cl::PrintOptionValues();
 
-<<<<<<< HEAD
     if (LazyBitcode || ReduceMemoryFootprint) {
       FunctionPassManager *P = static_cast<FunctionPassManager*>(PM.get());
       P->doInitialization();
@@ -600,9 +594,6 @@
     } else {
       static_cast<PassManager*>(PM.get())->run(*mod);
     }
-=======
-    PM.run(*mod);
->>>>>>> 1ad9253c
   }
 
   // Declare success.
