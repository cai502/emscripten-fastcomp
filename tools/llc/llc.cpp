--- conflicted
+++ resolved
@@ -22,11 +22,7 @@
 #include "llvm/Assembly/PrintModulePass.h"
 #include "llvm/Support/DataStream.h"  // @LOCALMOD
 #include "llvm/Support/IRReader.h"
-<<<<<<< HEAD
-#include "llvm/CodeGen/CommandFlags.h"
 #include "llvm/CodeGen/IntrinsicLowering.h" // @LOCALMOD
-=======
->>>>>>> 32989595
 #include "llvm/CodeGen/LinkAllAsmWriterComponents.h"
 #include "llvm/CodeGen/LinkAllCodegenComponents.h"
 #include "llvm/MC/SubtargetFeature.h"
@@ -87,6 +83,26 @@
 static cl::opt<std::string>
 MetadataTextFilename("metadata-text", cl::desc("Metadata as text, out filename"),
                      cl::value_desc("filename"));
+
+// Using bitcode streaming has a couple of ramifications. Primarily it means
+// that the module in the file will be compiled one function at a time rather
+// than the whole module. This allows earlier functions to be compiled before
+// later functions are read from the bitcode but of course means no whole-module
+// optimizations. For now, streaming is only supported for files and stdin.
+static cl::opt<bool>
+LazyBitcode("streaming-bitcode",
+  cl::desc("Use lazy bitcode streaming for file inputs"),
+  cl::init(false));
+
+// The option below overlaps very much with bitcode streaming.
+// We keep it separate because it is still experimental and we want
+// to use it without changing the outside behavior which is especially
+// relevant for the sandboxed case.
+static cl::opt<bool>
+ReduceMemoryFootprint("reduce-memory-footprint",
+  cl::desc("Aggressively reduce memory used by llc"),
+  cl::init(false));
+
 // @LOCALMOD-END
 
 // Determine optimization level.
@@ -311,27 +327,6 @@
 SSPBufferSize("stack-protector-buffer-size", cl::init(8),
               cl::desc("Lower bound for a buffer to be considered for "
                        "stack protection"));
-
-// @LOCALMOD-BEGIN
-// Using bitcode streaming has a couple of ramifications. Primarily it means
-// that the module in the file will be compiled one function at a time rather
-// than the whole module. This allows earlier functions to be compiled before
-// later functions are read from the bitcode but of course means no whole-module
-// optimizations. For now, streaming is only supported for files and stdin.
-static cl::opt<bool>
-LazyBitcode("streaming-bitcode",
-  cl::desc("Use lazy bitcode streaming for file inputs"),
-  cl::init(false));
-
-// The option below overlaps very much with bitcode streaming.
-// We keep it separate because it is still experimental and we want
-// to use it without changing the outside behavior which is especially
-// relevant for the sandboxed case.
-static cl::opt<bool>
-ReduceMemoryFootprint("reduce-memory-footprint",
-  cl::desc("Aggressively reduce memory used by llc"),
-  cl::init(false));
-// @LOCALMOD-END
 
 // GetFileNameRoot - Helper function to get the basename of a filename.
 static inline std::string
@@ -680,14 +675,6 @@
     TLI->disableAllFunctions();
   PM->add(TLI);
 
-<<<<<<< HEAD
-  if (target.get()) {
-    PM->add(new TargetTransformInfo(target->getScalarTargetTransformInfo(),
-                                   target->getVectorTargetTransformInfo()));
-  }
-
-=======
->>>>>>> 32989595
   // Add the target data from the target machine, if it exists, or the module.
   if (const DataLayout *TD = Target.getDataLayout())
     PM->add(new DataLayout(*TD));
