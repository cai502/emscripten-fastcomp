;===- ./tools/opt/LLVMBuild.txt --------------------------------*- Conf -*--===;
;
;                     The LLVM Compiler Infrastructure
;
; This file is distributed under the University of Illinois Open Source
; License. See LICENSE.TXT for details.
;
;===------------------------------------------------------------------------===;
;
; This is an LLVMBuild description file for the components in this subdirectory.
;
; For more information on the LLVMBuild system, please see:
;
;   http://llvm.org/docs/LLVMBuild.html
;
;===------------------------------------------------------------------------===;

[component_0]
type = Tool
name = opt
parent = Tools
<<<<<<< HEAD
required_libraries = AsmParser BitReader BitWriter IRReader NaClBitWriter IPO Instrumentation Scalar ObjCARC all-targets NaClTransforms NaClAnalysis MinSFITransforms
=======
required_libraries = AsmParser BitReader BitWriter CodeGen IRReader IPO Instrumentation Scalar ObjCARC all-targets
>>>>>>> 434f0e35
<|MERGE_RESOLUTION|>--- conflicted
+++ resolved
@@ -19,8 +19,4 @@
 type = Tool
 name = opt
 parent = Tools
-<<<<<<< HEAD
-required_libraries = AsmParser BitReader BitWriter IRReader NaClBitWriter IPO Instrumentation Scalar ObjCARC all-targets NaClTransforms NaClAnalysis MinSFITransforms
-=======
-required_libraries = AsmParser BitReader BitWriter CodeGen IRReader IPO Instrumentation Scalar ObjCARC all-targets
->>>>>>> 434f0e35
+required_libraries = AsmParser BitReader BitWriter CodeGen IRReader NaClBitWriter IPO Instrumentation Scalar ObjCARC all-targets NaClTransforms NaClAnalysis MinSFITransforms