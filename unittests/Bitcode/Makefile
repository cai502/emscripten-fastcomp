--- conflicted
+++ resolved
@@ -9,12 +9,8 @@
 
 LEVEL = ../..
 TESTNAME = Bitcode
-<<<<<<< HEAD
-LINK_COMPONENTS := bitreader bitwriter bitanalysis naclbitreader naclbitwriter \
-     naclbitanalysis naclbittestutils
-=======
-LINK_COMPONENTS := AsmParser BitReader BitWriter Core Support
->>>>>>> 7ffc5bb5
+LINK_COMPONENTS := AsmParser BitReader BitWriter Core Support \
+	   NaClBitReader NaClBitWriter NaClBitAnalysis NaClBitTestUtils
 
 include $(LEVEL)/Makefile.config
 include $(LLVM_SRC_ROOT)/unittests/Makefile.unittest