//===- X86RegisterInfo.td - Describe the X86 Register File --*- tablegen -*-==//
//
//                     The LLVM Compiler Infrastructure
//
// This file is distributed under the University of Illinois Open Source
// License. See LICENSE.TXT for details.
//
//===----------------------------------------------------------------------===//
//
// This file describes the X86 Register file, defining the registers themselves,
// aliases between the registers, and the register classes built out of the
// registers.
//
//===----------------------------------------------------------------------===//

class X86Reg<string n, bits<16> Enc, list<Register> subregs = []> : Register<n> {
  let Namespace = "X86";
  let HWEncoding = Enc;
  let SubRegs = subregs;
}

// Subregister indices.
let Namespace = "X86" in {
  def sub_8bit    : SubRegIndex;
  def sub_8bit_hi : SubRegIndex;
  def sub_16bit   : SubRegIndex;
  def sub_32bit   : SubRegIndex;
<<<<<<< HEAD
  def sub_xmm : SubRegIndex;


  // In the register alias definitions below, we define which registers alias
  // which others.  We only specify which registers the small registers alias,
  // because the register file generator is smart enough to figure out that
  // AL aliases AX if we tell it that AX aliased AL (for example).

  // Dwarf numbering is different for 32-bit and 64-bit, and there are
  // variations by target as well. Currently the first entry is for X86-64,
  // second - for EH on X86-32/Darwin and third is 'generic' one (X86-32/Linux
  // and debug information on X86-32/Darwin)

  // 8-bit registers
  // Low registers
  def AL : Register<"al">;
  def DL : Register<"dl">;
  def CL : Register<"cl">;
  def BL : Register<"bl">;

  // X86-64 only, requires REX.
  let CostPerUse = 1 in {
  def SIL : Register<"sil">;
  def DIL : Register<"dil">;
  def BPL : Register<"bpl">;
  def SPL : Register<"spl">;
  def R8B  : Register<"r8b">;
  def R9B  : Register<"r9b">;
  def R10B : Register<"r10b">;
  def R11B : Register<"r11b">;
  def R12B : Register<"r12b">;
  def R13B : Register<"r13b">;
  def R14B : Register<"r14b">;
  def R15B : Register<"r15b">;
  }

  // High registers. On x86-64, these cannot be used in any instruction
  // with a REX prefix.
  def AH : Register<"ah">;
  def DH : Register<"dh">;
  def CH : Register<"ch">;
  def BH : Register<"bh">;

  // 16-bit registers
  let SubRegIndices = [sub_8bit, sub_8bit_hi], CoveredBySubRegs = 1 in {
  def AX : RegisterWithSubRegs<"ax", [AL,AH]>;
  def DX : RegisterWithSubRegs<"dx", [DL,DH]>;
  def CX : RegisterWithSubRegs<"cx", [CL,CH]>;
  def BX : RegisterWithSubRegs<"bx", [BL,BH]>;
  }
  let SubRegIndices = [sub_8bit] in {
  def SI : RegisterWithSubRegs<"si", [SIL]>;
  def DI : RegisterWithSubRegs<"di", [DIL]>;
  def BP : RegisterWithSubRegs<"bp", [BPL]>;
  def SP : RegisterWithSubRegs<"sp", [SPL]>;
  }
  def IP : Register<"ip">;

  // X86-64 only, requires REX.
  let SubRegIndices = [sub_8bit], CostPerUse = 1 in {
  def R8W  : RegisterWithSubRegs<"r8w", [R8B]>;
  def R9W  : RegisterWithSubRegs<"r9w", [R9B]>;
  def R10W : RegisterWithSubRegs<"r10w", [R10B]>;
  def R11W : RegisterWithSubRegs<"r11w", [R11B]>;
  def R12W : RegisterWithSubRegs<"r12w", [R12B]>;
  def R13W : RegisterWithSubRegs<"r13w", [R13B]>;
  def R14W : RegisterWithSubRegs<"r14w", [R14B]>;
  def R15W : RegisterWithSubRegs<"r15w", [R15B]>;
  }
  // 32-bit registers
  let SubRegIndices = [sub_16bit] in {
  def EAX : RegisterWithSubRegs<"eax", [AX]>, DwarfRegNum<[-2, 0, 0]>;
  def EDX : RegisterWithSubRegs<"edx", [DX]>, DwarfRegNum<[-2, 2, 2]>;
  def ECX : RegisterWithSubRegs<"ecx", [CX]>, DwarfRegNum<[-2, 1, 1]>;
  def EBX : RegisterWithSubRegs<"ebx", [BX]>, DwarfRegNum<[-2, 3, 3]>;
  def ESI : RegisterWithSubRegs<"esi", [SI]>, DwarfRegNum<[-2, 6, 6]>;
  def EDI : RegisterWithSubRegs<"edi", [DI]>, DwarfRegNum<[-2, 7, 7]>;
  def EBP : RegisterWithSubRegs<"ebp", [BP]>, DwarfRegNum<[-2, 4, 5]>;
  def ESP : RegisterWithSubRegs<"esp", [SP]>, DwarfRegNum<[-2, 5, 4]>;
  def EIP : RegisterWithSubRegs<"eip", [IP]>, DwarfRegNum<[-2, 8, 8]>;

  // X86-64 only, requires REX
  let CostPerUse = 1 in {
  def R8D  : RegisterWithSubRegs<"r8d", [R8W]>;
  def R9D  : RegisterWithSubRegs<"r9d", [R9W]>;
  def R10D : RegisterWithSubRegs<"r10d", [R10W]>;
  def R11D : RegisterWithSubRegs<"r11d", [R11W]>;
  def R12D : RegisterWithSubRegs<"r12d", [R12W]>;
  def R13D : RegisterWithSubRegs<"r13d", [R13W]>;
  def R14D : RegisterWithSubRegs<"r14d", [R14W]>;
  def R15D : RegisterWithSubRegs<"r15d", [R15W]>;
  }}

  // 64-bit registers, X86-64 only
  let SubRegIndices = [sub_32bit] in {
  def RAX : RegisterWithSubRegs<"rax", [EAX]>, DwarfRegNum<[0, -2, -2]>;
  def RDX : RegisterWithSubRegs<"rdx", [EDX]>, DwarfRegNum<[1, -2, -2]>;
  def RCX : RegisterWithSubRegs<"rcx", [ECX]>, DwarfRegNum<[2, -2, -2]>;
  def RBX : RegisterWithSubRegs<"rbx", [EBX]>, DwarfRegNum<[3, -2, -2]>;
  def RSI : RegisterWithSubRegs<"rsi", [ESI]>, DwarfRegNum<[4, -2, -2]>;
  def RDI : RegisterWithSubRegs<"rdi", [EDI]>, DwarfRegNum<[5, -2, -2]>;
  def RBP : RegisterWithSubRegs<"rbp", [EBP]>, DwarfRegNum<[6, -2, -2]>;
  def RSP : RegisterWithSubRegs<"rsp", [ESP]>, DwarfRegNum<[7, -2, -2]>;

  // These also require REX.
  let CostPerUse = 1 in {
  def R8  : RegisterWithSubRegs<"r8", [R8D]>, DwarfRegNum<[8, -2, -2]>;
  def R9  : RegisterWithSubRegs<"r9", [R9D]>, DwarfRegNum<[9, -2, -2]>;
  def R10 : RegisterWithSubRegs<"r10", [R10D]>, DwarfRegNum<[10, -2, -2]>;
  def R11 : RegisterWithSubRegs<"r11", [R11D]>, DwarfRegNum<[11, -2, -2]>;
  def R12 : RegisterWithSubRegs<"r12", [R12D]>, DwarfRegNum<[12, -2, -2]>;
  def R13 : RegisterWithSubRegs<"r13", [R13D]>, DwarfRegNum<[13, -2, -2]>;
  def R14 : RegisterWithSubRegs<"r14", [R14D]>, DwarfRegNum<[14, -2, -2]>;
  def R15 : RegisterWithSubRegs<"r15", [R15D]>, DwarfRegNum<[15, -2, -2]>;
  def RIP : RegisterWithSubRegs<"rip", [EIP]>,  DwarfRegNum<[16, -2, -2]>;
  }}

  // MMX Registers. These are actually aliased to ST0 .. ST7
  def MM0 : Register<"mm0">, DwarfRegNum<[41, 29, 29]>;
  def MM1 : Register<"mm1">, DwarfRegNum<[42, 30, 30]>;
  def MM2 : Register<"mm2">, DwarfRegNum<[43, 31, 31]>;
  def MM3 : Register<"mm3">, DwarfRegNum<[44, 32, 32]>;
  def MM4 : Register<"mm4">, DwarfRegNum<[45, 33, 33]>;
  def MM5 : Register<"mm5">, DwarfRegNum<[46, 34, 34]>;
  def MM6 : Register<"mm6">, DwarfRegNum<[47, 35, 35]>;
  def MM7 : Register<"mm7">, DwarfRegNum<[48, 36, 36]>;

  // Pseudo Floating Point registers
  def FP0 : Register<"fp0">;
  def FP1 : Register<"fp1">;
  def FP2 : Register<"fp2">;
  def FP3 : Register<"fp3">;
  def FP4 : Register<"fp4">;
  def FP5 : Register<"fp5">;
  def FP6 : Register<"fp6">;

  // XMM Registers, used by the various SSE instruction set extensions.
  def XMM0: Register<"xmm0">, DwarfRegNum<[17, 21, 21]>;
  def XMM1: Register<"xmm1">, DwarfRegNum<[18, 22, 22]>;
  def XMM2: Register<"xmm2">, DwarfRegNum<[19, 23, 23]>;
  def XMM3: Register<"xmm3">, DwarfRegNum<[20, 24, 24]>;
  def XMM4: Register<"xmm4">, DwarfRegNum<[21, 25, 25]>;
  def XMM5: Register<"xmm5">, DwarfRegNum<[22, 26, 26]>;
  def XMM6: Register<"xmm6">, DwarfRegNum<[23, 27, 27]>;
  def XMM7: Register<"xmm7">, DwarfRegNum<[24, 28, 28]>;

  // X86-64 only
  let CostPerUse = 1 in {
  def XMM8:  Register<"xmm8">,  DwarfRegNum<[25, -2, -2]>;
  def XMM9:  Register<"xmm9">,  DwarfRegNum<[26, -2, -2]>;
  def XMM10: Register<"xmm10">, DwarfRegNum<[27, -2, -2]>;
  def XMM11: Register<"xmm11">, DwarfRegNum<[28, -2, -2]>;
  def XMM12: Register<"xmm12">, DwarfRegNum<[29, -2, -2]>;
  def XMM13: Register<"xmm13">, DwarfRegNum<[30, -2, -2]>;
  def XMM14: Register<"xmm14">, DwarfRegNum<[31, -2, -2]>;
  def XMM15: Register<"xmm15">, DwarfRegNum<[32, -2, -2]>;
  } // CostPerUse

  // YMM Registers, used by AVX instructions
  let SubRegIndices = [sub_xmm] in {
  def YMM0: RegisterWithSubRegs<"ymm0", [XMM0]>, DwarfRegAlias<XMM0>;
  def YMM1: RegisterWithSubRegs<"ymm1", [XMM1]>, DwarfRegAlias<XMM1>;
  def YMM2: RegisterWithSubRegs<"ymm2", [XMM2]>, DwarfRegAlias<XMM2>;
  def YMM3: RegisterWithSubRegs<"ymm3", [XMM3]>, DwarfRegAlias<XMM3>;
  def YMM4: RegisterWithSubRegs<"ymm4", [XMM4]>, DwarfRegAlias<XMM4>;
  def YMM5: RegisterWithSubRegs<"ymm5", [XMM5]>, DwarfRegAlias<XMM5>;
  def YMM6: RegisterWithSubRegs<"ymm6", [XMM6]>, DwarfRegAlias<XMM6>;
  def YMM7: RegisterWithSubRegs<"ymm7", [XMM7]>, DwarfRegAlias<XMM7>;
  def YMM8:  RegisterWithSubRegs<"ymm8", [XMM8]>, DwarfRegAlias<XMM8>;
  def YMM9:  RegisterWithSubRegs<"ymm9", [XMM9]>, DwarfRegAlias<XMM9>;
  def YMM10: RegisterWithSubRegs<"ymm10", [XMM10]>, DwarfRegAlias<XMM10>;
  def YMM11: RegisterWithSubRegs<"ymm11", [XMM11]>, DwarfRegAlias<XMM11>;
  def YMM12: RegisterWithSubRegs<"ymm12", [XMM12]>, DwarfRegAlias<XMM12>;
  def YMM13: RegisterWithSubRegs<"ymm13", [XMM13]>, DwarfRegAlias<XMM13>;
  def YMM14: RegisterWithSubRegs<"ymm14", [XMM14]>, DwarfRegAlias<XMM14>;
  def YMM15: RegisterWithSubRegs<"ymm15", [XMM15]>, DwarfRegAlias<XMM15>;
  }

  class STRegister<string Name, list<Register> A> : Register<Name> {
    let Aliases = A;
  }

  // Floating point stack registers. These don't map one-to-one to the FP
  // pseudo registers, but we still mark them as aliasing FP registers. That
  // way both kinds can be live without exceeding the stack depth. ST registers
  // are only live around inline assembly.
  def ST0 : STRegister<"st(0)", []>, DwarfRegNum<[33, 12, 11]>;
  def ST1 : STRegister<"st(1)", [FP6]>, DwarfRegNum<[34, 13, 12]>;
  def ST2 : STRegister<"st(2)", [FP5]>, DwarfRegNum<[35, 14, 13]>;
  def ST3 : STRegister<"st(3)", [FP4]>, DwarfRegNum<[36, 15, 14]>;
  def ST4 : STRegister<"st(4)", [FP3]>, DwarfRegNum<[37, 16, 15]>;
  def ST5 : STRegister<"st(5)", [FP2]>, DwarfRegNum<[38, 17, 16]>;
  def ST6 : STRegister<"st(6)", [FP1]>, DwarfRegNum<[39, 18, 17]>;
  def ST7 : STRegister<"st(7)", [FP0]>, DwarfRegNum<[40, 19, 18]>;

  // Floating-point status word
  def FPSW : Register<"fpsw">;

  // Status flags register
  def EFLAGS : Register<"flags">;

  // Segment registers
  def CS : Register<"cs">;
  def DS : Register<"ds">;
  def SS : Register<"ss">;
  def ES : Register<"es">;
  def FS : Register<"fs">;
  def GS : Register<"gs">;

  // Debug registers
  def DR0 : Register<"dr0">;
  def DR1 : Register<"dr1">;
  def DR2 : Register<"dr2">;
  def DR3 : Register<"dr3">;
  def DR4 : Register<"dr4">;
  def DR5 : Register<"dr5">;
  def DR6 : Register<"dr6">;
  def DR7 : Register<"dr7">;

  // Control registers
  def CR0 : Register<"cr0">;
  def CR1 : Register<"cr1">;
  def CR2 : Register<"cr2">;
  def CR3 : Register<"cr3">;
  def CR4 : Register<"cr4">;
  def CR5 : Register<"cr5">;
  def CR6 : Register<"cr6">;
  def CR7 : Register<"cr7">;
  def CR8 : Register<"cr8">;
  def CR9 : Register<"cr9">;
  def CR10 : Register<"cr10">;
  def CR11 : Register<"cr11">;
  def CR12 : Register<"cr12">;
  def CR13 : Register<"cr13">;
  def CR14 : Register<"cr14">;
  def CR15 : Register<"cr15">;

  // Pseudo index registers
  def EIZ : Register<"eiz">;
  def RIZ : Register<"riz">;
  
  def PSEUDO_NACL_SEG : Register<"nacl">; // @LOCALMOD

=======
  def sub_xmm     : SubRegIndex;
>>>>>>> 2fa8af22
}

//===----------------------------------------------------------------------===//
//  Register definitions...
//

// In the register alias definitions below, we define which registers alias
// which others.  We only specify which registers the small registers alias,
// because the register file generator is smart enough to figure out that
// AL aliases AX if we tell it that AX aliased AL (for example).

// Dwarf numbering is different for 32-bit and 64-bit, and there are
// variations by target as well. Currently the first entry is for X86-64,
// second - for EH on X86-32/Darwin and third is 'generic' one (X86-32/Linux
// and debug information on X86-32/Darwin)

// 8-bit registers
// Low registers
def AL : X86Reg<"al", 0>;
def DL : X86Reg<"dl", 2>;
def CL : X86Reg<"cl", 1>;
def BL : X86Reg<"bl", 3>;

// High registers. On x86-64, these cannot be used in any instruction
// with a REX prefix.
def AH : X86Reg<"ah", 4>;
def DH : X86Reg<"dh", 6>;
def CH : X86Reg<"ch", 5>;
def BH : X86Reg<"bh", 7>;

// X86-64 only, requires REX.
let CostPerUse = 1 in {
def SIL  : X86Reg<"sil",   6>;
def DIL  : X86Reg<"dil",   7>;
def BPL  : X86Reg<"bpl",   5>;
def SPL  : X86Reg<"spl",   4>;
def R8B  : X86Reg<"r8b",   8>;
def R9B  : X86Reg<"r9b",   9>;
def R10B : X86Reg<"r10b", 10>;
def R11B : X86Reg<"r11b", 11>;
def R12B : X86Reg<"r12b", 12>;
def R13B : X86Reg<"r13b", 13>;
def R14B : X86Reg<"r14b", 14>;
def R15B : X86Reg<"r15b", 15>;
}

// 16-bit registers
let SubRegIndices = [sub_8bit, sub_8bit_hi], CoveredBySubRegs = 1 in {
def AX : X86Reg<"ax", 0, [AL,AH]>;
def DX : X86Reg<"dx", 2, [DL,DH]>;
def CX : X86Reg<"cx", 1, [CL,CH]>;
def BX : X86Reg<"bx", 3, [BL,BH]>;
}
let SubRegIndices = [sub_8bit] in {
def SI : X86Reg<"si", 6, [SIL]>;
def DI : X86Reg<"di", 7, [DIL]>;
def BP : X86Reg<"bp", 5, [BPL]>;
def SP : X86Reg<"sp", 4, [SPL]>;
}
def IP : X86Reg<"ip", 0>;

// X86-64 only, requires REX.
let SubRegIndices = [sub_8bit], CostPerUse = 1 in {
def R8W  : X86Reg<"r8w",   8, [R8B]>;
def R9W  : X86Reg<"r9w",   9, [R9B]>;
def R10W : X86Reg<"r10w", 10, [R10B]>;
def R11W : X86Reg<"r11w", 11, [R11B]>;
def R12W : X86Reg<"r12w", 12, [R12B]>;
def R13W : X86Reg<"r13w", 13, [R13B]>;
def R14W : X86Reg<"r14w", 14, [R14B]>;
def R15W : X86Reg<"r15w", 15, [R15B]>;
}

// 32-bit registers
let SubRegIndices = [sub_16bit] in {
def EAX : X86Reg<"eax", 0, [AX]>, DwarfRegNum<[-2, 0, 0]>;
def EDX : X86Reg<"edx", 2, [DX]>, DwarfRegNum<[-2, 2, 2]>;
def ECX : X86Reg<"ecx", 1, [CX]>, DwarfRegNum<[-2, 1, 1]>;
def EBX : X86Reg<"ebx", 3, [BX]>, DwarfRegNum<[-2, 3, 3]>;
def ESI : X86Reg<"esi", 6, [SI]>, DwarfRegNum<[-2, 6, 6]>;
def EDI : X86Reg<"edi", 7, [DI]>, DwarfRegNum<[-2, 7, 7]>;
def EBP : X86Reg<"ebp", 5, [BP]>, DwarfRegNum<[-2, 4, 5]>;
def ESP : X86Reg<"esp", 4, [SP]>, DwarfRegNum<[-2, 5, 4]>;
def EIP : X86Reg<"eip", 0, [IP]>, DwarfRegNum<[-2, 8, 8]>;

// X86-64 only, requires REX
let CostPerUse = 1 in {
def R8D  : X86Reg<"r8d",   8, [R8W]>;
def R9D  : X86Reg<"r9d",   9, [R9W]>;
def R10D : X86Reg<"r10d", 10, [R10W]>;
def R11D : X86Reg<"r11d", 11, [R11W]>;
def R12D : X86Reg<"r12d", 12, [R12W]>;
def R13D : X86Reg<"r13d", 13, [R13W]>;
def R14D : X86Reg<"r14d", 14, [R14W]>;
def R15D : X86Reg<"r15d", 15, [R15W]>;
}}

// 64-bit registers, X86-64 only
let SubRegIndices = [sub_32bit] in {
def RAX : X86Reg<"rax", 0, [EAX]>, DwarfRegNum<[0, -2, -2]>;
def RDX : X86Reg<"rdx", 2, [EDX]>, DwarfRegNum<[1, -2, -2]>;
def RCX : X86Reg<"rcx", 1, [ECX]>, DwarfRegNum<[2, -2, -2]>;
def RBX : X86Reg<"rbx", 3, [EBX]>, DwarfRegNum<[3, -2, -2]>;
def RSI : X86Reg<"rsi", 6, [ESI]>, DwarfRegNum<[4, -2, -2]>;
def RDI : X86Reg<"rdi", 7, [EDI]>, DwarfRegNum<[5, -2, -2]>;
def RBP : X86Reg<"rbp", 5, [EBP]>, DwarfRegNum<[6, -2, -2]>;
def RSP : X86Reg<"rsp", 4, [ESP]>, DwarfRegNum<[7, -2, -2]>;

// These also require REX.
let CostPerUse = 1 in {
def R8  : X86Reg<"r8",   8, [R8D]>,  DwarfRegNum<[ 8, -2, -2]>;
def R9  : X86Reg<"r9",   9, [R9D]>,  DwarfRegNum<[ 9, -2, -2]>;
def R10 : X86Reg<"r10", 10, [R10D]>, DwarfRegNum<[10, -2, -2]>;
def R11 : X86Reg<"r11", 11, [R11D]>, DwarfRegNum<[11, -2, -2]>;
def R12 : X86Reg<"r12", 12, [R12D]>, DwarfRegNum<[12, -2, -2]>;
def R13 : X86Reg<"r13", 13, [R13D]>, DwarfRegNum<[13, -2, -2]>;
def R14 : X86Reg<"r14", 14, [R14D]>, DwarfRegNum<[14, -2, -2]>;
def R15 : X86Reg<"r15", 15, [R15D]>, DwarfRegNum<[15, -2, -2]>;
def RIP : X86Reg<"rip",  0, [EIP]>,  DwarfRegNum<[16, -2, -2]>;
}}

// MMX Registers. These are actually aliased to ST0 .. ST7
def MM0 : X86Reg<"mm0", 0>, DwarfRegNum<[41, 29, 29]>;
def MM1 : X86Reg<"mm1", 1>, DwarfRegNum<[42, 30, 30]>;
def MM2 : X86Reg<"mm2", 2>, DwarfRegNum<[43, 31, 31]>;
def MM3 : X86Reg<"mm3", 3>, DwarfRegNum<[44, 32, 32]>;
def MM4 : X86Reg<"mm4", 4>, DwarfRegNum<[45, 33, 33]>;
def MM5 : X86Reg<"mm5", 5>, DwarfRegNum<[46, 34, 34]>;
def MM6 : X86Reg<"mm6", 6>, DwarfRegNum<[47, 35, 35]>;
def MM7 : X86Reg<"mm7", 7>, DwarfRegNum<[48, 36, 36]>;

// Pseudo Floating Point registers
def FP0 : X86Reg<"fp0", 0>;
def FP1 : X86Reg<"fp1", 0>;
def FP2 : X86Reg<"fp2", 0>;
def FP3 : X86Reg<"fp3", 0>;
def FP4 : X86Reg<"fp4", 0>;
def FP5 : X86Reg<"fp5", 0>;
def FP6 : X86Reg<"fp6", 0>;

// XMM Registers, used by the various SSE instruction set extensions.
def XMM0: X86Reg<"xmm0", 0>, DwarfRegNum<[17, 21, 21]>;
def XMM1: X86Reg<"xmm1", 1>, DwarfRegNum<[18, 22, 22]>;
def XMM2: X86Reg<"xmm2", 2>, DwarfRegNum<[19, 23, 23]>;
def XMM3: X86Reg<"xmm3", 3>, DwarfRegNum<[20, 24, 24]>;
def XMM4: X86Reg<"xmm4", 4>, DwarfRegNum<[21, 25, 25]>;
def XMM5: X86Reg<"xmm5", 5>, DwarfRegNum<[22, 26, 26]>;
def XMM6: X86Reg<"xmm6", 6>, DwarfRegNum<[23, 27, 27]>;
def XMM7: X86Reg<"xmm7", 7>, DwarfRegNum<[24, 28, 28]>;

// X86-64 only
let CostPerUse = 1 in {
def XMM8:  X86Reg<"xmm8",   8>, DwarfRegNum<[25, -2, -2]>;
def XMM9:  X86Reg<"xmm9",   9>, DwarfRegNum<[26, -2, -2]>;
def XMM10: X86Reg<"xmm10", 10>, DwarfRegNum<[27, -2, -2]>;
def XMM11: X86Reg<"xmm11", 11>, DwarfRegNum<[28, -2, -2]>;
def XMM12: X86Reg<"xmm12", 12>, DwarfRegNum<[29, -2, -2]>;
def XMM13: X86Reg<"xmm13", 13>, DwarfRegNum<[30, -2, -2]>;
def XMM14: X86Reg<"xmm14", 14>, DwarfRegNum<[31, -2, -2]>;
def XMM15: X86Reg<"xmm15", 15>, DwarfRegNum<[32, -2, -2]>;
} // CostPerUse

// YMM Registers, used by AVX instructions
let SubRegIndices = [sub_xmm] in {
def YMM0:  X86Reg<"ymm0",   0, [XMM0]>,  DwarfRegAlias<XMM0>;
def YMM1:  X86Reg<"ymm1",   1, [XMM1]>,  DwarfRegAlias<XMM1>;
def YMM2:  X86Reg<"ymm2",   2, [XMM2]>,  DwarfRegAlias<XMM2>;
def YMM3:  X86Reg<"ymm3",   3, [XMM3]>,  DwarfRegAlias<XMM3>;
def YMM4:  X86Reg<"ymm4",   4, [XMM4]>,  DwarfRegAlias<XMM4>;
def YMM5:  X86Reg<"ymm5",   5, [XMM5]>,  DwarfRegAlias<XMM5>;
def YMM6:  X86Reg<"ymm6",   6, [XMM6]>,  DwarfRegAlias<XMM6>;
def YMM7:  X86Reg<"ymm7",   7, [XMM7]>,  DwarfRegAlias<XMM7>;
def YMM8:  X86Reg<"ymm8",   8, [XMM8]>,  DwarfRegAlias<XMM8>;
def YMM9:  X86Reg<"ymm9",   9, [XMM9]>,  DwarfRegAlias<XMM9>;
def YMM10: X86Reg<"ymm10", 10, [XMM10]>, DwarfRegAlias<XMM10>;
def YMM11: X86Reg<"ymm11", 11, [XMM11]>, DwarfRegAlias<XMM11>;
def YMM12: X86Reg<"ymm12", 12, [XMM12]>, DwarfRegAlias<XMM12>;
def YMM13: X86Reg<"ymm13", 13, [XMM13]>, DwarfRegAlias<XMM13>;
def YMM14: X86Reg<"ymm14", 14, [XMM14]>, DwarfRegAlias<XMM14>;
def YMM15: X86Reg<"ymm15", 15, [XMM15]>, DwarfRegAlias<XMM15>;
}

class STRegister<string n, bits<16> Enc, list<Register> A> : X86Reg<n, Enc> {
  let Aliases = A;
}

// Floating point stack registers. These don't map one-to-one to the FP
// pseudo registers, but we still mark them as aliasing FP registers. That
// way both kinds can be live without exceeding the stack depth. ST registers
// are only live around inline assembly.
def ST0 : STRegister<"st(0)", 0, []>,    DwarfRegNum<[33, 12, 11]>;
def ST1 : STRegister<"st(1)", 1, [FP6]>, DwarfRegNum<[34, 13, 12]>;
def ST2 : STRegister<"st(2)", 2, [FP5]>, DwarfRegNum<[35, 14, 13]>;
def ST3 : STRegister<"st(3)", 3, [FP4]>, DwarfRegNum<[36, 15, 14]>;
def ST4 : STRegister<"st(4)", 4, [FP3]>, DwarfRegNum<[37, 16, 15]>;
def ST5 : STRegister<"st(5)", 5, [FP2]>, DwarfRegNum<[38, 17, 16]>;
def ST6 : STRegister<"st(6)", 6, [FP1]>, DwarfRegNum<[39, 18, 17]>;
def ST7 : STRegister<"st(7)", 7, [FP0]>, DwarfRegNum<[40, 19, 18]>;

// Floating-point status word
def FPSW : X86Reg<"fpsw", 0>;

// Status flags register
def EFLAGS : X86Reg<"flags", 0>;

// Segment registers
def CS : X86Reg<"cs", 1>;
def DS : X86Reg<"ds", 3>;
def SS : X86Reg<"ss", 2>;
def ES : X86Reg<"es", 0>;
def FS : X86Reg<"fs", 4>;
def GS : X86Reg<"gs", 5>;

// Debug registers
def DR0 : X86Reg<"dr0", 0>;
def DR1 : X86Reg<"dr1", 1>;
def DR2 : X86Reg<"dr2", 2>;
def DR3 : X86Reg<"dr3", 3>;
def DR4 : X86Reg<"dr4", 4>;
def DR5 : X86Reg<"dr5", 5>;
def DR6 : X86Reg<"dr6", 6>;
def DR7 : X86Reg<"dr7", 7>;

// Control registers
def CR0  : X86Reg<"cr0",   0>;
def CR1  : X86Reg<"cr1",   1>;
def CR2  : X86Reg<"cr2",   2>;
def CR3  : X86Reg<"cr3",   3>;
def CR4  : X86Reg<"cr4",   4>;
def CR5  : X86Reg<"cr5",   5>;
def CR6  : X86Reg<"cr6",   6>;
def CR7  : X86Reg<"cr7",   7>;
def CR8  : X86Reg<"cr8",   8>;
def CR9  : X86Reg<"cr9",   9>;
def CR10 : X86Reg<"cr10", 10>;
def CR11 : X86Reg<"cr11", 11>;
def CR12 : X86Reg<"cr12", 12>;
def CR13 : X86Reg<"cr13", 13>;
def CR14 : X86Reg<"cr14", 14>;
def CR15 : X86Reg<"cr15", 15>;

// Pseudo index registers
def EIZ : X86Reg<"eiz", 4>;
def RIZ : X86Reg<"riz", 4>;


//===----------------------------------------------------------------------===//
// Register Class Definitions... now that we have all of the pieces, define the
// top-level register classes.  The order specified in the register list is
// implicitly defined to be the register allocation order.
//

// List call-clobbered registers before callee-save registers. RBX, RBP, (and
// R12, R13, R14, and R15 for X86-64) are callee-save registers.
// In 64-mode, there are 12 additional i8 registers, SIL, DIL, BPL, SPL, and
// R8B, ... R15B.
// Allocate R12 and R13 last, as these require an extra byte when
// encoded in x86_64 instructions.
// FIXME: Allow AH, CH, DH, BH to be used as general-purpose registers in
// 64-bit mode. The main complication is that they cannot be encoded in an
// instruction requiring a REX prefix, while SIL, DIL, BPL, R8D, etc.
// require a REX prefix. For example, "addb %ah, %dil" and "movzbl %ah, %r8d"
// cannot be encoded.
def GR8 : RegisterClass<"X86", [i8],  8,
                        (add AL, CL, DL, AH, CH, DH, BL, BH, SIL, DIL, BPL, SPL,
                             R8B, R9B, R10B, R11B, R14B, R15B, R12B, R13B)> {
  let AltOrders = [(sub GR8, AH, BH, CH, DH)];
  let AltOrderSelect = [{
    return MF.getTarget().getSubtarget<X86Subtarget>().is64Bit();
  }];
}

def GR16 : RegisterClass<"X86", [i16], 16,
                         (add AX, CX, DX, SI, DI, BX, BP, SP,
                              R8W, R9W, R10W, R11W, R14W, R15W, R12W, R13W)>;

def GR32 : RegisterClass<"X86", [i32], 32,
                         (add EAX, ECX, EDX, ESI, EDI, EBX, EBP, ESP,
                              R8D, R9D, R10D, R11D, R14D, R15D, R12D, R13D)>;

// GR64 - 64-bit GPRs. This oddly includes RIP, which isn't accurate, since
// RIP isn't really a register and it can't be used anywhere except in an
// address, but it doesn't cause trouble.
def GR64 : RegisterClass<"X86", [i64], 64,
                         (add RAX, RCX, RDX, RSI, RDI, R8, R9, R10, R11,
                              RBX, R14, R15, R12, R13, RBP, RSP, RIP)>;

// Segment registers for use by MOV instructions (and others) that have a
//   segment register as one operand.  Always contain a 16-bit segment
//   descriptor.
def SEGMENT_REG : RegisterClass<"X86", [i16], 16, (add CS, DS, SS, ES, FS, GS)>;

// Debug registers.
def DEBUG_REG : RegisterClass<"X86", [i32], 32, (sequence "DR%u", 0, 7)>;

// Control registers.
def CONTROL_REG : RegisterClass<"X86", [i64], 64, (sequence "CR%u", 0, 15)>;

// GR8_ABCD_L, GR8_ABCD_H, GR16_ABCD, GR32_ABCD, GR64_ABCD - Subclasses of
// GR8, GR16, GR32, and GR64 which contain just the "a" "b", "c", and "d"
// registers. On x86-32, GR16_ABCD and GR32_ABCD are classes for registers
// that support 8-bit subreg operations. On x86-64, GR16_ABCD, GR32_ABCD,
// and GR64_ABCD are classes for registers that support 8-bit h-register
// operations.
def GR8_ABCD_L : RegisterClass<"X86", [i8], 8, (add AL, CL, DL, BL)>;
def GR8_ABCD_H : RegisterClass<"X86", [i8], 8, (add AH, CH, DH, BH)>;
def GR16_ABCD : RegisterClass<"X86", [i16], 16, (add AX, CX, DX, BX)>;
def GR32_ABCD : RegisterClass<"X86", [i32], 32, (add EAX, ECX, EDX, EBX)>;
def GR64_ABCD : RegisterClass<"X86", [i64], 64, (add RAX, RCX, RDX, RBX)>;
def GR32_TC   : RegisterClass<"X86", [i32], 32, (add EAX, ECX, EDX)>;
// @LOCALMOD-START
def GR32_TC_64: RegisterClass<"X86", [i32], 32, (add EAX, ECX, EDX, ESI, EDI,
                                                 R8D, R9D, R11D)>;
// @LOCALMOD-END
def GR64_TC   : RegisterClass<"X86", [i64], 64, (add RAX, RCX, RDX, RSI, RDI,
                                                     R8, R9, R11, RIP)>;
def GR64_TCW64 : RegisterClass<"X86", [i64], 64, (add RAX, RCX, RDX,
                                                      R8, R9, R11)>;

// GR8_NOREX - GR8 registers which do not require a REX prefix.
def GR8_NOREX : RegisterClass<"X86", [i8], 8,
                              (add AL, CL, DL, AH, CH, DH, BL, BH)> {
  let AltOrders = [(sub GR8_NOREX, AH, BH, CH, DH)];
  let AltOrderSelect = [{
    return MF.getTarget().getSubtarget<X86Subtarget>().is64Bit();
  }];
}
// GR16_NOREX - GR16 registers which do not require a REX prefix.
def GR16_NOREX : RegisterClass<"X86", [i16], 16,
                               (add AX, CX, DX, SI, DI, BX, BP, SP)>;
// GR32_NOREX - GR32 registers which do not require a REX prefix.
def GR32_NOREX : RegisterClass<"X86", [i32], 32,
                               (add EAX, ECX, EDX, ESI, EDI, EBX, EBP, ESP)>;
// GR64_NOREX - GR64 registers which do not require a REX prefix.
def GR64_NOREX : RegisterClass<"X86", [i64], 64,
                            (add RAX, RCX, RDX, RSI, RDI, RBX, RBP, RSP, RIP)>;

// GR32_NOAX - GR32 registers except EAX. Used by AddRegFrm of XCHG32 in 64-bit
// mode to prevent encoding using the 0x90 NOP encoding. xchg %eax, %eax needs
// to clear upper 32-bits of RAX so is not a NOP.
def GR32_NOAX : RegisterClass<"X86", [i32], 32, (sub GR32, EAX)>;

// GR32_NOSP - GR32 registers except ESP.
def GR32_NOSP : RegisterClass<"X86", [i32], 32, (sub GR32, ESP)>;

// GR64_NOSP - GR64 registers except RSP (and RIP).
def GR64_NOSP : RegisterClass<"X86", [i64], 64, (sub GR64, RSP, RIP)>;

// GR32_NOREX_NOSP - GR32 registers which do not require a REX prefix except
// ESP.
def GR32_NOREX_NOSP : RegisterClass<"X86", [i32], 32,
                                    (and GR32_NOREX, GR32_NOSP)>;

// GR64_NOREX_NOSP - GR64_NOREX registers except RSP.
def GR64_NOREX_NOSP : RegisterClass<"X86", [i64], 64,
                                    (and GR64_NOREX, GR64_NOSP)>;

// A class to support the 'A' assembler constraint: EAX then EDX.
def GR32_AD : RegisterClass<"X86", [i32], 32, (add EAX, EDX)>;

// Scalar SSE2 floating point registers.
def FR32 : RegisterClass<"X86", [f32], 32, (sequence "XMM%u", 0, 15)>;

def FR64 : RegisterClass<"X86", [f64], 64, (add FR32)>;


// FIXME: This sets up the floating point register files as though they are f64
// values, though they really are f80 values.  This will cause us to spill
// values as 64-bit quantities instead of 80-bit quantities, which is much much
// faster on common hardware.  In reality, this should be controlled by a
// command line option or something.

def RFP32 : RegisterClass<"X86",[f32], 32, (sequence "FP%u", 0, 6)>;
def RFP64 : RegisterClass<"X86",[f64], 32, (add RFP32)>;
def RFP80 : RegisterClass<"X86",[f80], 32, (add RFP32)>;

// Floating point stack registers (these are not allocatable by the
// register allocator - the floating point stackifier is responsible
// for transforming FPn allocations to STn registers)
def RST : RegisterClass<"X86", [f80, f64, f32], 32, (sequence "ST%u", 0, 7)> {
  let isAllocatable = 0;
}

// Generic vector registers: VR64 and VR128.
def VR64: RegisterClass<"X86", [x86mmx], 64, (sequence "MM%u", 0, 7)>;
def VR128 : RegisterClass<"X86", [v16i8, v8i16, v4i32, v2i64, v4f32, v2f64],
                          128, (add FR32)>;
def VR256 : RegisterClass<"X86", [v32i8, v16i16, v8i32, v4i64, v8f32, v4f64],
                          256, (sequence "YMM%u", 0, 15)>;

// Status flags registers.
def CCR : RegisterClass<"X86", [i32], 32, (add EFLAGS)> {
  let CopyCost = -1;  // Don't allow copying of status registers.
  let isAllocatable = 0;
}
def FPCCR : RegisterClass<"X86", [i16], 16, (add FPSW)> {
  let CopyCost = -1;  // Don't allow copying of status registers.
  let isAllocatable = 0;
}<|MERGE_RESOLUTION|>--- conflicted
+++ resolved
@@ -25,253 +25,7 @@
   def sub_8bit_hi : SubRegIndex;
   def sub_16bit   : SubRegIndex;
   def sub_32bit   : SubRegIndex;
-<<<<<<< HEAD
-  def sub_xmm : SubRegIndex;
-
-
-  // In the register alias definitions below, we define which registers alias
-  // which others.  We only specify which registers the small registers alias,
-  // because the register file generator is smart enough to figure out that
-  // AL aliases AX if we tell it that AX aliased AL (for example).
-
-  // Dwarf numbering is different for 32-bit and 64-bit, and there are
-  // variations by target as well. Currently the first entry is for X86-64,
-  // second - for EH on X86-32/Darwin and third is 'generic' one (X86-32/Linux
-  // and debug information on X86-32/Darwin)
-
-  // 8-bit registers
-  // Low registers
-  def AL : Register<"al">;
-  def DL : Register<"dl">;
-  def CL : Register<"cl">;
-  def BL : Register<"bl">;
-
-  // X86-64 only, requires REX.
-  let CostPerUse = 1 in {
-  def SIL : Register<"sil">;
-  def DIL : Register<"dil">;
-  def BPL : Register<"bpl">;
-  def SPL : Register<"spl">;
-  def R8B  : Register<"r8b">;
-  def R9B  : Register<"r9b">;
-  def R10B : Register<"r10b">;
-  def R11B : Register<"r11b">;
-  def R12B : Register<"r12b">;
-  def R13B : Register<"r13b">;
-  def R14B : Register<"r14b">;
-  def R15B : Register<"r15b">;
-  }
-
-  // High registers. On x86-64, these cannot be used in any instruction
-  // with a REX prefix.
-  def AH : Register<"ah">;
-  def DH : Register<"dh">;
-  def CH : Register<"ch">;
-  def BH : Register<"bh">;
-
-  // 16-bit registers
-  let SubRegIndices = [sub_8bit, sub_8bit_hi], CoveredBySubRegs = 1 in {
-  def AX : RegisterWithSubRegs<"ax", [AL,AH]>;
-  def DX : RegisterWithSubRegs<"dx", [DL,DH]>;
-  def CX : RegisterWithSubRegs<"cx", [CL,CH]>;
-  def BX : RegisterWithSubRegs<"bx", [BL,BH]>;
-  }
-  let SubRegIndices = [sub_8bit] in {
-  def SI : RegisterWithSubRegs<"si", [SIL]>;
-  def DI : RegisterWithSubRegs<"di", [DIL]>;
-  def BP : RegisterWithSubRegs<"bp", [BPL]>;
-  def SP : RegisterWithSubRegs<"sp", [SPL]>;
-  }
-  def IP : Register<"ip">;
-
-  // X86-64 only, requires REX.
-  let SubRegIndices = [sub_8bit], CostPerUse = 1 in {
-  def R8W  : RegisterWithSubRegs<"r8w", [R8B]>;
-  def R9W  : RegisterWithSubRegs<"r9w", [R9B]>;
-  def R10W : RegisterWithSubRegs<"r10w", [R10B]>;
-  def R11W : RegisterWithSubRegs<"r11w", [R11B]>;
-  def R12W : RegisterWithSubRegs<"r12w", [R12B]>;
-  def R13W : RegisterWithSubRegs<"r13w", [R13B]>;
-  def R14W : RegisterWithSubRegs<"r14w", [R14B]>;
-  def R15W : RegisterWithSubRegs<"r15w", [R15B]>;
-  }
-  // 32-bit registers
-  let SubRegIndices = [sub_16bit] in {
-  def EAX : RegisterWithSubRegs<"eax", [AX]>, DwarfRegNum<[-2, 0, 0]>;
-  def EDX : RegisterWithSubRegs<"edx", [DX]>, DwarfRegNum<[-2, 2, 2]>;
-  def ECX : RegisterWithSubRegs<"ecx", [CX]>, DwarfRegNum<[-2, 1, 1]>;
-  def EBX : RegisterWithSubRegs<"ebx", [BX]>, DwarfRegNum<[-2, 3, 3]>;
-  def ESI : RegisterWithSubRegs<"esi", [SI]>, DwarfRegNum<[-2, 6, 6]>;
-  def EDI : RegisterWithSubRegs<"edi", [DI]>, DwarfRegNum<[-2, 7, 7]>;
-  def EBP : RegisterWithSubRegs<"ebp", [BP]>, DwarfRegNum<[-2, 4, 5]>;
-  def ESP : RegisterWithSubRegs<"esp", [SP]>, DwarfRegNum<[-2, 5, 4]>;
-  def EIP : RegisterWithSubRegs<"eip", [IP]>, DwarfRegNum<[-2, 8, 8]>;
-
-  // X86-64 only, requires REX
-  let CostPerUse = 1 in {
-  def R8D  : RegisterWithSubRegs<"r8d", [R8W]>;
-  def R9D  : RegisterWithSubRegs<"r9d", [R9W]>;
-  def R10D : RegisterWithSubRegs<"r10d", [R10W]>;
-  def R11D : RegisterWithSubRegs<"r11d", [R11W]>;
-  def R12D : RegisterWithSubRegs<"r12d", [R12W]>;
-  def R13D : RegisterWithSubRegs<"r13d", [R13W]>;
-  def R14D : RegisterWithSubRegs<"r14d", [R14W]>;
-  def R15D : RegisterWithSubRegs<"r15d", [R15W]>;
-  }}
-
-  // 64-bit registers, X86-64 only
-  let SubRegIndices = [sub_32bit] in {
-  def RAX : RegisterWithSubRegs<"rax", [EAX]>, DwarfRegNum<[0, -2, -2]>;
-  def RDX : RegisterWithSubRegs<"rdx", [EDX]>, DwarfRegNum<[1, -2, -2]>;
-  def RCX : RegisterWithSubRegs<"rcx", [ECX]>, DwarfRegNum<[2, -2, -2]>;
-  def RBX : RegisterWithSubRegs<"rbx", [EBX]>, DwarfRegNum<[3, -2, -2]>;
-  def RSI : RegisterWithSubRegs<"rsi", [ESI]>, DwarfRegNum<[4, -2, -2]>;
-  def RDI : RegisterWithSubRegs<"rdi", [EDI]>, DwarfRegNum<[5, -2, -2]>;
-  def RBP : RegisterWithSubRegs<"rbp", [EBP]>, DwarfRegNum<[6, -2, -2]>;
-  def RSP : RegisterWithSubRegs<"rsp", [ESP]>, DwarfRegNum<[7, -2, -2]>;
-
-  // These also require REX.
-  let CostPerUse = 1 in {
-  def R8  : RegisterWithSubRegs<"r8", [R8D]>, DwarfRegNum<[8, -2, -2]>;
-  def R9  : RegisterWithSubRegs<"r9", [R9D]>, DwarfRegNum<[9, -2, -2]>;
-  def R10 : RegisterWithSubRegs<"r10", [R10D]>, DwarfRegNum<[10, -2, -2]>;
-  def R11 : RegisterWithSubRegs<"r11", [R11D]>, DwarfRegNum<[11, -2, -2]>;
-  def R12 : RegisterWithSubRegs<"r12", [R12D]>, DwarfRegNum<[12, -2, -2]>;
-  def R13 : RegisterWithSubRegs<"r13", [R13D]>, DwarfRegNum<[13, -2, -2]>;
-  def R14 : RegisterWithSubRegs<"r14", [R14D]>, DwarfRegNum<[14, -2, -2]>;
-  def R15 : RegisterWithSubRegs<"r15", [R15D]>, DwarfRegNum<[15, -2, -2]>;
-  def RIP : RegisterWithSubRegs<"rip", [EIP]>,  DwarfRegNum<[16, -2, -2]>;
-  }}
-
-  // MMX Registers. These are actually aliased to ST0 .. ST7
-  def MM0 : Register<"mm0">, DwarfRegNum<[41, 29, 29]>;
-  def MM1 : Register<"mm1">, DwarfRegNum<[42, 30, 30]>;
-  def MM2 : Register<"mm2">, DwarfRegNum<[43, 31, 31]>;
-  def MM3 : Register<"mm3">, DwarfRegNum<[44, 32, 32]>;
-  def MM4 : Register<"mm4">, DwarfRegNum<[45, 33, 33]>;
-  def MM5 : Register<"mm5">, DwarfRegNum<[46, 34, 34]>;
-  def MM6 : Register<"mm6">, DwarfRegNum<[47, 35, 35]>;
-  def MM7 : Register<"mm7">, DwarfRegNum<[48, 36, 36]>;
-
-  // Pseudo Floating Point registers
-  def FP0 : Register<"fp0">;
-  def FP1 : Register<"fp1">;
-  def FP2 : Register<"fp2">;
-  def FP3 : Register<"fp3">;
-  def FP4 : Register<"fp4">;
-  def FP5 : Register<"fp5">;
-  def FP6 : Register<"fp6">;
-
-  // XMM Registers, used by the various SSE instruction set extensions.
-  def XMM0: Register<"xmm0">, DwarfRegNum<[17, 21, 21]>;
-  def XMM1: Register<"xmm1">, DwarfRegNum<[18, 22, 22]>;
-  def XMM2: Register<"xmm2">, DwarfRegNum<[19, 23, 23]>;
-  def XMM3: Register<"xmm3">, DwarfRegNum<[20, 24, 24]>;
-  def XMM4: Register<"xmm4">, DwarfRegNum<[21, 25, 25]>;
-  def XMM5: Register<"xmm5">, DwarfRegNum<[22, 26, 26]>;
-  def XMM6: Register<"xmm6">, DwarfRegNum<[23, 27, 27]>;
-  def XMM7: Register<"xmm7">, DwarfRegNum<[24, 28, 28]>;
-
-  // X86-64 only
-  let CostPerUse = 1 in {
-  def XMM8:  Register<"xmm8">,  DwarfRegNum<[25, -2, -2]>;
-  def XMM9:  Register<"xmm9">,  DwarfRegNum<[26, -2, -2]>;
-  def XMM10: Register<"xmm10">, DwarfRegNum<[27, -2, -2]>;
-  def XMM11: Register<"xmm11">, DwarfRegNum<[28, -2, -2]>;
-  def XMM12: Register<"xmm12">, DwarfRegNum<[29, -2, -2]>;
-  def XMM13: Register<"xmm13">, DwarfRegNum<[30, -2, -2]>;
-  def XMM14: Register<"xmm14">, DwarfRegNum<[31, -2, -2]>;
-  def XMM15: Register<"xmm15">, DwarfRegNum<[32, -2, -2]>;
-  } // CostPerUse
-
-  // YMM Registers, used by AVX instructions
-  let SubRegIndices = [sub_xmm] in {
-  def YMM0: RegisterWithSubRegs<"ymm0", [XMM0]>, DwarfRegAlias<XMM0>;
-  def YMM1: RegisterWithSubRegs<"ymm1", [XMM1]>, DwarfRegAlias<XMM1>;
-  def YMM2: RegisterWithSubRegs<"ymm2", [XMM2]>, DwarfRegAlias<XMM2>;
-  def YMM3: RegisterWithSubRegs<"ymm3", [XMM3]>, DwarfRegAlias<XMM3>;
-  def YMM4: RegisterWithSubRegs<"ymm4", [XMM4]>, DwarfRegAlias<XMM4>;
-  def YMM5: RegisterWithSubRegs<"ymm5", [XMM5]>, DwarfRegAlias<XMM5>;
-  def YMM6: RegisterWithSubRegs<"ymm6", [XMM6]>, DwarfRegAlias<XMM6>;
-  def YMM7: RegisterWithSubRegs<"ymm7", [XMM7]>, DwarfRegAlias<XMM7>;
-  def YMM8:  RegisterWithSubRegs<"ymm8", [XMM8]>, DwarfRegAlias<XMM8>;
-  def YMM9:  RegisterWithSubRegs<"ymm9", [XMM9]>, DwarfRegAlias<XMM9>;
-  def YMM10: RegisterWithSubRegs<"ymm10", [XMM10]>, DwarfRegAlias<XMM10>;
-  def YMM11: RegisterWithSubRegs<"ymm11", [XMM11]>, DwarfRegAlias<XMM11>;
-  def YMM12: RegisterWithSubRegs<"ymm12", [XMM12]>, DwarfRegAlias<XMM12>;
-  def YMM13: RegisterWithSubRegs<"ymm13", [XMM13]>, DwarfRegAlias<XMM13>;
-  def YMM14: RegisterWithSubRegs<"ymm14", [XMM14]>, DwarfRegAlias<XMM14>;
-  def YMM15: RegisterWithSubRegs<"ymm15", [XMM15]>, DwarfRegAlias<XMM15>;
-  }
-
-  class STRegister<string Name, list<Register> A> : Register<Name> {
-    let Aliases = A;
-  }
-
-  // Floating point stack registers. These don't map one-to-one to the FP
-  // pseudo registers, but we still mark them as aliasing FP registers. That
-  // way both kinds can be live without exceeding the stack depth. ST registers
-  // are only live around inline assembly.
-  def ST0 : STRegister<"st(0)", []>, DwarfRegNum<[33, 12, 11]>;
-  def ST1 : STRegister<"st(1)", [FP6]>, DwarfRegNum<[34, 13, 12]>;
-  def ST2 : STRegister<"st(2)", [FP5]>, DwarfRegNum<[35, 14, 13]>;
-  def ST3 : STRegister<"st(3)", [FP4]>, DwarfRegNum<[36, 15, 14]>;
-  def ST4 : STRegister<"st(4)", [FP3]>, DwarfRegNum<[37, 16, 15]>;
-  def ST5 : STRegister<"st(5)", [FP2]>, DwarfRegNum<[38, 17, 16]>;
-  def ST6 : STRegister<"st(6)", [FP1]>, DwarfRegNum<[39, 18, 17]>;
-  def ST7 : STRegister<"st(7)", [FP0]>, DwarfRegNum<[40, 19, 18]>;
-
-  // Floating-point status word
-  def FPSW : Register<"fpsw">;
-
-  // Status flags register
-  def EFLAGS : Register<"flags">;
-
-  // Segment registers
-  def CS : Register<"cs">;
-  def DS : Register<"ds">;
-  def SS : Register<"ss">;
-  def ES : Register<"es">;
-  def FS : Register<"fs">;
-  def GS : Register<"gs">;
-
-  // Debug registers
-  def DR0 : Register<"dr0">;
-  def DR1 : Register<"dr1">;
-  def DR2 : Register<"dr2">;
-  def DR3 : Register<"dr3">;
-  def DR4 : Register<"dr4">;
-  def DR5 : Register<"dr5">;
-  def DR6 : Register<"dr6">;
-  def DR7 : Register<"dr7">;
-
-  // Control registers
-  def CR0 : Register<"cr0">;
-  def CR1 : Register<"cr1">;
-  def CR2 : Register<"cr2">;
-  def CR3 : Register<"cr3">;
-  def CR4 : Register<"cr4">;
-  def CR5 : Register<"cr5">;
-  def CR6 : Register<"cr6">;
-  def CR7 : Register<"cr7">;
-  def CR8 : Register<"cr8">;
-  def CR9 : Register<"cr9">;
-  def CR10 : Register<"cr10">;
-  def CR11 : Register<"cr11">;
-  def CR12 : Register<"cr12">;
-  def CR13 : Register<"cr13">;
-  def CR14 : Register<"cr14">;
-  def CR15 : Register<"cr15">;
-
-  // Pseudo index registers
-  def EIZ : Register<"eiz">;
-  def RIZ : Register<"riz">;
-  
-  def PSEUDO_NACL_SEG : Register<"nacl">; // @LOCALMOD
-
-=======
   def sub_xmm     : SubRegIndex;
->>>>>>> 2fa8af22
 }
 
 //===----------------------------------------------------------------------===//
@@ -516,6 +270,9 @@
 // Pseudo index registers
 def EIZ : X86Reg<"eiz", 4>;
 def RIZ : X86Reg<"riz", 4>;
+  
+def PSEUDO_NACL_SEG : X86Reg<"nacl", 4>; // @LOCALMOD
+
 
 
 //===----------------------------------------------------------------------===//
