//===-- X86TargetObjectFile.cpp - X86 Object Info -------------------------===//
//
//                     The LLVM Compiler Infrastructure
//
// This file is distributed under the University of Illinois Open Source
// License. See LICENSE.TXT for details.
//
//===----------------------------------------------------------------------===//

#include "X86TargetObjectFile.h"
<<<<<<< HEAD
#include "X86Subtarget.h"  // @LOCALMOD
=======
#include "llvm/ADT/StringExtras.h"
#include "llvm/IR/Mangler.h"
#include "llvm/IR/Operator.h"
>>>>>>> 434f0e35
#include "llvm/MC/MCContext.h"
#include "llvm/MC/MCExpr.h"
#include "llvm/MC/MCSectionCOFF.h"
#include "llvm/MC/MCSectionELF.h"
#include "llvm/Support/Dwarf.h"
#include "llvm/Target/TargetLowering.h"

using namespace llvm;
using namespace dwarf;

const MCExpr *X86_64MachoTargetObjectFile::getTTypeGlobalReference(
    const GlobalValue *GV, unsigned Encoding, Mangler &Mang,
    const TargetMachine &TM, MachineModuleInfo *MMI,
    MCStreamer &Streamer) const {

  // On Darwin/X86-64, we can reference dwarf symbols with foo@GOTPCREL+4, which
  // is an indirect pc-relative reference.
  if ((Encoding & DW_EH_PE_indirect) && (Encoding & DW_EH_PE_pcrel)) {
    const MCSymbol *Sym = TM.getSymbol(GV, Mang);
    const MCExpr *Res =
      MCSymbolRefExpr::Create(Sym, MCSymbolRefExpr::VK_GOTPCREL, getContext());
    const MCExpr *Four = MCConstantExpr::Create(4, getContext());
    return MCBinaryExpr::CreateAdd(Res, Four, getContext());
  }

  return TargetLoweringObjectFileMachO::getTTypeGlobalReference(
      GV, Encoding, Mang, TM, MMI, Streamer);
}

MCSymbol *X86_64MachoTargetObjectFile::getCFIPersonalitySymbol(
    const GlobalValue *GV, Mangler &Mang, const TargetMachine &TM,
    MachineModuleInfo *MMI) const {
  return TM.getSymbol(GV, Mang);
}

void
X86LinuxTargetObjectFile::Initialize(MCContext &Ctx, const TargetMachine &TM) {
  TargetLoweringObjectFileELF::Initialize(Ctx, TM);
  InitializeELF(TM.Options.UseInitArray);
}

const MCExpr *
X86LinuxTargetObjectFile::getDebugThreadLocalSymbol(
    const MCSymbol *Sym) const {
  return MCSymbolRefExpr::Create(Sym, MCSymbolRefExpr::VK_DTPOFF, getContext());
}

<<<<<<< HEAD
// @LOCALMOD-START
// NOTE: this was largely lifted from
// lib/Target/ARM/ARMTargetObjectFile.cpp
//
// The default is .ctors/.dtors while the arm backend uses
// .init_array/.fini_array
//
// Without this the linker defined symbols __fini_array_start and
// __fini_array_end do not have useful values. c.f.:
// http://code.google.com/p/nativeclient/issues/detail?id=805
void TargetLoweringObjectFileNaCl::Initialize(MCContext &Ctx,
                                              const TargetMachine &TM) {
  TargetLoweringObjectFileELF::Initialize(Ctx, TM);

  StaticCtorSection =
    getContext().getELFSection(".init_array", ELF::SHT_INIT_ARRAY,
                               ELF::SHF_WRITE |
                               ELF::SHF_ALLOC,
                               SectionKind::getDataRel());
  StaticDtorSection =
    getContext().getELFSection(".fini_array", ELF::SHT_FINI_ARRAY,
                               ELF::SHF_WRITE |
                               ELF::SHF_ALLOC,
                               SectionKind::getDataRel());
}
// @LOCALMOD-END
=======
const MCExpr *X86WindowsTargetObjectFile::getExecutableRelativeSymbol(
    const ConstantExpr *CE, Mangler &Mang, const TargetMachine &TM) const {
  // We are looking for the difference of two symbols, need a subtraction
  // operation.
  const SubOperator *Sub = dyn_cast<SubOperator>(CE);
  if (!Sub)
    return nullptr;

  // Symbols must first be numbers before we can subtract them, we need to see a
  // ptrtoint on both subtraction operands.
  const PtrToIntOperator *SubLHS =
      dyn_cast<PtrToIntOperator>(Sub->getOperand(0));
  const PtrToIntOperator *SubRHS =
      dyn_cast<PtrToIntOperator>(Sub->getOperand(1));
  if (!SubLHS || !SubRHS)
    return nullptr;

  // Our symbols should exist in address space zero, cowardly no-op if
  // otherwise.
  if (SubLHS->getPointerAddressSpace() != 0 ||
      SubRHS->getPointerAddressSpace() != 0)
    return nullptr;

  // Both ptrtoint instructions must wrap global variables:
  // - Only global variables are eligible for image relative relocations.
  // - The subtrahend refers to the special symbol __ImageBase, a global.
  const GlobalVariable *GVLHS =
      dyn_cast<GlobalVariable>(SubLHS->getPointerOperand());
  const GlobalVariable *GVRHS =
      dyn_cast<GlobalVariable>(SubRHS->getPointerOperand());
  if (!GVLHS || !GVRHS)
    return nullptr;

  // We expect __ImageBase to be a global variable without a section, externally
  // defined.
  //
  // It should look something like this: @__ImageBase = external constant i8
  if (GVRHS->isThreadLocal() || GVRHS->getName() != "__ImageBase" ||
      !GVRHS->hasExternalLinkage() || GVRHS->hasInitializer() ||
      GVRHS->hasSection())
    return nullptr;

  // An image-relative, thread-local, symbol makes no sense.
  if (GVLHS->isThreadLocal())
    return nullptr;

  return MCSymbolRefExpr::Create(TM.getSymbol(GVLHS, Mang),
                                 MCSymbolRefExpr::VK_COFF_IMGREL32,
                                 getContext());
}

static std::string APIntToHexString(const APInt &AI) {
  unsigned Width = (AI.getBitWidth() / 8) * 2;
  std::string HexString = utohexstr(AI.getLimitedValue(), /*LowerCase=*/true);
  unsigned Size = HexString.size();
  assert(Width >= Size && "hex string is too large!");
  HexString.insert(HexString.begin(), Width - Size, '0');

  return HexString;
}


static std::string scalarConstantToHexString(const Constant *C) {
  Type *Ty = C->getType();
  APInt AI;
  if (isa<UndefValue>(C)) {
    AI = APInt(Ty->getPrimitiveSizeInBits(), /*val=*/0);
  } else if (Ty->isFloatTy() || Ty->isDoubleTy()) {
    const auto *CFP = cast<ConstantFP>(C);
    AI = CFP->getValueAPF().bitcastToAPInt();
  } else if (Ty->isIntegerTy()) {
    const auto *CI = cast<ConstantInt>(C);
    AI = CI->getValue();
  } else {
    llvm_unreachable("unexpected constant pool element type!");
  }
  return APIntToHexString(AI);
}

const MCSection *
X86WindowsTargetObjectFile::getSectionForConstant(SectionKind Kind,
                                                  const Constant *C) const {
  if (Kind.isReadOnly()) {
    if (C) {
      Type *Ty = C->getType();
      SmallString<32> COMDATSymName;
      if (Ty->isFloatTy() || Ty->isDoubleTy()) {
        COMDATSymName = "__real@";
        COMDATSymName += scalarConstantToHexString(C);
      } else if (const auto *VTy = dyn_cast<VectorType>(Ty)) {
        uint64_t NumBits = VTy->getBitWidth();
        if (NumBits == 128 || NumBits == 256) {
          COMDATSymName = NumBits == 128 ? "__xmm@" : "__ymm@";
          for (int I = VTy->getNumElements() - 1, E = -1; I != E; --I)
            COMDATSymName +=
                scalarConstantToHexString(C->getAggregateElement(I));
        }
      }
      if (!COMDATSymName.empty()) {
        unsigned Characteristics = COFF::IMAGE_SCN_CNT_INITIALIZED_DATA |
                                   COFF::IMAGE_SCN_MEM_READ |
                                   COFF::IMAGE_SCN_LNK_COMDAT;
        return getContext().getCOFFSection(".rdata", Characteristics, Kind,
                                           COMDATSymName,
                                           COFF::IMAGE_COMDAT_SELECT_ANY);
      }
    }
  }

  return TargetLoweringObjectFile::getSectionForConstant(Kind, C);
}
>>>>>>> 434f0e35
<|MERGE_RESOLUTION|>--- conflicted
+++ resolved
@@ -8,13 +8,10 @@
 //===----------------------------------------------------------------------===//
 
 #include "X86TargetObjectFile.h"
-<<<<<<< HEAD
 #include "X86Subtarget.h"  // @LOCALMOD
-=======
 #include "llvm/ADT/StringExtras.h"
 #include "llvm/IR/Mangler.h"
 #include "llvm/IR/Operator.h"
->>>>>>> 434f0e35
 #include "llvm/MC/MCContext.h"
 #include "llvm/MC/MCExpr.h"
 #include "llvm/MC/MCSectionCOFF.h"
@@ -62,34 +59,6 @@
   return MCSymbolRefExpr::Create(Sym, MCSymbolRefExpr::VK_DTPOFF, getContext());
 }
 
-<<<<<<< HEAD
-// @LOCALMOD-START
-// NOTE: this was largely lifted from
-// lib/Target/ARM/ARMTargetObjectFile.cpp
-//
-// The default is .ctors/.dtors while the arm backend uses
-// .init_array/.fini_array
-//
-// Without this the linker defined symbols __fini_array_start and
-// __fini_array_end do not have useful values. c.f.:
-// http://code.google.com/p/nativeclient/issues/detail?id=805
-void TargetLoweringObjectFileNaCl::Initialize(MCContext &Ctx,
-                                              const TargetMachine &TM) {
-  TargetLoweringObjectFileELF::Initialize(Ctx, TM);
-
-  StaticCtorSection =
-    getContext().getELFSection(".init_array", ELF::SHT_INIT_ARRAY,
-                               ELF::SHF_WRITE |
-                               ELF::SHF_ALLOC,
-                               SectionKind::getDataRel());
-  StaticDtorSection =
-    getContext().getELFSection(".fini_array", ELF::SHT_FINI_ARRAY,
-                               ELF::SHF_WRITE |
-                               ELF::SHF_ALLOC,
-                               SectionKind::getDataRel());
-}
-// @LOCALMOD-END
-=======
 const MCExpr *X86WindowsTargetObjectFile::getExecutableRelativeSymbol(
     const ConstantExpr *CE, Mangler &Mang, const TargetMachine &TM) const {
   // We are looking for the difference of two symbols, need a subtraction
@@ -201,4 +170,30 @@
 
   return TargetLoweringObjectFile::getSectionForConstant(Kind, C);
 }
->>>>>>> 434f0e35
+
+// @LOCALMOD-START
+// NOTE: this was largely lifted from
+// lib/Target/ARM/ARMTargetObjectFile.cpp
+//
+// The default is .ctors/.dtors while the arm backend uses
+// .init_array/.fini_array
+//
+// Without this the linker defined symbols __fini_array_start and
+// __fini_array_end do not have useful values. c.f.:
+// http://code.google.com/p/nativeclient/issues/detail?id=805
+void TargetLoweringObjectFileNaCl::Initialize(MCContext &Ctx,
+                                              const TargetMachine &TM) {
+  TargetLoweringObjectFileELF::Initialize(Ctx, TM);
+
+  StaticCtorSection =
+    getContext().getELFSection(".init_array", ELF::SHT_INIT_ARRAY,
+                               ELF::SHF_WRITE |
+                               ELF::SHF_ALLOC,
+                               SectionKind::getDataRel());
+  StaticDtorSection =
+    getContext().getELFSection(".fini_array", ELF::SHT_FINI_ARRAY,
+                               ELF::SHF_WRITE |
+                               ELF::SHF_ALLOC,
+                               SectionKind::getDataRel());
+}
+// @LOCALMOD-END