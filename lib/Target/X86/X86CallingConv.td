//===-- X86CallingConv.td - Calling Conventions X86 32/64 --*- tablegen -*-===//
//
//                     The LLVM Compiler Infrastructure
//
// This file is distributed under the University of Illinois Open Source
// License. See LICENSE.TXT for details.
//
//===----------------------------------------------------------------------===//
//
// This describes the calling conventions for the X86-32 and X86-64
// architectures.
//
//===----------------------------------------------------------------------===//

/// CCIfSubtarget - Match if the current subtarget has a feature F.
class CCIfSubtarget<string F, CCAction A>
 : CCIf<!strconcat("State.getTarget().getSubtarget<X86Subtarget>().", F), A>;

//===----------------------------------------------------------------------===//
// Return Value Calling Conventions
//===----------------------------------------------------------------------===//

// Return-value conventions common to all X86 CC's.
def RetCC_X86Common : CallingConv<[
  // Scalar values are returned in AX first, then DX.  For i8, the ABI
  // requires the values to be in AL and AH, however this code uses AL and DL
  // instead. This is because using AH for the second register conflicts with
  // the way LLVM does multiple return values -- a return of {i16,i8} would end
  // up in AX and AH, which overlap. Front-ends wishing to conform to the ABI
  // for functions that return two i8 values are currently expected to pack the
  // values into an i16 (which uses AX, and thus AL:AH).
  //
  // For code that doesn't care about the ABI, we allow returning more than two
  // integer values in registers.
  CCIfType<[i8] , CCAssignToReg<[AL, DL, CL]>>,
  CCIfType<[i16], CCAssignToReg<[AX, DX, CX]>>,
  CCIfType<[i32], CCAssignToReg<[EAX, EDX, ECX]>>,
  CCIfType<[i64], CCAssignToReg<[RAX, RDX, RCX]>>,

  // Vector types are returned in XMM0 and XMM1, when they fit.  XMM2 and XMM3
  // can only be used by ABI non-compliant code. If the target doesn't have XMM
  // registers, it won't have vector types.
  CCIfType<[v16i8, v8i16, v4i32, v2i64, v4f32, v2f64],
            CCAssignToReg<[XMM0,XMM1,XMM2,XMM3]>>,

  // 256-bit vectors are returned in YMM0 and XMM1, when they fit. YMM2 and YMM3
  // can only be used by ABI non-compliant code. This vector type is only
  // supported while using the AVX target feature.
  CCIfType<[v32i8, v16i16, v8i32, v4i64, v8f32, v4f64],
            CCAssignToReg<[YMM0,YMM1,YMM2,YMM3]>>,

  // 512-bit vectors are returned in ZMM0 and ZMM1, when they fit. ZMM2 and ZMM3
  // can only be used by ABI non-compliant code. This vector type is only
  // supported while using the AVX-512 target feature.
  CCIfType<[v16i32, v8i64, v16f32, v8f64],
            CCAssignToReg<[ZMM0,ZMM1,ZMM2,ZMM3]>>,

  // MMX vector types are always returned in MM0. If the target doesn't have
  // MM0, it doesn't support these vector types.
  CCIfType<[x86mmx], CCAssignToReg<[MM0]>>,

  // Long double types are always returned in ST0 (even with SSE).
  CCIfType<[f80], CCAssignToReg<[ST0, ST1]>>
]>;

// X86-32 C return-value convention.
def RetCC_X86_32_C : CallingConv<[
  // The X86-32 calling convention returns FP values in ST0, unless marked
  // with "inreg" (used here to distinguish one kind of reg from another,
  // weirdly; this is really the sse-regparm calling convention) in which
  // case they use XMM0, otherwise it is the same as the common X86 calling
  // conv.
  CCIfInReg<CCIfSubtarget<"hasSSE2()",
    CCIfType<[f32, f64], CCAssignToReg<[XMM0,XMM1,XMM2]>>>>,
  CCIfType<[f32,f64], CCAssignToReg<[ST0, ST1]>>,
  CCDelegateTo<RetCC_X86Common>
]>;

// X86-32 FastCC return-value convention.
def RetCC_X86_32_Fast : CallingConv<[
  // The X86-32 fastcc returns 1, 2, or 3 FP values in XMM0-2 if the target has
  // SSE2.
  // This can happen when a float, 2 x float, or 3 x float vector is split by
  // target lowering, and is returned in 1-3 sse regs.
  CCIfType<[f32], CCIfSubtarget<"hasSSE2()", CCAssignToReg<[XMM0,XMM1,XMM2]>>>,
  CCIfType<[f64], CCIfSubtarget<"hasSSE2()", CCAssignToReg<[XMM0,XMM1,XMM2]>>>,

  // For integers, ECX can be used as an extra return register
  CCIfType<[i8],  CCAssignToReg<[AL, DL, CL]>>,
  CCIfType<[i16], CCAssignToReg<[AX, DX, CX]>>,
  CCIfType<[i32], CCAssignToReg<[EAX, EDX, ECX]>>,

  // Otherwise, it is the same as the common X86 calling convention.
  CCDelegateTo<RetCC_X86Common>
]>;

// Intel_OCL_BI return-value convention.
def RetCC_Intel_OCL_BI : CallingConv<[
  // Vector types are returned in XMM0,XMM1,XMMM2 and XMM3.
  CCIfType<[f32, f64, v4i32, v2i64, v4f32, v2f64],
            CCAssignToReg<[XMM0,XMM1,XMM2,XMM3]>>,

  // 256-bit FP vectors
  // No more than 4 registers
  CCIfType<[v8f32, v4f64, v8i32, v4i64],
            CCAssignToReg<[YMM0,YMM1,YMM2,YMM3]>>,

  // 512-bit FP vectors
  CCIfType<[v16f32, v8f64, v16i32, v8i64],
            CCAssignToReg<[ZMM0,ZMM1,ZMM2,ZMM3]>>,

  // i32, i64 in the standard way
  CCDelegateTo<RetCC_X86Common>
]>;

// X86-32 HiPE return-value convention.
def RetCC_X86_32_HiPE : CallingConv<[
  // Promote all types to i32
  CCIfType<[i8, i16], CCPromoteToType<i32>>,

  // Return: HP, P, VAL1, VAL2
  CCIfType<[i32], CCAssignToReg<[ESI, EBP, EAX, EDX]>>
]>;

// X86-64 C return-value convention.
def RetCC_X86_64_C : CallingConv<[
  // The X86-64 calling convention always returns FP values in XMM0.
  CCIfType<[f32], CCAssignToReg<[XMM0, XMM1]>>,
  CCIfType<[f64], CCAssignToReg<[XMM0, XMM1]>>,

  // MMX vector types are always returned in XMM0.
  CCIfType<[x86mmx], CCAssignToReg<[XMM0, XMM1]>>,
  CCDelegateTo<RetCC_X86Common>
]>;

// X86-Win64 C return-value convention.
def RetCC_X86_Win64_C : CallingConv<[
  // The X86-Win64 calling convention always returns __m64 values in RAX.
  CCIfType<[x86mmx], CCBitConvertToType<i64>>,

  // Otherwise, everything is the same as 'normal' X86-64 C CC.
  CCDelegateTo<RetCC_X86_64_C>
]>;

// X86-64 HiPE return-value convention.
def RetCC_X86_64_HiPE : CallingConv<[
  // Promote all types to i64
  CCIfType<[i8, i16, i32], CCPromoteToType<i64>>,

  // Return: HP, P, VAL1, VAL2
  CCIfType<[i64], CCAssignToReg<[R15, RBP, RAX, RDX]>>
]>;

// X86-64 WebKit_JS return-value convention.
def RetCC_X86_64_WebKit_JS : CallingConv<[
  // Promote all types to i64
  CCIfType<[i8, i16, i32], CCPromoteToType<i64>>,

  // Return: RAX
  CCIfType<[i64], CCAssignToReg<[RAX]>>
]>;

// X86-64 AnyReg return-value convention. No explicit register is specified for
// the return-value. The register allocator is allowed and expected to choose
// any free register.
//
// This calling convention is currently only supported by the stackmap and
// patchpoint intrinsics. All other uses will result in an assert on Debug
// builds. On Release builds we fallback to the X86 C calling convention.
def RetCC_X86_64_AnyReg : CallingConv<[
  CCCustom<"CC_X86_AnyReg_Error">
]>;

// This is the root return-value convention for the X86-32 backend.
def RetCC_X86_32 : CallingConv<[
  // If FastCC, use RetCC_X86_32_Fast.
  CCIfCC<"CallingConv::Fast", CCDelegateTo<RetCC_X86_32_Fast>>,
  // If HiPE, use RetCC_X86_32_HiPE.
  CCIfCC<"CallingConv::HiPE", CCDelegateTo<RetCC_X86_32_HiPE>>,

  // Otherwise, use RetCC_X86_32_C.
  CCDelegateTo<RetCC_X86_32_C>
]>;

// This is the root return-value convention for the X86-64 backend.
def RetCC_X86_64 : CallingConv<[
  // HiPE uses RetCC_X86_64_HiPE
  CCIfCC<"CallingConv::HiPE", CCDelegateTo<RetCC_X86_64_HiPE>>,

  // Handle JavaScript calls.
  CCIfCC<"CallingConv::WebKit_JS", CCDelegateTo<RetCC_X86_64_WebKit_JS>>,
  CCIfCC<"CallingConv::AnyReg", CCDelegateTo<RetCC_X86_64_AnyReg>>,

  // Handle explicit CC selection
  CCIfCC<"CallingConv::X86_64_Win64", CCDelegateTo<RetCC_X86_Win64_C>>,
  CCIfCC<"CallingConv::X86_64_SysV", CCDelegateTo<RetCC_X86_64_C>>,

  // Mingw64 and native Win64 use Win64 CC
  CCIfSubtarget<"isTargetWin64()", CCDelegateTo<RetCC_X86_Win64_C>>,

  // Otherwise, drop to normal X86-64 CC
  CCDelegateTo<RetCC_X86_64_C>
]>;

// This is the return-value convention used for the entire X86 backend.
def RetCC_X86 : CallingConv<[

  // Check if this is the Intel OpenCL built-ins calling convention
  CCIfCC<"CallingConv::Intel_OCL_BI", CCDelegateTo<RetCC_Intel_OCL_BI>>,

  CCIfSubtarget<"is64Bit()", CCDelegateTo<RetCC_X86_64>>,
  CCDelegateTo<RetCC_X86_32>
]>;

//===----------------------------------------------------------------------===//
// X86-64 Argument Calling Conventions
//===----------------------------------------------------------------------===//

def CC_X86_64_C : CallingConv<[
  // Handles byval parameters.
  CCIfByVal<CCPassByVal<8, 8>>,

  // Promote i8/i16 arguments to i32.
  CCIfType<[i8, i16], CCPromoteToType<i32>>,

  // The 'nest' parameter, if any, is passed in R10.
  CCIfNest<CCAssignToReg<[R10]>>,

  // The first 6 integer arguments are passed in integer registers.
  CCIfType<[i32], CCAssignToReg<[EDI, ESI, EDX, ECX, R8D, R9D]>>,
  CCIfType<[i64], CCAssignToReg<[RDI, RSI, RDX, RCX, R8 , R9 ]>>,

  // The first 8 MMX vector arguments are passed in XMM registers on Darwin.
  CCIfType<[x86mmx],
            CCIfSubtarget<"isTargetDarwin()",
            CCIfSubtarget<"hasSSE2()",
            CCPromoteToType<v2i64>>>>,

  // The first 8 FP/Vector arguments are passed in XMM registers.
  CCIfType<[f32, f64, v16i8, v8i16, v4i32, v2i64, v4f32, v2f64],
            CCIfSubtarget<"hasSSE1()",
            CCAssignToReg<[XMM0, XMM1, XMM2, XMM3, XMM4, XMM5, XMM6, XMM7]>>>,

  // The first 8 256-bit vector arguments are passed in YMM registers, unless
  // this is a vararg function.
  // FIXME: This isn't precisely correct; the x86-64 ABI document says that
  // fixed arguments to vararg functions are supposed to be passed in
  // registers.  Actually modeling that would be a lot of work, though.
  CCIfNotVarArg<CCIfType<[v32i8, v16i16, v8i32, v4i64, v8f32, v4f64],
                          CCIfSubtarget<"hasFp256()",
                          CCAssignToReg<[YMM0, YMM1, YMM2, YMM3,
                                         YMM4, YMM5, YMM6, YMM7]>>>>,

  // The first 8 512-bit vector arguments are passed in ZMM registers.
  CCIfNotVarArg<CCIfType<[v16i32, v8i64, v16f32, v8f64],
            CCIfSubtarget<"hasAVX512()",
            CCAssignToReg<[ZMM0, ZMM1, ZMM2, ZMM3, ZMM4, ZMM5, ZMM6, ZMM7]>>>>,

  // Integer/FP values get stored in stack slots that are 8 bytes in size and
  // 8-byte aligned if there are no more registers to hold them.
  CCIfType<[i32, i64, f32, f64], CCAssignToStack<8, 8>>,

  // Long doubles get stack slots whose size and alignment depends on the
  // subtarget.
  CCIfType<[f80], CCAssignToStack<0, 0>>,

  // Vectors get 16-byte stack slots that are 16-byte aligned.
  CCIfType<[v16i8, v8i16, v4i32, v2i64, v4f32, v2f64], CCAssignToStack<16, 16>>,

  // 256-bit vectors get 32-byte stack slots that are 32-byte aligned.
  CCIfType<[v32i8, v16i16, v8i32, v4i64, v8f32, v4f64],
           CCAssignToStack<32, 32>>,

  // 512-bit vectors get 64-byte stack slots that are 64-byte aligned.
  CCIfType<[v16i32, v8i64, v16f32, v8f64],
           CCAssignToStack<64, 64>>
]>;

// Calling convention used on Win64
def CC_X86_Win64_C : CallingConv<[
  // FIXME: Handle byval stuff.
  // FIXME: Handle varargs.

  // Promote i8/i16 arguments to i32.
  CCIfType<[i8, i16], CCPromoteToType<i32>>,

  // The 'nest' parameter, if any, is passed in R10.
  CCIfNest<CCAssignToReg<[R10]>>,

  // 128 bit vectors are passed by pointer
  CCIfType<[v16i8, v8i16, v4i32, v2i64, v4f32, v2f64], CCPassIndirect<i64>>,


  // 256 bit vectors are passed by pointer
  CCIfType<[v32i8, v16i16, v8i32, v4i64, v8f32, v4f64], CCPassIndirect<i64>>,

  // 512 bit vectors are passed by pointer
  CCIfType<[v16i32, v16f32, v8f64, v8i64], CCPassIndirect<i64>>,

  // The first 4 MMX vector arguments are passed in GPRs.
  CCIfType<[x86mmx], CCBitConvertToType<i64>>,

  // The first 4 integer arguments are passed in integer registers.
  CCIfType<[i32], CCAssignToRegWithShadow<[ECX , EDX , R8D , R9D ],
                                          [XMM0, XMM1, XMM2, XMM3]>>,

  // Do not pass the sret argument in RCX, the Win64 thiscall calling
  // convention requires "this" to be passed in RCX.
  CCIfCC<"CallingConv::X86_ThisCall",
    CCIfSRet<CCIfType<[i64], CCAssignToRegWithShadow<[RDX , R8  , R9  ],
                                                     [XMM1, XMM2, XMM3]>>>>,

  CCIfType<[i64], CCAssignToRegWithShadow<[RCX , RDX , R8  , R9  ],
                                          [XMM0, XMM1, XMM2, XMM3]>>,

  // The first 4 FP/Vector arguments are passed in XMM registers.
  CCIfType<[f32, f64, v16i8, v8i16, v4i32, v2i64, v4f32, v2f64],
           CCAssignToRegWithShadow<[XMM0, XMM1, XMM2, XMM3],
                                   [RCX , RDX , R8  , R9  ]>>,

  // Integer/FP values get stored in stack slots that are 8 bytes in size and
  // 8-byte aligned if there are no more registers to hold them.
  CCIfType<[i32, i64, f32, f64], CCAssignToStack<8, 8>>,

  // Long doubles get stack slots whose size and alignment depends on the
  // subtarget.
  CCIfType<[f80], CCAssignToStack<0, 0>>
]>;

def CC_X86_64_GHC : CallingConv<[
  // Promote i8/i16/i32 arguments to i64.
  CCIfType<[i8, i16, i32], CCPromoteToType<i64>>,

  // Pass in STG registers: Base, Sp, Hp, R1, R2, R3, R4, R5, R6, SpLim
  CCIfType<[i64],
            CCAssignToReg<[R13, RBP, R12, RBX, R14, RSI, RDI, R8, R9, R15]>>,

  // Pass in STG registers: F1, F2, F3, F4, D1, D2
  CCIfType<[f32, f64, v16i8, v8i16, v4i32, v2i64, v4f32, v2f64],
            CCIfSubtarget<"hasSSE1()",
            CCAssignToReg<[XMM1, XMM2, XMM3, XMM4, XMM5, XMM6]>>>
]>;

def CC_X86_64_HiPE : CallingConv<[
  // Promote i8/i16/i32 arguments to i64.
  CCIfType<[i8, i16, i32], CCPromoteToType<i64>>,

  // Pass in VM's registers: HP, P, ARG0, ARG1, ARG2, ARG3
  CCIfType<[i64], CCAssignToReg<[R15, RBP, RSI, RDX, RCX, R8]>>,

  // Integer/FP values get stored in stack slots that are 8 bytes in size and
  // 8-byte aligned if there are no more registers to hold them.
  CCIfType<[i32, i64, f32, f64], CCAssignToStack<8, 8>>
]>;

def CC_X86_64_WebKit_JS : CallingConv<[
  // Promote i8/i16 arguments to i32.
  CCIfType<[i8, i16], CCPromoteToType<i32>>,

  // Integer/FP values are always stored in stack slots that are 8 bytes in size
  // and 8-byte aligned.
  CCIfType<[i32, i64, f32, f64], CCAssignToStack<8, 8>>
]>;

// No explicit register is specified for the AnyReg calling convention. The
// register allocator may assign the arguments to any free register.
//
// This calling convention is currently only supported by the stackmap and
// patchpoint intrinsics. All other uses will result in an assert on Debug
// builds. On Release builds we fallback to the X86 C calling convention.
def CC_X86_64_AnyReg : CallingConv<[
  CCCustom<"CC_X86_AnyReg_Error">
]>;

//===----------------------------------------------------------------------===//
// X86 C Calling Convention
//===----------------------------------------------------------------------===//

/// CC_X86_32_Common - In all X86-32 calling conventions, extra integers and FP
/// values are spilled on the stack, and the first 4 vector values go in XMM
/// regs.
def CC_X86_32_Common : CallingConv<[
  // Handles byval parameters.
  CCIfByVal<CCPassByVal<4, 4>>,

  // The first 3 float or double arguments, if marked 'inreg' and if the call
  // is not a vararg call and if SSE2 is available, are passed in SSE registers.
  CCIfNotVarArg<CCIfInReg<CCIfType<[f32,f64],
                CCIfSubtarget<"hasSSE2()",
                CCAssignToReg<[XMM0,XMM1,XMM2]>>>>>,

  // The first 3 __m64 vector arguments are passed in mmx registers if the
  // call is not a vararg call.
  CCIfNotVarArg<CCIfType<[x86mmx],
                CCAssignToReg<[MM0, MM1, MM2]>>>,

  // Integer/Float values get stored in stack slots that are 4 bytes in
  // size and 4-byte aligned.
  CCIfType<[i32, f32], CCAssignToStack<4, 4>>,

  // Doubles get 8-byte slots that are 4-byte aligned.
  CCIfType<[f64], CCAssignToStack<8, 4>>,

  // Long doubles get slots whose size depends on the subtarget.
  CCIfType<[f80], CCAssignToStack<0, 4>>,

  // The first 4 SSE vector arguments are passed in XMM registers.
  CCIfNotVarArg<CCIfType<[v16i8, v8i16, v4i32, v2i64, v4f32, v2f64],
                CCAssignToReg<[XMM0, XMM1, XMM2, XMM3]>>>,

  // The first 4 AVX 256-bit vector arguments are passed in YMM registers.
  CCIfNotVarArg<CCIfType<[v32i8, v16i16, v8i32, v4i64, v8f32, v4f64],
                CCIfSubtarget<"hasFp256()",
                CCAssignToReg<[YMM0, YMM1, YMM2, YMM3]>>>>,

  // Other SSE vectors get 16-byte stack slots that are 16-byte aligned.
  CCIfType<[v16i8, v8i16, v4i32, v2i64, v4f32, v2f64], CCAssignToStack<16, 16>>,

  // 256-bit AVX vectors get 32-byte stack slots that are 32-byte aligned.
  CCIfType<[v32i8, v16i16, v8i32, v4i64, v8f32, v4f64],
           CCAssignToStack<32, 32>>,

  // __m64 vectors get 8-byte stack slots that are 4-byte aligned. They are
  // passed in the parameter area.
  CCIfType<[x86mmx], CCAssignToStack<8, 4>>]>;

def CC_X86_32_C : CallingConv<[
  // Promote i8/i16 arguments to i32.
  CCIfType<[i8, i16], CCPromoteToType<i32>>,

  // The 'nest' parameter, if any, is passed in ECX.
  CCIfNest<CCAssignToReg<[ECX]>>,

  // The first 3 integer arguments, if marked 'inreg' and if the call is not
  // a vararg call, are passed in integer registers.
  CCIfNotVarArg<CCIfInReg<CCIfType<[i32], CCAssignToReg<[EAX, EDX, ECX]>>>>,

  // Otherwise, same as everything else.
  CCDelegateTo<CC_X86_32_Common>
]>;

def CC_X86_32_FastCall : CallingConv<[
  // Promote i8/i16 arguments to i32.
  CCIfType<[i8, i16], CCPromoteToType<i32>>,

  // The 'nest' parameter, if any, is passed in EAX.
  CCIfNest<CCAssignToReg<[EAX]>>,

  // The first 2 integer arguments are passed in ECX/EDX
  CCIfInReg<CCIfType<[i32], CCAssignToReg<[ECX, EDX]>>>,

  // Otherwise, same as everything else.
  CCDelegateTo<CC_X86_32_Common>
]>;

def CC_X86_32_ThisCall : CallingConv<[
  // Promote i8/i16 arguments to i32.
  CCIfType<[i8, i16], CCPromoteToType<i32>>,

  // Pass sret arguments indirectly through stack.
  CCIfSRet<CCAssignToStack<4, 4>>,

  // The first integer argument is passed in ECX
  CCIfType<[i32], CCAssignToReg<[ECX]>>,

  // Otherwise, same as everything else.
  CCDelegateTo<CC_X86_32_Common>
]>;

def CC_X86_32_FastCC : CallingConv<[
  // Handles byval parameters.  Note that we can't rely on the delegation
  // to CC_X86_32_Common for this because that happens after code that
  // puts arguments in registers.
  CCIfByVal<CCPassByVal<4, 4>>,

  // Promote i8/i16 arguments to i32.
  CCIfType<[i8, i16], CCPromoteToType<i32>>,

  // The 'nest' parameter, if any, is passed in EAX.
  CCIfNest<CCAssignToReg<[EAX]>>,

  // The first 2 integer arguments are passed in ECX/EDX
  CCIfType<[i32], CCAssignToReg<[ECX, EDX]>>,

  // The first 3 float or double arguments, if the call is not a vararg
  // call and if SSE2 is available, are passed in SSE registers.
  CCIfNotVarArg<CCIfType<[f32,f64],
                CCIfSubtarget<"hasSSE2()",
                CCAssignToReg<[XMM0,XMM1,XMM2]>>>>,

  // Doubles get 8-byte slots that are 8-byte aligned.
  CCIfType<[f64], CCAssignToStack<8, 8>>,

  // Otherwise, same as everything else.
  CCDelegateTo<CC_X86_32_Common>
]>;

def CC_X86_32_GHC : CallingConv<[
  // Promote i8/i16 arguments to i32.
  CCIfType<[i8, i16], CCPromoteToType<i32>>,

  // Pass in STG registers: Base, Sp, Hp, R1
  CCIfType<[i32], CCAssignToReg<[EBX, EBP, EDI, ESI]>>
]>;

def CC_X86_32_HiPE : CallingConv<[
  // Promote i8/i16 arguments to i32.
  CCIfType<[i8, i16], CCPromoteToType<i32>>,

  // Pass in VM's registers: HP, P, ARG0, ARG1, ARG2
  CCIfType<[i32], CCAssignToReg<[ESI, EBP, EAX, EDX, ECX]>>,

  // Integer/Float values get stored in stack slots that are 4 bytes in
  // size and 4-byte aligned.
  CCIfType<[i32, f32], CCAssignToStack<4, 4>>
]>;

// X86-64 Intel OpenCL built-ins calling convention.
def CC_Intel_OCL_BI : CallingConv<[

  CCIfType<[i32], CCIfSubtarget<"isTargetWin64()", CCAssignToReg<[ECX, EDX, R8D, R9D]>>>,
  CCIfType<[i64], CCIfSubtarget<"isTargetWin64()", CCAssignToReg<[RCX, RDX, R8,  R9 ]>>>,

  CCIfType<[i32], CCIfSubtarget<"is64Bit()", CCAssignToReg<[EDI, ESI, EDX, ECX]>>>,
  CCIfType<[i64], CCIfSubtarget<"is64Bit()", CCAssignToReg<[RDI, RSI, RDX, RCX]>>>,

  CCIfType<[i32], CCAssignToStack<4, 4>>,

  // The SSE vector arguments are passed in XMM registers.
  CCIfType<[f32, f64, v4i32, v2i64, v4f32, v2f64],
           CCAssignToReg<[XMM0, XMM1, XMM2, XMM3]>>,

  // The 256-bit vector arguments are passed in YMM registers.
  CCIfType<[v8f32, v4f64, v8i32, v4i64],
           CCAssignToReg<[YMM0, YMM1, YMM2, YMM3]>>,

  // The 512-bit vector arguments are passed in ZMM registers.
  CCIfType<[v16f32, v8f64, v16i32, v8i64],
           CCAssignToReg<[ZMM0, ZMM1, ZMM2, ZMM3]>>,

  CCIfSubtarget<"isTargetWin64()", CCDelegateTo<CC_X86_Win64_C>>,
  CCIfSubtarget<"is64Bit()",       CCDelegateTo<CC_X86_64_C>>,
  CCDelegateTo<CC_X86_32_C>
]>;

//===----------------------------------------------------------------------===//
// X86 Root Argument Calling Conventions
//===----------------------------------------------------------------------===//

// This is the root argument convention for the X86-32 backend.
def CC_X86_32 : CallingConv<[
  CCIfCC<"CallingConv::X86_FastCall", CCDelegateTo<CC_X86_32_FastCall>>,
  CCIfCC<"CallingConv::X86_ThisCall", CCDelegateTo<CC_X86_32_ThisCall>>,
  CCIfCC<"CallingConv::Fast", CCDelegateTo<CC_X86_32_FastCC>>,
  CCIfCC<"CallingConv::GHC", CCDelegateTo<CC_X86_32_GHC>>,
  CCIfCC<"CallingConv::HiPE", CCDelegateTo<CC_X86_32_HiPE>>,

  // Otherwise, drop to normal X86-32 CC
  CCDelegateTo<CC_X86_32_C>
]>;

// This is the root argument convention for the X86-64 backend.
def CC_X86_64 : CallingConv<[
  CCIfCC<"CallingConv::GHC", CCDelegateTo<CC_X86_64_GHC>>,
  CCIfCC<"CallingConv::HiPE", CCDelegateTo<CC_X86_64_HiPE>>,
  CCIfCC<"CallingConv::WebKit_JS", CCDelegateTo<CC_X86_64_WebKit_JS>>,
  CCIfCC<"CallingConv::AnyReg", CCDelegateTo<CC_X86_64_AnyReg>>,
  CCIfCC<"CallingConv::X86_64_Win64", CCDelegateTo<CC_X86_Win64_C>>,
  CCIfCC<"CallingConv::X86_64_SysV", CCDelegateTo<CC_X86_64_C>>,

  // Mingw64 and native Win64 use Win64 CC
  CCIfSubtarget<"isTargetWin64()", CCDelegateTo<CC_X86_Win64_C>>,

  // Otherwise, drop to normal X86-64 CC
  CCDelegateTo<CC_X86_64_C>
]>;

// This is the argument convention used for the entire X86 backend.
def CC_X86 : CallingConv<[
  CCIfCC<"CallingConv::Intel_OCL_BI", CCDelegateTo<CC_Intel_OCL_BI>>,
  CCIfSubtarget<"is64Bit()", CCDelegateTo<CC_X86_64>>,
  CCDelegateTo<CC_X86_32>
]>;

//===----------------------------------------------------------------------===//
// Callee-saved Registers.
//===----------------------------------------------------------------------===//

def CSR_NoRegs : CalleeSavedRegs<(add)>;

def CSR_32 : CalleeSavedRegs<(add ESI, EDI, EBX, EBP)>;
def CSR_64 : CalleeSavedRegs<(add RBX, R12, R13, R14, R15, RBP)>;

def CSR_32EHRet : CalleeSavedRegs<(add EAX, EDX, CSR_32)>;
def CSR_64EHRet : CalleeSavedRegs<(add RAX, RDX, CSR_64)>;

def CSR_Win64 : CalleeSavedRegs<(add RBX, RBP, RDI, RSI, R12, R13, R14, R15,
                                     (sequence "XMM%u", 6, 15))>;

def CSR_MostRegs_64 : CalleeSavedRegs<(add RBX, RCX, RDX, RSI, RDI, R8, R9, R10,
                                           R11, R12, R13, R14, R15, RBP,
                                           (sequence "XMM%u", 0, 15))>;

// Standard C + YMM6-15
def CSR_Win64_Intel_OCL_BI_AVX : CalleeSavedRegs<(add RBX, RBP, RDI, RSI, R12,
                                                  R13, R14, R15,
                                                  (sequence "YMM%u", 6, 15))>;

def CSR_Win64_Intel_OCL_BI_AVX512 : CalleeSavedRegs<(add RBX, RBP, RDI, RSI,
                                                     R12, R13, R14, R15,
                                                     (sequence "ZMM%u", 6, 21),
                                                     K4, K5, K6, K7)>;
//Standard C + XMM 8-15
def CSR_64_Intel_OCL_BI       : CalleeSavedRegs<(add CSR_64,
                                                 (sequence "XMM%u", 8, 15))>;

//Standard C + YMM 8-15
def CSR_64_Intel_OCL_BI_AVX    : CalleeSavedRegs<(add CSR_64,
                                                  (sequence "YMM%u", 8, 15))>;

<<<<<<< HEAD
// @LOCALMOD-BEGIN
// NaCl x86-64 (R15 cannot be modified):
def CSR_NaCl64 : CalleeSavedRegs<(add RBX, R12, R13, R14, RBP)>;
def CSR_NaCl64EHRet : CalleeSavedRegs<(add RAX, RDX, CSR_NaCl64)>;
// @LOCALMOD-END
=======
def CSR_64_Intel_OCL_BI_AVX512    : CalleeSavedRegs<(add CSR_64,
                                                  (sequence "ZMM%u", 16, 31),
                                                  K4, K5, K6, K7)>;
>>>>>>> 5b8f1242
<|MERGE_RESOLUTION|>--- conflicted
+++ resolved
@@ -618,14 +618,12 @@
 def CSR_64_Intel_OCL_BI_AVX    : CalleeSavedRegs<(add CSR_64,
                                                   (sequence "YMM%u", 8, 15))>;
 
-<<<<<<< HEAD
+def CSR_64_Intel_OCL_BI_AVX512    : CalleeSavedRegs<(add CSR_64,
+                                                  (sequence "ZMM%u", 16, 31),
+                                                  K4, K5, K6, K7)>;
+
 // @LOCALMOD-BEGIN
 // NaCl x86-64 (R15 cannot be modified):
 def CSR_NaCl64 : CalleeSavedRegs<(add RBX, R12, R13, R14, RBP)>;
 def CSR_NaCl64EHRet : CalleeSavedRegs<(add RAX, RDX, CSR_NaCl64)>;
-// @LOCALMOD-END
-=======
-def CSR_64_Intel_OCL_BI_AVX512    : CalleeSavedRegs<(add CSR_64,
-                                                  (sequence "ZMM%u", 16, 31),
-                                                  K4, K5, K6, K7)>;
->>>>>>> 5b8f1242
+// @LOCALMOD-END