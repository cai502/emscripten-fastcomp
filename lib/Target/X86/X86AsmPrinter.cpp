--- conflicted
+++ resolved
@@ -565,15 +565,7 @@
           S, MCConstantExpr::create(int64_t(1), MMI->getContext()));
     }
   }
-<<<<<<< HEAD
-
-  // @LOCALMOD-BEGIN
-  if (TT.isOSNaCl())
-    initializeNaClMCStreamer(OutStreamer, OutContext, TT);
-  // @LOCALMOD-END
-=======
   OutStreamer->EmitSyntaxDirective();
->>>>>>> 99e9f85e
 }
 
 static void
