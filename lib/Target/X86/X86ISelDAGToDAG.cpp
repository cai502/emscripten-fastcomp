//===- X86ISelDAGToDAG.cpp - A DAG pattern matching inst selector for X86 -===//
//
//                     The LLVM Compiler Infrastructure
//
// This file is distributed under the University of Illinois Open Source
// License. See LICENSE.TXT for details.
//
//===----------------------------------------------------------------------===//
//
// This file defines a DAG pattern matching instruction selector for X86,
// converting from a legalized dag to a X86 dag.
//
//===----------------------------------------------------------------------===//

#include "X86.h"
#include "X86InstrBuilder.h"
#include "X86MachineFunctionInfo.h"
#include "X86RegisterInfo.h"
#include "X86Subtarget.h"
#include "X86TargetMachine.h"
#include "llvm/ADT/Statistic.h"
#include "llvm/CodeGen/MachineFrameInfo.h"
#include "llvm/CodeGen/MachineFunction.h"
#include "llvm/CodeGen/MachineInstrBuilder.h"
#include "llvm/CodeGen/MachineRegisterInfo.h"
#include "llvm/CodeGen/SelectionDAGISel.h"
#include "llvm/IR/Function.h"
#include "llvm/IR/Instructions.h"
#include "llvm/IR/Intrinsics.h"
#include "llvm/IR/Type.h"
#include "llvm/Support/Debug.h"
#include "llvm/Support/ErrorHandling.h"
#include "llvm/Support/MathExtras.h"
#include "llvm/Support/raw_ostream.h"
#include "llvm/Target/TargetMachine.h"
#include "llvm/Target/TargetOptions.h"
#include <stdint.h>
using namespace llvm;

#define DEBUG_TYPE "x86-isel"

STATISTIC(NumLoadMoved, "Number of loads moved below TokenFactor");

//===----------------------------------------------------------------------===//
//                      Pattern Matcher Implementation
//===----------------------------------------------------------------------===//

namespace {
  /// X86ISelAddressMode - This corresponds to X86AddressMode, but uses
  /// SDValue's instead of register numbers for the leaves of the matched
  /// tree.
  struct X86ISelAddressMode {
    enum {
      RegBase,
      FrameIndexBase
    } BaseType;

    // This is really a union, discriminated by BaseType!
    SDValue Base_Reg;
    int Base_FrameIndex;

    unsigned Scale;
    SDValue IndexReg;
    int32_t Disp;
    SDValue Segment;
    const GlobalValue *GV;
    const Constant *CP;
    const BlockAddress *BlockAddr;
    const char *ES;
    int JT;
    unsigned Align;    // CP alignment.
    unsigned char SymbolFlags;  // X86II::MO_*

    X86ISelAddressMode()
      : BaseType(RegBase), Base_FrameIndex(0), Scale(1), IndexReg(), Disp(0),
        Segment(), GV(nullptr), CP(nullptr), BlockAddr(nullptr), ES(nullptr),
        JT(-1), Align(0), SymbolFlags(X86II::MO_NO_FLAG) {
    }

    bool hasSymbolicDisplacement() const {
      return GV != nullptr || CP != nullptr || ES != nullptr ||
             JT != -1 || BlockAddr != nullptr;
    }

    // @LOCALMOD-BEGIN
    /// clearSymbolicDisplacement - Remove all sources of symbolic
    /// constant displacement from the addressing mode.  This is
    /// needed when the symbolic constant is pulled out of the address
    /// computation, e.g. when
    ///   ... DISP(%r15,%rax,1) ...
    /// is replaced with
    ///   lea DISP(%rax),%tmp
    ///   ... (%r15,%tmp,1) ...
    void clearSymbolicDisplacement() {
      GV = 0;
      CP = 0;
      BlockAddr = 0;
      ES = 0;
      JT = -1;
    }
    // @LOCALMOD-END

    bool hasBaseOrIndexReg() const {
      return BaseType == FrameIndexBase ||
             IndexReg.getNode() != nullptr || Base_Reg.getNode() != nullptr;
    }

    /// isRIPRelative - Return true if this addressing mode is already RIP
    /// relative.
    bool isRIPRelative() const {
      if (BaseType != RegBase) return false;
      if (RegisterSDNode *RegNode =
            dyn_cast_or_null<RegisterSDNode>(Base_Reg.getNode()))
        return RegNode->getReg() == X86::RIP;
      return false;
    }

    void setBaseReg(SDValue Reg) {
      BaseType = RegBase;
      Base_Reg = Reg;
    }

#if !defined(NDEBUG) || defined(LLVM_ENABLE_DUMP)
    void dump() {
      dbgs() << "X86ISelAddressMode " << this << '\n';
      dbgs() << "Base_Reg ";
      if (Base_Reg.getNode())
        Base_Reg.getNode()->dump();
      else
        dbgs() << "nul";
      dbgs() << " Base.FrameIndex " << Base_FrameIndex << '\n'
             << " Scale" << Scale << '\n'
             << "IndexReg ";
      if (IndexReg.getNode())
        IndexReg.getNode()->dump();
      else
        dbgs() << "nul";
      dbgs() << " Disp " << Disp << '\n'
             << "GV ";
      if (GV)
        GV->dump();
      else
        dbgs() << "nul";
      dbgs() << " CP ";
      if (CP)
        CP->dump();
      else
        dbgs() << "nul";
      dbgs() << '\n'
             << "ES ";
      if (ES)
        dbgs() << ES;
      else
        dbgs() << "nul";
      dbgs() << " JT" << JT << " Align" << Align << '\n';
    }
#endif
  };
}

namespace {
  //===--------------------------------------------------------------------===//
  /// ISel - X86 specific code to select X86 machine instructions for
  /// SelectionDAG operations.
  ///
  class X86DAGToDAGISel final : public SelectionDAGISel {
    /// Subtarget - Keep a pointer to the X86Subtarget around so that we can
    /// make the right decision when generating code for different targets.
    const X86Subtarget *Subtarget;

    /// OptForSize - If true, selector should try to optimize for code size
    /// instead of performance.
    bool OptForSize;

  public:
    explicit X86DAGToDAGISel(X86TargetMachine &tm, CodeGenOpt::Level OptLevel)
      : SelectionDAGISel(tm, OptLevel),
        Subtarget(&tm.getSubtarget<X86Subtarget>()),
        OptForSize(false) {}

    const char *getPassName() const override {
      return "X86 DAG->DAG Instruction Selection";
    }

    bool runOnMachineFunction(MachineFunction &MF) override {
      // Reset the subtarget each time through.
      Subtarget = &TM.getSubtarget<X86Subtarget>();
      SelectionDAGISel::runOnMachineFunction(MF);
      return true;
    }

    void EmitFunctionEntryCode() override;

    bool IsProfitableToFold(SDValue N, SDNode *U, SDNode *Root) const override;

    void PreprocessISelDAG() override;

    inline bool immSext8(SDNode *N) const {
      return isInt<8>(cast<ConstantSDNode>(N)->getSExtValue());
    }

    // i64immSExt32 predicate - True if the 64-bit immediate fits in a 32-bit
    // sign extended field.
    inline bool i64immSExt32(SDNode *N) const {
      uint64_t v = cast<ConstantSDNode>(N)->getZExtValue();
      return (int64_t)v == (int32_t)v;
    }

// Include the pieces autogenerated from the target description.
#include "X86GenDAGISel.inc"

  private:
    SDNode *Select(SDNode *N) override;
    SDNode *SelectGather(SDNode *N, unsigned Opc);
    SDNode *SelectAtomicLoadArith(SDNode *Node, MVT NVT);

    bool FoldOffsetIntoAddress(uint64_t Offset, X86ISelAddressMode &AM);
    bool MatchLoadInAddress(LoadSDNode *N, X86ISelAddressMode &AM);
    bool MatchWrapper(SDValue N, X86ISelAddressMode &AM);
    bool MatchAddress(SDValue N, X86ISelAddressMode &AM);
    bool MatchAddressRecursively(SDValue N, X86ISelAddressMode &AM,
                                 unsigned Depth);
    bool MatchAddressBase(SDValue N, X86ISelAddressMode &AM);
    bool SelectAddr(SDNode *Parent, SDValue N, SDValue &Base,
                    SDValue &Scale, SDValue &Index, SDValue &Disp,
                    SDValue &Segment);
    bool SelectMOV64Imm32(SDValue N, SDValue &Imm);
    bool SelectLEAAddr(SDValue N, SDValue &Base,
                       SDValue &Scale, SDValue &Index, SDValue &Disp,
                       SDValue &Segment);
    bool SelectLEA64_32Addr(SDValue N, SDValue &Base,
                            SDValue &Scale, SDValue &Index, SDValue &Disp,
                            SDValue &Segment);
    bool SelectTLSADDRAddr(SDValue N, SDValue &Base,
                           SDValue &Scale, SDValue &Index, SDValue &Disp,
                           SDValue &Segment);
    bool SelectScalarSSELoad(SDNode *Root, SDValue N,
                             SDValue &Base, SDValue &Scale,
                             SDValue &Index, SDValue &Disp,
                             SDValue &Segment,
                             SDValue &NodeWithChain);
    // @LOCALMOD-BEGIN
    void LegalizeAddressingModeForNaCl(SDValue N, X86ISelAddressMode &AM);
    // @LOCALMOD-END


    bool TryFoldLoad(SDNode *P, SDValue N,
                     SDValue &Base, SDValue &Scale,
                     SDValue &Index, SDValue &Disp,
                     SDValue &Segment);

    /// SelectInlineAsmMemoryOperand - Implement addressing mode selection for
    /// inline asm expressions.
    bool SelectInlineAsmMemoryOperand(const SDValue &Op,
                                      char ConstraintCode,
                                      std::vector<SDValue> &OutOps) override;

    void EmitSpecialCodeForMain(MachineBasicBlock *BB, MachineFrameInfo *MFI);

    inline void getAddressOperands(X86ISelAddressMode &AM, SDValue &Base,
                                   SDValue &Scale, SDValue &Index,
                                   SDValue &Disp, SDValue &Segment) {
<<<<<<< HEAD
      EVT MemOpVT = Subtarget->is64Bit() ? MVT::i64 : MVT::i32;  // @LOCALMOD
      Base  = (AM.BaseType == X86ISelAddressMode::FrameIndexBase) ?
        CurDAG->getTargetFrameIndex(AM.Base_FrameIndex, MemOpVT) : // @LOCALMOD
        AM.Base_Reg;
=======
      Base = (AM.BaseType == X86ISelAddressMode::FrameIndexBase)
                 ? CurDAG->getTargetFrameIndex(AM.Base_FrameIndex,
                                               TLI->getPointerTy())
                 : AM.Base_Reg;
>>>>>>> 7ffc5bb5
      Scale = getI8Imm(AM.Scale);
      Index = AM.IndexReg;
      // These are 32-bit even in 64-bit mode since RIP relative offset
      // is 32-bit.
      if (AM.GV)
        Disp = CurDAG->getTargetGlobalAddress(AM.GV, SDLoc(),
                                              MVT::i32, AM.Disp,
                                              AM.SymbolFlags);
      else if (AM.CP)
        Disp = CurDAG->getTargetConstantPool(AM.CP, MVT::i32,
                                             AM.Align, AM.Disp, AM.SymbolFlags);
      else if (AM.ES) {
        assert(!AM.Disp && "Non-zero displacement is ignored with ES.");
        Disp = CurDAG->getTargetExternalSymbol(AM.ES, MVT::i32, AM.SymbolFlags);
      } else if (AM.JT != -1) {
        assert(!AM.Disp && "Non-zero displacement is ignored with JT.");
        Disp = CurDAG->getTargetJumpTable(AM.JT, MVT::i32, AM.SymbolFlags);
      } else if (AM.BlockAddr)
        Disp = CurDAG->getTargetBlockAddress(AM.BlockAddr, MVT::i32, AM.Disp,
                                             AM.SymbolFlags);
      else
        Disp = CurDAG->getTargetConstant(AM.Disp, MVT::i32);

      if (AM.Segment.getNode())
        Segment = AM.Segment;
      else
        Segment = CurDAG->getRegister(0, MVT::i32);
    }

    /// getI8Imm - Return a target constant with the specified value, of type
    /// i8.
    inline SDValue getI8Imm(unsigned Imm) {
      return CurDAG->getTargetConstant(Imm, MVT::i8);
    }

    /// getI32Imm - Return a target constant with the specified value, of type
    /// i32.
    inline SDValue getI32Imm(unsigned Imm) {
      return CurDAG->getTargetConstant(Imm, MVT::i32);
    }

    /// getGlobalBaseReg - Return an SDNode that returns the value of
    /// the global base register. Output instructions required to
    /// initialize the global base register, if necessary.
    ///
    SDNode *getGlobalBaseReg();

    /// getTargetMachine - Return a reference to the TargetMachine, casted
    /// to the target-specific type.
    const X86TargetMachine &getTargetMachine() const {
      return static_cast<const X86TargetMachine &>(TM);
    }

    /// getInstrInfo - Return a reference to the TargetInstrInfo, casted
    /// to the target-specific type.
    const X86InstrInfo *getInstrInfo() const {
      return getTargetMachine().getSubtargetImpl()->getInstrInfo();
    }

    /// \brief Address-mode matching performs shift-of-and to and-of-shift
    /// reassociation in order to expose more scaled addressing
    /// opportunities.
    bool ComplexPatternFuncMutatesDAG() const override {
      return true;
    }

    // @LOCALMOD-START
    bool selectingMemOp;
    bool RestrictUseOfBaseReg() {
      return selectingMemOp && Subtarget->isTargetNaCl64();
    }
    // @LOCALMOD-END


  };
}


bool
X86DAGToDAGISel::IsProfitableToFold(SDValue N, SDNode *U, SDNode *Root) const {
  if (OptLevel == CodeGenOpt::None) return false;

  if (!N.hasOneUse())
    return false;

  if (N.getOpcode() != ISD::LOAD)
    return true;

  // If N is a load, do additional profitability checks.
  if (U == Root) {
    switch (U->getOpcode()) {
    default: break;
    case X86ISD::ADD:
    case X86ISD::SUB:
    case X86ISD::AND:
    case X86ISD::XOR:
    case X86ISD::OR:
    case ISD::ADD:
    case ISD::ADDC:
    case ISD::ADDE:
    case ISD::AND:
    case ISD::OR:
    case ISD::XOR: {
      SDValue Op1 = U->getOperand(1);

      // If the other operand is a 8-bit immediate we should fold the immediate
      // instead. This reduces code size.
      // e.g.
      // movl 4(%esp), %eax
      // addl $4, %eax
      // vs.
      // movl $4, %eax
      // addl 4(%esp), %eax
      // The former is 2 bytes shorter. In case where the increment is 1, then
      // the saving can be 4 bytes (by using incl %eax).
      if (ConstantSDNode *Imm = dyn_cast<ConstantSDNode>(Op1))
        if (Imm->getAPIntValue().isSignedIntN(8))
          return false;

      // If the other operand is a TLS address, we should fold it instead.
      // This produces
      // movl    %gs:0, %eax
      // leal    i@NTPOFF(%eax), %eax
      // instead of
      // movl    $i@NTPOFF, %eax
      // addl    %gs:0, %eax
      // if the block also has an access to a second TLS address this will save
      // a load.
      // FIXME: This is probably also true for non-TLS addresses.
      if (Op1.getOpcode() == X86ISD::Wrapper) {
        SDValue Val = Op1.getOperand(0);
        if (Val.getOpcode() == ISD::TargetGlobalTLSAddress)
          return false;
      }
    }
    }
  }

  return true;
}

/// MoveBelowCallOrigChain - Replace the original chain operand of the call with
/// load's chain operand and move load below the call's chain operand.
static void MoveBelowOrigChain(SelectionDAG *CurDAG, SDValue Load,
                               SDValue Call, SDValue OrigChain) {
  SmallVector<SDValue, 8> Ops;
  SDValue Chain = OrigChain.getOperand(0);
  if (Chain.getNode() == Load.getNode())
    Ops.push_back(Load.getOperand(0));
  else {
    assert(Chain.getOpcode() == ISD::TokenFactor &&
           "Unexpected chain operand");
    for (unsigned i = 0, e = Chain.getNumOperands(); i != e; ++i)
      if (Chain.getOperand(i).getNode() == Load.getNode())
        Ops.push_back(Load.getOperand(0));
      else
        Ops.push_back(Chain.getOperand(i));
    SDValue NewChain =
      CurDAG->getNode(ISD::TokenFactor, SDLoc(Load), MVT::Other, Ops);
    Ops.clear();
    Ops.push_back(NewChain);
  }
  for (unsigned i = 1, e = OrigChain.getNumOperands(); i != e; ++i)
    Ops.push_back(OrigChain.getOperand(i));
  CurDAG->UpdateNodeOperands(OrigChain.getNode(), Ops);
  CurDAG->UpdateNodeOperands(Load.getNode(), Call.getOperand(0),
                             Load.getOperand(1), Load.getOperand(2));

  unsigned NumOps = Call.getNode()->getNumOperands();
  Ops.clear();
  Ops.push_back(SDValue(Load.getNode(), 1));
  for (unsigned i = 1, e = NumOps; i != e; ++i)
    Ops.push_back(Call.getOperand(i));
  CurDAG->UpdateNodeOperands(Call.getNode(), Ops);
}

/// isCalleeLoad - Return true if call address is a load and it can be
/// moved below CALLSEQ_START and the chains leading up to the call.
/// Return the CALLSEQ_START by reference as a second output.
/// In the case of a tail call, there isn't a callseq node between the call
/// chain and the load.
static bool isCalleeLoad(SDValue Callee, SDValue &Chain, bool HasCallSeq) {
  // The transformation is somewhat dangerous if the call's chain was glued to
  // the call. After MoveBelowOrigChain the load is moved between the call and
  // the chain, this can create a cycle if the load is not folded. So it is
  // *really* important that we are sure the load will be folded.
  if (Callee.getNode() == Chain.getNode() || !Callee.hasOneUse())
    return false;
  LoadSDNode *LD = dyn_cast<LoadSDNode>(Callee.getNode());
  if (!LD ||
      LD->isVolatile() ||
      LD->getAddressingMode() != ISD::UNINDEXED ||
      LD->getExtensionType() != ISD::NON_EXTLOAD)
    return false;

  // Now let's find the callseq_start.
  while (HasCallSeq && Chain.getOpcode() != ISD::CALLSEQ_START) {
    if (!Chain.hasOneUse())
      return false;
    Chain = Chain.getOperand(0);
  }

  if (!Chain.getNumOperands())
    return false;
  // Since we are not checking for AA here, conservatively abort if the chain
  // writes to memory. It's not safe to move the callee (a load) across a store.
  if (isa<MemSDNode>(Chain.getNode()) &&
      cast<MemSDNode>(Chain.getNode())->writeMem())
    return false;
  if (Chain.getOperand(0).getNode() == Callee.getNode())
    return true;
  if (Chain.getOperand(0).getOpcode() == ISD::TokenFactor &&
      Callee.getValue(1).isOperandOf(Chain.getOperand(0).getNode()) &&
      Callee.getValue(1).hasOneUse())
    return true;
  return false;
}

void X86DAGToDAGISel::PreprocessISelDAG() {
  // OptForSize is used in pattern predicates that isel is matching.
  OptForSize = MF->getFunction()->getAttributes().
    hasAttribute(AttributeSet::FunctionIndex, Attribute::OptimizeForSize);

  for (SelectionDAG::allnodes_iterator I = CurDAG->allnodes_begin(),
       E = CurDAG->allnodes_end(); I != E; ) {
    SDNode *N = I++;  // Preincrement iterator to avoid invalidation issues.

    if (OptLevel != CodeGenOpt::None &&
        !Subtarget->isTargetNaCl() &&   // @LOCALMOD: We can't fold load/call
        ((N->getOpcode() == X86ISD::CALL && !Subtarget->callRegIndirect()) ||
         (N->getOpcode() == X86ISD::TC_RETURN &&
          // Only does this if load can be folded into TC_RETURN.
          (Subtarget->is64Bit() ||
           getTargetMachine().getRelocationModel() != Reloc::PIC_)))) {
      /// Also try moving call address load from outside callseq_start to just
      /// before the call to allow it to be folded.
      ///
      ///     [Load chain]
      ///         ^
      ///         |
      ///       [Load]
      ///       ^    ^
      ///       |    |
      ///      /      \--
      ///     /          |
      ///[CALLSEQ_START] |
      ///     ^          |
      ///     |          |
      /// [LOAD/C2Reg]   |
      ///     |          |
      ///      \        /
      ///       \      /
      ///       [CALL]
      bool HasCallSeq = N->getOpcode() == X86ISD::CALL;
      SDValue Chain = N->getOperand(0);
      SDValue Load  = N->getOperand(1);
      if (!isCalleeLoad(Load, Chain, HasCallSeq))
        continue;
      MoveBelowOrigChain(CurDAG, Load, SDValue(N, 0), Chain);
      ++NumLoadMoved;
      continue;
    }

    // Lower fpround and fpextend nodes that target the FP stack to be store and
    // load to the stack.  This is a gross hack.  We would like to simply mark
    // these as being illegal, but when we do that, legalize produces these when
    // it expands calls, then expands these in the same legalize pass.  We would
    // like dag combine to be able to hack on these between the call expansion
    // and the node legalization.  As such this pass basically does "really
    // late" legalization of these inline with the X86 isel pass.
    // FIXME: This should only happen when not compiled with -O0.
    if (N->getOpcode() != ISD::FP_ROUND && N->getOpcode() != ISD::FP_EXTEND)
      continue;

    MVT SrcVT = N->getOperand(0).getSimpleValueType();
    MVT DstVT = N->getSimpleValueType(0);

    // If any of the sources are vectors, no fp stack involved.
    if (SrcVT.isVector() || DstVT.isVector())
      continue;

    // If the source and destination are SSE registers, then this is a legal
    // conversion that should not be lowered.
    const X86TargetLowering *X86Lowering =
        static_cast<const X86TargetLowering *>(TLI);
    bool SrcIsSSE = X86Lowering->isScalarFPTypeInSSEReg(SrcVT);
    bool DstIsSSE = X86Lowering->isScalarFPTypeInSSEReg(DstVT);
    if (SrcIsSSE && DstIsSSE)
      continue;

    if (!SrcIsSSE && !DstIsSSE) {
      // If this is an FPStack extension, it is a noop.
      if (N->getOpcode() == ISD::FP_EXTEND)
        continue;
      // If this is a value-preserving FPStack truncation, it is a noop.
      if (N->getConstantOperandVal(1))
        continue;
    }

    // Here we could have an FP stack truncation or an FPStack <-> SSE convert.
    // FPStack has extload and truncstore.  SSE can fold direct loads into other
    // operations.  Based on this, decide what we want to do.
    MVT MemVT;
    if (N->getOpcode() == ISD::FP_ROUND)
      MemVT = DstVT;  // FP_ROUND must use DstVT, we can't do a 'trunc load'.
    else
      MemVT = SrcIsSSE ? SrcVT : DstVT;

    SDValue MemTmp = CurDAG->CreateStackTemporary(MemVT);
    SDLoc dl(N);

    // FIXME: optimize the case where the src/dest is a load or store?
    SDValue Store = CurDAG->getTruncStore(CurDAG->getEntryNode(), dl,
                                          N->getOperand(0),
                                          MemTmp, MachinePointerInfo(), MemVT,
                                          false, false, 0);
    SDValue Result = CurDAG->getExtLoad(ISD::EXTLOAD, dl, DstVT, Store, MemTmp,
                                        MachinePointerInfo(),
                                        MemVT, false, false, false, 0);

    // We're about to replace all uses of the FP_ROUND/FP_EXTEND with the
    // extload we created.  This will cause general havok on the dag because
    // anything below the conversion could be folded into other existing nodes.
    // To avoid invalidating 'I', back it up to the convert node.
    --I;
    CurDAG->ReplaceAllUsesOfValueWith(SDValue(N, 0), Result);

    // Now that we did that, the node is dead.  Increment the iterator to the
    // next node to process, then delete N.
    ++I;
    CurDAG->DeleteNode(N);
  }
}


/// EmitSpecialCodeForMain - Emit any code that needs to be executed only in
/// the main function.
void X86DAGToDAGISel::EmitSpecialCodeForMain(MachineBasicBlock *BB,
                                             MachineFrameInfo *MFI) {
  const TargetInstrInfo *TII = TM.getSubtargetImpl()->getInstrInfo();
  if (Subtarget->isTargetCygMing()) {
    unsigned CallOp =
      Subtarget->is64Bit() ? X86::CALL64pcrel32 : X86::CALLpcrel32;
    BuildMI(BB, DebugLoc(),
            TII->get(CallOp)).addExternalSymbol("__main");
  }
}

void X86DAGToDAGISel::EmitFunctionEntryCode() {
  // If this is main, emit special code for main.
  if (const Function *Fn = MF->getFunction())
    if (Fn->hasExternalLinkage() && Fn->getName() == "main")
      EmitSpecialCodeForMain(MF->begin(), MF->getFrameInfo());
}

static bool isDispSafeForFrameIndex(int64_t Val) {
  // On 64-bit platforms, we can run into an issue where a frame index
  // includes a displacement that, when added to the explicit displacement,
  // will overflow the displacement field. Assuming that the frame index
  // displacement fits into a 31-bit integer  (which is only slightly more
  // aggressive than the current fundamental assumption that it fits into
  // a 32-bit integer), a 31-bit disp should always be safe.
  return isInt<31>(Val);
}

bool X86DAGToDAGISel::FoldOffsetIntoAddress(uint64_t Offset,
                                            X86ISelAddressMode &AM) {
  int64_t Val = AM.Disp + Offset;
  CodeModel::Model M = TM.getCodeModel();
  if (Subtarget->is64Bit()) {
    if (!X86::isOffsetSuitableForCodeModel(Val, M,
                                           AM.hasSymbolicDisplacement()))
      return true;
    // In addition to the checks required for a register base, check that
    // we do not try to use an unsafe Disp with a frame index.
    if (AM.BaseType == X86ISelAddressMode::FrameIndexBase &&
        !isDispSafeForFrameIndex(Val))
      return true;
    // LOCALMOD-BEGIN
    // Do not fold large offsets into displacements.
    // Various constant folding and address-mode selections can result in
    // 32-bit operations (e.g. from GEP) getting folded into the displacement
    // and often results in a negative value in the index register
    // (see also LegalizeAddressModeForNaCl)
    else if (Subtarget->isTargetNaCl64() &&
             (AM.BaseType == X86ISelAddressMode::RegBase ||
              AM.BaseType == X86ISelAddressMode::FrameIndexBase) &&
             (Val > 65535 || Val < -65536) && selectingMemOp)
      return true;
    // LOCALMOD-END
  }
  AM.Disp = Val;
  return false;

}

bool X86DAGToDAGISel::MatchLoadInAddress(LoadSDNode *N, X86ISelAddressMode &AM){
  SDValue Address = N->getOperand(1);

  // @LOCALMOD-START
  // Disable this tls access optimization in Native Client, since
  // gs:0 (or fs:0 on X86-64) does not exactly contain its own address.
  if (Subtarget->isTargetNaCl()) {
    return true;
  }
  // @LOCALMOD-END
    
  // load gs:0 -> GS segment register.
  // load fs:0 -> FS segment register.
  //
  // This optimization is valid because the GNU TLS model defines that
  // gs:0 (or fs:0 on X86-64) contains its own address.
  // For more information see http://people.redhat.com/drepper/tls.pdf
  if (ConstantSDNode *C = dyn_cast<ConstantSDNode>(Address))
    if (C->getSExtValue() == 0 && AM.Segment.getNode() == nullptr &&
        Subtarget->isTargetLinux())
      switch (N->getPointerInfo().getAddrSpace()) {
      case 256:
        AM.Segment = CurDAG->getRegister(X86::GS, MVT::i16);
        return false;
      case 257:
        AM.Segment = CurDAG->getRegister(X86::FS, MVT::i16);
        return false;
      }

  return true;
}

/// MatchWrapper - Try to match X86ISD::Wrapper and X86ISD::WrapperRIP nodes
/// into an addressing mode.  These wrap things that will resolve down into a
/// symbol reference.  If no match is possible, this returns true, otherwise it
/// returns false.
bool X86DAGToDAGISel::MatchWrapper(SDValue N, X86ISelAddressMode &AM) {
  // If the addressing mode already has a symbol as the displacement, we can
  // never match another symbol.
  if (AM.hasSymbolicDisplacement())
    return true;

  SDValue N0 = N.getOperand(0);
  CodeModel::Model M = TM.getCodeModel();

  // Handle X86-64 rip-relative addresses.  We check this before checking direct
  // folding because RIP is preferable to non-RIP accesses.
  if (Subtarget->is64Bit() && N.getOpcode() == X86ISD::WrapperRIP &&
      // Under X86-64 non-small code model, GV (and friends) are 64-bits, so
      // they cannot be folded into immediate fields.
      // FIXME: This can be improved for kernel and other models?
      (M == CodeModel::Small || M == CodeModel::Kernel)) {
    // Base and index reg must be 0 in order to use %rip as base.
    if (AM.hasBaseOrIndexReg())
      return true;
    if (GlobalAddressSDNode *G = dyn_cast<GlobalAddressSDNode>(N0)) {
      X86ISelAddressMode Backup = AM;
      AM.GV = G->getGlobal();
      AM.SymbolFlags = G->getTargetFlags();
      if (FoldOffsetIntoAddress(G->getOffset(), AM)) {
        AM = Backup;
        return true;
      }
    } else if (ConstantPoolSDNode *CP = dyn_cast<ConstantPoolSDNode>(N0)) {
      X86ISelAddressMode Backup = AM;
      AM.CP = CP->getConstVal();
      AM.Align = CP->getAlignment();
      AM.SymbolFlags = CP->getTargetFlags();
      if (FoldOffsetIntoAddress(CP->getOffset(), AM)) {
        AM = Backup;
        return true;
      }
    } else if (ExternalSymbolSDNode *S = dyn_cast<ExternalSymbolSDNode>(N0)) {
      AM.ES = S->getSymbol();
      AM.SymbolFlags = S->getTargetFlags();
    } else if (JumpTableSDNode *J = dyn_cast<JumpTableSDNode>(N0)) {
      AM.JT = J->getIndex();
      AM.SymbolFlags = J->getTargetFlags();
    } else if (BlockAddressSDNode *BA = dyn_cast<BlockAddressSDNode>(N0)) {
      X86ISelAddressMode Backup = AM;
      AM.BlockAddr = BA->getBlockAddress();
      AM.SymbolFlags = BA->getTargetFlags();
      if (FoldOffsetIntoAddress(BA->getOffset(), AM)) {
        AM = Backup;
        return true;
      }
    } else
      llvm_unreachable("Unhandled symbol reference node.");

    if (N.getOpcode() == X86ISD::WrapperRIP)
      AM.setBaseReg(CurDAG->getRegister(X86::RIP, MVT::i64));
    return false;
  }

  // Handle the case when globals fit in our immediate field: This is true for
  // X86-32 always and X86-64 when in -mcmodel=small mode.  In 64-bit
  // mode, this only applies to a non-RIP-relative computation.
  if (!Subtarget->is64Bit() ||
      M == CodeModel::Small || M == CodeModel::Kernel) {
    assert(N.getOpcode() != X86ISD::WrapperRIP &&
           "RIP-relative addressing already handled");
    if (GlobalAddressSDNode *G = dyn_cast<GlobalAddressSDNode>(N0)) {
      AM.GV = G->getGlobal();
      AM.Disp += G->getOffset();
      AM.SymbolFlags = G->getTargetFlags();
    } else if (ConstantPoolSDNode *CP = dyn_cast<ConstantPoolSDNode>(N0)) {
      AM.CP = CP->getConstVal();
      AM.Align = CP->getAlignment();
      AM.Disp += CP->getOffset();
      AM.SymbolFlags = CP->getTargetFlags();
    } else if (ExternalSymbolSDNode *S = dyn_cast<ExternalSymbolSDNode>(N0)) {
      AM.ES = S->getSymbol();
      AM.SymbolFlags = S->getTargetFlags();
    } else if (JumpTableSDNode *J = dyn_cast<JumpTableSDNode>(N0)) {
      AM.JT = J->getIndex();
      AM.SymbolFlags = J->getTargetFlags();
    } else if (BlockAddressSDNode *BA = dyn_cast<BlockAddressSDNode>(N0)) {
      AM.BlockAddr = BA->getBlockAddress();
      AM.Disp += BA->getOffset();
      AM.SymbolFlags = BA->getTargetFlags();
    } else
      llvm_unreachable("Unhandled symbol reference node.");
    return false;
  }

  return true;
}

/// MatchAddress - Add the specified node to the specified addressing mode,
/// returning true if it cannot be done.  This just pattern matches for the
/// addressing mode.
bool X86DAGToDAGISel::MatchAddress(SDValue N, X86ISelAddressMode &AM) {
  if (MatchAddressRecursively(N, AM, 0))
    return true;


  if (!RestrictUseOfBaseReg()) {   // @LOCALMOD
  // Post-processing: Convert lea(,%reg,2) to lea(%reg,%reg), which has
  // a smaller encoding and avoids a scaled-index.
  if (AM.Scale == 2 &&
      AM.BaseType == X86ISelAddressMode::RegBase &&
      AM.Base_Reg.getNode() == nullptr) {
    AM.Base_Reg = AM.IndexReg;
    AM.Scale = 1;
  }
  } // @LOCALMOD
  
  // Post-processing: Convert foo to foo(%rip), even in non-PIC mode,
  // because it has a smaller encoding.
  // TODO: Which other code models can use this?
  if (TM.getCodeModel() == CodeModel::Small &&
      Subtarget->is64Bit() &&
      AM.Scale == 1 &&
      AM.BaseType == X86ISelAddressMode::RegBase &&
      AM.Base_Reg.getNode() == nullptr &&
      AM.IndexReg.getNode() == nullptr &&
      AM.SymbolFlags == X86II::MO_NO_FLAG &&
      AM.hasSymbolicDisplacement())
    AM.Base_Reg = CurDAG->getRegister(X86::RIP, MVT::i64);

  return false;
}

// Insert a node into the DAG at least before the Pos node's position. This
// will reposition the node as needed, and will assign it a node ID that is <=
// the Pos node's ID. Note that this does *not* preserve the uniqueness of node
// IDs! The selection DAG must no longer depend on their uniqueness when this
// is used.
static void InsertDAGNode(SelectionDAG &DAG, SDValue Pos, SDValue N) {
  if (N.getNode()->getNodeId() == -1 ||
      N.getNode()->getNodeId() > Pos.getNode()->getNodeId()) {
    DAG.RepositionNode(Pos.getNode(), N.getNode());
    N.getNode()->setNodeId(Pos.getNode()->getNodeId());
  }
}

// Transform "(X >> (8-C1)) & (0xff << C1)" to "((X >> 8) & 0xff) << C1" if
// safe. This allows us to convert the shift and and into an h-register
// extract and a scaled index. Returns false if the simplification is
// performed.
static bool FoldMaskAndShiftToExtract(SelectionDAG &DAG, SDValue N,
                                      uint64_t Mask,
                                      SDValue Shift, SDValue X,
                                      X86ISelAddressMode &AM) {
  if (Shift.getOpcode() != ISD::SRL ||
      !isa<ConstantSDNode>(Shift.getOperand(1)) ||
      !Shift.hasOneUse())
    return true;

  int ScaleLog = 8 - Shift.getConstantOperandVal(1);
  if (ScaleLog <= 0 || ScaleLog >= 4 ||
      Mask != (0xffu << ScaleLog))
    return true;

  MVT VT = N.getSimpleValueType();
  SDLoc DL(N);
  SDValue Eight = DAG.getConstant(8, MVT::i8);
  SDValue NewMask = DAG.getConstant(0xff, VT);
  SDValue Srl = DAG.getNode(ISD::SRL, DL, VT, X, Eight);
  SDValue And = DAG.getNode(ISD::AND, DL, VT, Srl, NewMask);
  SDValue ShlCount = DAG.getConstant(ScaleLog, MVT::i8);
  SDValue Shl = DAG.getNode(ISD::SHL, DL, VT, And, ShlCount);

  // Insert the new nodes into the topological ordering. We must do this in
  // a valid topological ordering as nothing is going to go back and re-sort
  // these nodes. We continually insert before 'N' in sequence as this is
  // essentially a pre-flattened and pre-sorted sequence of nodes. There is no
  // hierarchy left to express.
  InsertDAGNode(DAG, N, Eight);
  InsertDAGNode(DAG, N, Srl);
  InsertDAGNode(DAG, N, NewMask);
  InsertDAGNode(DAG, N, And);
  InsertDAGNode(DAG, N, ShlCount);
  InsertDAGNode(DAG, N, Shl);
  DAG.ReplaceAllUsesWith(N, Shl);
  AM.IndexReg = And;
  AM.Scale = (1 << ScaleLog);
  return false;
}

// Transforms "(X << C1) & C2" to "(X & (C2>>C1)) << C1" if safe and if this
// allows us to fold the shift into this addressing mode. Returns false if the
// transform succeeded.
static bool FoldMaskedShiftToScaledMask(SelectionDAG &DAG, SDValue N,
                                        uint64_t Mask,
                                        SDValue Shift, SDValue X,
                                        X86ISelAddressMode &AM) {
  if (Shift.getOpcode() != ISD::SHL ||
      !isa<ConstantSDNode>(Shift.getOperand(1)))
    return true;

  // Not likely to be profitable if either the AND or SHIFT node has more
  // than one use (unless all uses are for address computation). Besides,
  // isel mechanism requires their node ids to be reused.
  if (!N.hasOneUse() || !Shift.hasOneUse())
    return true;

  // Verify that the shift amount is something we can fold.
  unsigned ShiftAmt = Shift.getConstantOperandVal(1);
  if (ShiftAmt != 1 && ShiftAmt != 2 && ShiftAmt != 3)
    return true;

  MVT VT = N.getSimpleValueType();
  SDLoc DL(N);
  SDValue NewMask = DAG.getConstant(Mask >> ShiftAmt, VT);
  SDValue NewAnd = DAG.getNode(ISD::AND, DL, VT, X, NewMask);
  SDValue NewShift = DAG.getNode(ISD::SHL, DL, VT, NewAnd, Shift.getOperand(1));

  // Insert the new nodes into the topological ordering. We must do this in
  // a valid topological ordering as nothing is going to go back and re-sort
  // these nodes. We continually insert before 'N' in sequence as this is
  // essentially a pre-flattened and pre-sorted sequence of nodes. There is no
  // hierarchy left to express.
  InsertDAGNode(DAG, N, NewMask);
  InsertDAGNode(DAG, N, NewAnd);
  InsertDAGNode(DAG, N, NewShift);
  DAG.ReplaceAllUsesWith(N, NewShift);

  AM.Scale = 1 << ShiftAmt;
  AM.IndexReg = NewAnd;
  return false;
}

// Implement some heroics to detect shifts of masked values where the mask can
// be replaced by extending the shift and undoing that in the addressing mode
// scale. Patterns such as (shl (srl x, c1), c2) are canonicalized into (and
// (srl x, SHIFT), MASK) by DAGCombines that don't know the shl can be done in
// the addressing mode. This results in code such as:
//
//   int f(short *y, int *lookup_table) {
//     ...
//     return *y + lookup_table[*y >> 11];
//   }
//
// Turning into:
//   movzwl (%rdi), %eax
//   movl %eax, %ecx
//   shrl $11, %ecx
//   addl (%rsi,%rcx,4), %eax
//
// Instead of:
//   movzwl (%rdi), %eax
//   movl %eax, %ecx
//   shrl $9, %ecx
//   andl $124, %rcx
//   addl (%rsi,%rcx), %eax
//
// Note that this function assumes the mask is provided as a mask *after* the
// value is shifted. The input chain may or may not match that, but computing
// such a mask is trivial.
static bool FoldMaskAndShiftToScale(SelectionDAG &DAG, SDValue N,
                                    uint64_t Mask,
                                    SDValue Shift, SDValue X,
                                    X86ISelAddressMode &AM) {
  if (Shift.getOpcode() != ISD::SRL || !Shift.hasOneUse() ||
      !isa<ConstantSDNode>(Shift.getOperand(1)))
    return true;

  unsigned ShiftAmt = Shift.getConstantOperandVal(1);
  unsigned MaskLZ = countLeadingZeros(Mask);
  unsigned MaskTZ = countTrailingZeros(Mask);

  // The amount of shift we're trying to fit into the addressing mode is taken
  // from the trailing zeros of the mask.
  unsigned AMShiftAmt = MaskTZ;

  // There is nothing we can do here unless the mask is removing some bits.
  // Also, the addressing mode can only represent shifts of 1, 2, or 3 bits.
  if (AMShiftAmt <= 0 || AMShiftAmt > 3) return true;

  // We also need to ensure that mask is a continuous run of bits.
  if (CountTrailingOnes_64(Mask >> MaskTZ) + MaskTZ + MaskLZ != 64) return true;

  // Scale the leading zero count down based on the actual size of the value.
  // Also scale it down based on the size of the shift.
  MaskLZ -= (64 - X.getSimpleValueType().getSizeInBits()) + ShiftAmt;

  // The final check is to ensure that any masked out high bits of X are
  // already known to be zero. Otherwise, the mask has a semantic impact
  // other than masking out a couple of low bits. Unfortunately, because of
  // the mask, zero extensions will be removed from operands in some cases.
  // This code works extra hard to look through extensions because we can
  // replace them with zero extensions cheaply if necessary.
  bool ReplacingAnyExtend = false;
  if (X.getOpcode() == ISD::ANY_EXTEND) {
    unsigned ExtendBits = X.getSimpleValueType().getSizeInBits() -
                          X.getOperand(0).getSimpleValueType().getSizeInBits();
    // Assume that we'll replace the any-extend with a zero-extend, and
    // narrow the search to the extended value.
    X = X.getOperand(0);
    MaskLZ = ExtendBits > MaskLZ ? 0 : MaskLZ - ExtendBits;
    ReplacingAnyExtend = true;
  }
  APInt MaskedHighBits =
    APInt::getHighBitsSet(X.getSimpleValueType().getSizeInBits(), MaskLZ);
  APInt KnownZero, KnownOne;
  DAG.computeKnownBits(X, KnownZero, KnownOne);
  if (MaskedHighBits != KnownZero) return true;

  // We've identified a pattern that can be transformed into a single shift
  // and an addressing mode. Make it so.
  MVT VT = N.getSimpleValueType();
  if (ReplacingAnyExtend) {
    assert(X.getValueType() != VT);
    // We looked through an ANY_EXTEND node, insert a ZERO_EXTEND.
    SDValue NewX = DAG.getNode(ISD::ZERO_EXTEND, SDLoc(X), VT, X);
    InsertDAGNode(DAG, N, NewX);
    X = NewX;
  }
  SDLoc DL(N);
  SDValue NewSRLAmt = DAG.getConstant(ShiftAmt + AMShiftAmt, MVT::i8);
  SDValue NewSRL = DAG.getNode(ISD::SRL, DL, VT, X, NewSRLAmt);
  SDValue NewSHLAmt = DAG.getConstant(AMShiftAmt, MVT::i8);
  SDValue NewSHL = DAG.getNode(ISD::SHL, DL, VT, NewSRL, NewSHLAmt);

  // Insert the new nodes into the topological ordering. We must do this in
  // a valid topological ordering as nothing is going to go back and re-sort
  // these nodes. We continually insert before 'N' in sequence as this is
  // essentially a pre-flattened and pre-sorted sequence of nodes. There is no
  // hierarchy left to express.
  InsertDAGNode(DAG, N, NewSRLAmt);
  InsertDAGNode(DAG, N, NewSRL);
  InsertDAGNode(DAG, N, NewSHLAmt);
  InsertDAGNode(DAG, N, NewSHL);
  DAG.ReplaceAllUsesWith(N, NewSHL);

  AM.Scale = 1 << AMShiftAmt;
  AM.IndexReg = NewSRL;
  return false;
}

bool X86DAGToDAGISel::MatchAddressRecursively(SDValue N, X86ISelAddressMode &AM,
                                              unsigned Depth) {
  SDLoc dl(N);
  DEBUG({
      dbgs() << "MatchAddress: ";
      AM.dump();
    });
  // Limit recursion.
  if (Depth > 5)
    return MatchAddressBase(N, AM);

  // If this is already a %rip relative address, we can only merge immediates
  // into it.  Instead of handling this in every case, we handle it here.
  // RIP relative addressing: %rip + 32-bit displacement!
  if (AM.isRIPRelative()) {
    // FIXME: JumpTable and ExternalSymbol address currently don't like
    // displacements.  It isn't very important, but this should be fixed for
    // consistency.
    if (!AM.ES && AM.JT != -1) return true;

    if (ConstantSDNode *Cst = dyn_cast<ConstantSDNode>(N))
      if (!FoldOffsetIntoAddress(Cst->getSExtValue(), AM))
        return false;
    return true;
  }

  switch (N.getOpcode()) {
  default: break;
  case ISD::Constant: {
    uint64_t Val = cast<ConstantSDNode>(N)->getSExtValue();
    if (!FoldOffsetIntoAddress(Val, AM))
      return false;
    break;
  }

  case X86ISD::Wrapper:
  case X86ISD::WrapperRIP:
    if (!MatchWrapper(N, AM))
      return false;
    break;

  case ISD::LOAD:
    if (!MatchLoadInAddress(cast<LoadSDNode>(N), AM))
      return false;
    break;

  case ISD::FrameIndex:
    if (AM.BaseType == X86ISelAddressMode::RegBase &&
        AM.Base_Reg.getNode() == nullptr &&
        (!Subtarget->is64Bit() || isDispSafeForFrameIndex(AM.Disp))) {
      AM.BaseType = X86ISelAddressMode::FrameIndexBase;
      AM.Base_FrameIndex = cast<FrameIndexSDNode>(N)->getIndex();
      return false;
    }
    break;

  case ISD::SHL:
    if (AM.IndexReg.getNode() != nullptr || AM.Scale != 1)
      break;

    if (ConstantSDNode
          *CN = dyn_cast<ConstantSDNode>(N.getNode()->getOperand(1))) {
      unsigned Val = CN->getZExtValue();
      // Note that we handle x<<1 as (,x,2) rather than (x,x) here so
      // that the base operand remains free for further matching. If
      // the base doesn't end up getting used, a post-processing step
      // in MatchAddress turns (,x,2) into (x,x), which is cheaper.
      if (Val == 1 || Val == 2 || Val == 3) {
        AM.Scale = 1 << Val;
        SDValue ShVal = N.getNode()->getOperand(0);

        // Okay, we know that we have a scale by now.  However, if the scaled
        // value is an add of something and a constant, we can fold the
        // constant into the disp field here.
        if (CurDAG->isBaseWithConstantOffset(ShVal)) {
          AM.IndexReg = ShVal.getNode()->getOperand(0);
          ConstantSDNode *AddVal =
            cast<ConstantSDNode>(ShVal.getNode()->getOperand(1));
          uint64_t Disp = (uint64_t)AddVal->getSExtValue() << Val;
          if (!FoldOffsetIntoAddress(Disp, AM))
            return false;
        }

        AM.IndexReg = ShVal;
        return false;
      }
    }
    break;

  case ISD::SRL: {
    // Scale must not be used already.
    if (AM.IndexReg.getNode() != nullptr || AM.Scale != 1) break;

    SDValue And = N.getOperand(0);
    if (And.getOpcode() != ISD::AND) break;
    SDValue X = And.getOperand(0);

    // We only handle up to 64-bit values here as those are what matter for
    // addressing mode optimizations.
    if (X.getSimpleValueType().getSizeInBits() > 64) break;

    // The mask used for the transform is expected to be post-shift, but we
    // found the shift first so just apply the shift to the mask before passing
    // it down.
    if (!isa<ConstantSDNode>(N.getOperand(1)) ||
        !isa<ConstantSDNode>(And.getOperand(1)))
      break;
    uint64_t Mask = And.getConstantOperandVal(1) >> N.getConstantOperandVal(1);

    // Try to fold the mask and shift into the scale, and return false if we
    // succeed.
    if (!FoldMaskAndShiftToScale(*CurDAG, N, Mask, N, X, AM))
      return false;
    break;
  }

  case ISD::SMUL_LOHI:
  case ISD::UMUL_LOHI:
    // A mul_lohi where we need the low part can be folded as a plain multiply.
    if (N.getResNo() != 0) break;
    // FALL THROUGH
  case ISD::MUL:
  case X86ISD::MUL_IMM:
    // @LOCALMOD
    if (!RestrictUseOfBaseReg()) {
    // X*[3,5,9] -> X+X*[2,4,8]
    if (AM.BaseType == X86ISelAddressMode::RegBase &&
        AM.Base_Reg.getNode() == nullptr &&
        AM.IndexReg.getNode() == nullptr) {
      if (ConstantSDNode
            *CN = dyn_cast<ConstantSDNode>(N.getNode()->getOperand(1)))
        if (CN->getZExtValue() == 3 || CN->getZExtValue() == 5 ||
            CN->getZExtValue() == 9) {
          AM.Scale = unsigned(CN->getZExtValue())-1;

          SDValue MulVal = N.getNode()->getOperand(0);
          SDValue Reg;

          // Okay, we know that we have a scale by now.  However, if the scaled
          // value is an add of something and a constant, we can fold the
          // constant into the disp field here.
          if (MulVal.getNode()->getOpcode() == ISD::ADD && MulVal.hasOneUse() &&
              isa<ConstantSDNode>(MulVal.getNode()->getOperand(1))) {
            Reg = MulVal.getNode()->getOperand(0);
            ConstantSDNode *AddVal =
              cast<ConstantSDNode>(MulVal.getNode()->getOperand(1));
            uint64_t Disp = AddVal->getSExtValue() * CN->getZExtValue();
            if (FoldOffsetIntoAddress(Disp, AM))
              Reg = N.getNode()->getOperand(0);
          } else {
            Reg = N.getNode()->getOperand(0);
          }

          AM.IndexReg = AM.Base_Reg = Reg;
          return false;
        }
    }
    } // @LOCALMOD
    break;

  case ISD::SUB: {
    // Given A-B, if A can be completely folded into the address and
    // the index field with the index field unused, use -B as the index.
    // This is a win if a has multiple parts that can be folded into
    // the address. Also, this saves a mov if the base register has
    // other uses, since it avoids a two-address sub instruction, however
    // it costs an additional mov if the index register has other uses.

    // Add an artificial use to this node so that we can keep track of
    // it if it gets CSE'd with a different node.
    HandleSDNode Handle(N);

    // Test if the LHS of the sub can be folded.
    X86ISelAddressMode Backup = AM;
    if (MatchAddressRecursively(N.getNode()->getOperand(0), AM, Depth+1)) {
      AM = Backup;
      break;
    }
    // Test if the index field is free for use.
    if (AM.IndexReg.getNode() || AM.isRIPRelative()) {
      AM = Backup;
      break;
    }

    int Cost = 0;
    SDValue RHS = Handle.getValue().getNode()->getOperand(1);
    // If the RHS involves a register with multiple uses, this
    // transformation incurs an extra mov, due to the neg instruction
    // clobbering its operand.
    if (!RHS.getNode()->hasOneUse() ||
        RHS.getNode()->getOpcode() == ISD::CopyFromReg ||
        RHS.getNode()->getOpcode() == ISD::TRUNCATE ||
        RHS.getNode()->getOpcode() == ISD::ANY_EXTEND ||
        (RHS.getNode()->getOpcode() == ISD::ZERO_EXTEND &&
         RHS.getNode()->getOperand(0).getValueType() == MVT::i32))
      ++Cost;
    // If the base is a register with multiple uses, this
    // transformation may save a mov.
    if ((AM.BaseType == X86ISelAddressMode::RegBase &&
         AM.Base_Reg.getNode() &&
         !AM.Base_Reg.getNode()->hasOneUse()) ||
        AM.BaseType == X86ISelAddressMode::FrameIndexBase)
      --Cost;
    // If the folded LHS was interesting, this transformation saves
    // address arithmetic.
    if ((AM.hasSymbolicDisplacement() && !Backup.hasSymbolicDisplacement()) +
        ((AM.Disp != 0) && (Backup.Disp == 0)) +
        (AM.Segment.getNode() && !Backup.Segment.getNode()) >= 2)
      --Cost;
    // If it doesn't look like it may be an overall win, don't do it.
    if (Cost >= 0) {
      AM = Backup;
      break;
    }

    // Ok, the transformation is legal and appears profitable. Go for it.
    SDValue Zero = CurDAG->getConstant(0, N.getValueType());
    SDValue Neg = CurDAG->getNode(ISD::SUB, dl, N.getValueType(), Zero, RHS);
    AM.IndexReg = Neg;
    AM.Scale = 1;

    // Insert the new nodes into the topological ordering.
    InsertDAGNode(*CurDAG, N, Zero);
    InsertDAGNode(*CurDAG, N, Neg);
    return false;
  }

  case ISD::ADD: {
    // Add an artificial use to this node so that we can keep track of
    // it if it gets CSE'd with a different node.
    HandleSDNode Handle(N);

    X86ISelAddressMode Backup = AM;
    if (!MatchAddressRecursively(N.getOperand(0), AM, Depth+1) &&
        !MatchAddressRecursively(Handle.getValue().getOperand(1), AM, Depth+1))
      return false;
    AM = Backup;

    // Try again after commuting the operands.
    if (!MatchAddressRecursively(Handle.getValue().getOperand(1), AM, Depth+1)&&
        !MatchAddressRecursively(Handle.getValue().getOperand(0), AM, Depth+1))
      return false;
    AM = Backup;

    if (!RestrictUseOfBaseReg()) { // @LOCALMOD
    // If we couldn't fold both operands into the address at the same time,
    // see if we can just put each operand into a register and fold at least
    // the add.
    if (AM.BaseType == X86ISelAddressMode::RegBase &&
        !AM.Base_Reg.getNode() &&
        !AM.IndexReg.getNode()) {
      N = Handle.getValue();
      AM.Base_Reg = N.getOperand(0);
      AM.IndexReg = N.getOperand(1);
      AM.Scale = 1;
      return false;
    }
    } // @LOCALMOD
    N = Handle.getValue();
    break;
  }

  case ISD::OR:
    // Handle "X | C" as "X + C" iff X is known to have C bits clear.
    if (CurDAG->isBaseWithConstantOffset(N)) {
      X86ISelAddressMode Backup = AM;
      ConstantSDNode *CN = cast<ConstantSDNode>(N.getOperand(1));

      // Start with the LHS as an addr mode.
      if (!MatchAddressRecursively(N.getOperand(0), AM, Depth+1) &&
          !FoldOffsetIntoAddress(CN->getSExtValue(), AM))
        return false;
      AM = Backup;
    }
    break;

  case ISD::AND: {
    // Perform some heroic transforms on an and of a constant-count shift
    // with a constant to enable use of the scaled offset field.

    // Scale must not be used already.
    if (AM.IndexReg.getNode() != nullptr || AM.Scale != 1) break;

    SDValue Shift = N.getOperand(0);
    if (Shift.getOpcode() != ISD::SRL && Shift.getOpcode() != ISD::SHL) break;
    SDValue X = Shift.getOperand(0);

    // We only handle up to 64-bit values here as those are what matter for
    // addressing mode optimizations.
    if (X.getSimpleValueType().getSizeInBits() > 64) break;

    if (!isa<ConstantSDNode>(N.getOperand(1)))
      break;
    uint64_t Mask = N.getConstantOperandVal(1);

    // Try to fold the mask and shift into an extract and scale.
    if (!FoldMaskAndShiftToExtract(*CurDAG, N, Mask, Shift, X, AM))
      return false;

    // Try to fold the mask and shift directly into the scale.
    if (!FoldMaskAndShiftToScale(*CurDAG, N, Mask, Shift, X, AM))
      return false;

    // Try to swap the mask and shift to place shifts which can be done as
    // a scale on the outside of the mask.
    if (!FoldMaskedShiftToScaledMask(*CurDAG, N, Mask, Shift, X, AM))
      return false;
    break;
  }
  }

  return MatchAddressBase(N, AM);
}

/// MatchAddressBase - Helper for MatchAddress. Add the specified node to the
/// specified addressing mode without any further recursion.
bool X86DAGToDAGISel::MatchAddressBase(SDValue N, X86ISelAddressMode &AM) {
  if (RestrictUseOfBaseReg()) { // @LOCALMOD
    if (AM.IndexReg.getNode() == 0) {
      AM.IndexReg = N;
      AM.Scale = 1;
      return false;
    }
    return true;
  } // @LOCALMOD
// Is the base register already occupied?
  if (AM.BaseType != X86ISelAddressMode::RegBase || AM.Base_Reg.getNode()) {
    // If so, check to see if the scale index register is set.
    if (!AM.IndexReg.getNode()) {
      AM.IndexReg = N;
      AM.Scale = 1;
      return false;
    }

    // Otherwise, we cannot select it.
    return true;
  }

  // Default, generate it as a register.
  AM.BaseType = X86ISelAddressMode::RegBase;
  AM.Base_Reg = N;
  return false;
}

/// SelectAddr - returns true if it is able pattern match an addressing mode.
/// It returns the operands which make up the maximal addressing mode it can
/// match by reference.
///
/// Parent is the parent node of the addr operand that is being matched.  It
/// is always a load, store, atomic node, or null.  It is only null when
/// checking memory operands for inline asm nodes.
bool X86DAGToDAGISel::SelectAddr(SDNode *Parent, SDValue N, SDValue &Base,
                                 SDValue &Scale, SDValue &Index,
                                 SDValue &Disp, SDValue &Segment) {
  X86ISelAddressMode AM;
  // @LOCALMOD
  selectingMemOp = true;

  if (Parent &&
      // This list of opcodes are all the nodes that have an "addr:$ptr" operand
      // that are not a MemSDNode, and thus don't have proper addrspace info.
      Parent->getOpcode() != ISD::INTRINSIC_W_CHAIN && // unaligned loads, fixme
      Parent->getOpcode() != ISD::INTRINSIC_VOID && // nontemporal stores
      Parent->getOpcode() != X86ISD::TLSCALL && // Fixme
      Parent->getOpcode() != X86ISD::EH_SJLJ_SETJMP && // setjmp
      Parent->getOpcode() != X86ISD::EH_SJLJ_LONGJMP) { // longjmp
    unsigned AddrSpace =
      cast<MemSDNode>(Parent)->getPointerInfo().getAddrSpace();
    // AddrSpace 256 -> GS, 257 -> FS.
    if (AddrSpace == 256)
      AM.Segment = CurDAG->getRegister(X86::GS, MVT::i16);
    if (AddrSpace == 257)
      AM.Segment = CurDAG->getRegister(X86::FS, MVT::i16);
  }

  if (MatchAddress(N, AM))
    return false;

  // @LOCALMOD-START
  if (Subtarget->isTargetNaCl64()) {
      LegalizeAddressingModeForNaCl(N, AM);
  }
  // @LOCALMOD-END

  MVT VT = Subtarget->is64Bit() ? MVT::i64 : MVT::i32; // @LOCALMOD

  if (AM.BaseType == X86ISelAddressMode::RegBase) {
    if (!AM.Base_Reg.getNode())
      AM.Base_Reg = CurDAG->getRegister(0, VT);
  }

  if (!AM.IndexReg.getNode())
    AM.IndexReg = CurDAG->getRegister(0, VT);

  getAddressOperands(AM, Base, Scale, Index, Disp, Segment);

  // @LOCALMOD-BEGIN
  // For Native Client 64-bit, zero-extend 32-bit pointers
  // to 64-bits for memory operations.  Most of the time, this
  // won't generate any additional instructions because the backend
  // knows that operations on 32-bit registers implicitly zero-extends.
  // If we don't do this, there are a few corner cases where LLVM might
  // assume the upper bits won't be modified or used, but since we
  // always clear the upper bits, this is not a good assumption.
  // http://code.google.com/p/nativeclient/issues/detail?id=1564
  if (Subtarget->isTargetNaCl64()) {
    assert(Base.getValueType() == MVT::i64 && "Unexpected base operand size");

    if (Index.getValueType() != MVT::i64) {
      Index = CurDAG->getZExtOrTrunc(Index, SDLoc(Index), MVT::i64);
      // Insert the new node into the topological ordering.
      InsertDAGNode(*CurDAG, Parent ? SDValue(Parent, 0) : N, Index);
    }
  }
  // @LOCALMOD-END

  return true;
}

/// SelectScalarSSELoad - Match a scalar SSE load.  In particular, we want to
/// match a load whose top elements are either undef or zeros.  The load flavor
/// is derived from the type of N, which is either v4f32 or v2f64.
///
/// We also return:
///   PatternChainNode: this is the matched node that has a chain input and
///   output.
bool X86DAGToDAGISel::SelectScalarSSELoad(SDNode *Root,
                                          SDValue N, SDValue &Base,
                                          SDValue &Scale, SDValue &Index,
                                          SDValue &Disp, SDValue &Segment,
                                          SDValue &PatternNodeWithChain) {
  if (N.getOpcode() == ISD::SCALAR_TO_VECTOR) {
    PatternNodeWithChain = N.getOperand(0);
    if (ISD::isNON_EXTLoad(PatternNodeWithChain.getNode()) &&
        PatternNodeWithChain.hasOneUse() &&
        IsProfitableToFold(N.getOperand(0), N.getNode(), Root) &&
        IsLegalToFold(N.getOperand(0), N.getNode(), Root, OptLevel)) {
      LoadSDNode *LD = cast<LoadSDNode>(PatternNodeWithChain);
      if (!SelectAddr(LD, LD->getBasePtr(), Base, Scale, Index, Disp, Segment))
        return false;
      return true;
    }
  }

  // Also handle the case where we explicitly require zeros in the top
  // elements.  This is a vector shuffle from the zero vector.
  if (N.getOpcode() == X86ISD::VZEXT_MOVL && N.getNode()->hasOneUse() &&
      // Check to see if the top elements are all zeros (or bitcast of zeros).
      N.getOperand(0).getOpcode() == ISD::SCALAR_TO_VECTOR &&
      N.getOperand(0).getNode()->hasOneUse() &&
      ISD::isNON_EXTLoad(N.getOperand(0).getOperand(0).getNode()) &&
      N.getOperand(0).getOperand(0).hasOneUse() &&
      IsProfitableToFold(N.getOperand(0), N.getNode(), Root) &&
      IsLegalToFold(N.getOperand(0), N.getNode(), Root, OptLevel)) {
    // Okay, this is a zero extending load.  Fold it.
    LoadSDNode *LD = cast<LoadSDNode>(N.getOperand(0).getOperand(0));
    if (!SelectAddr(LD, LD->getBasePtr(), Base, Scale, Index, Disp, Segment))
      return false;
    PatternNodeWithChain = SDValue(LD, 0);
    return true;
  }
  return false;
}


bool X86DAGToDAGISel::SelectMOV64Imm32(SDValue N, SDValue &Imm) {
  if (const ConstantSDNode *CN = dyn_cast<ConstantSDNode>(N)) {
    uint64_t ImmVal = CN->getZExtValue();
    if ((uint32_t)ImmVal != (uint64_t)ImmVal)
      return false;

    Imm = CurDAG->getTargetConstant(ImmVal, MVT::i64);
    return true;
  }

  // In static codegen with small code model, we can get the address of a label
  // into a register with 'movl'. TableGen has already made sure we're looking
  // at a label of some kind.
  assert(N->getOpcode() == X86ISD::Wrapper &&
         "Unexpected node type for MOV32ri64");
  N = N.getOperand(0);

  if (N->getOpcode() != ISD::TargetConstantPool &&
      N->getOpcode() != ISD::TargetJumpTable &&
      N->getOpcode() != ISD::TargetGlobalAddress &&
      N->getOpcode() != ISD::TargetExternalSymbol &&
      N->getOpcode() != ISD::TargetBlockAddress)
    return false;

  Imm = N;
  return TM.getCodeModel() == CodeModel::Small;
}

bool X86DAGToDAGISel::SelectLEA64_32Addr(SDValue N, SDValue &Base,
                                         SDValue &Scale, SDValue &Index,
                                         SDValue &Disp, SDValue &Segment) {
  if (!SelectLEAAddr(N, Base, Scale, Index, Disp, Segment))
    return false;

  SDLoc DL(N);
  RegisterSDNode *RN = dyn_cast<RegisterSDNode>(Base);
  if (RN && RN->getReg() == 0)
    Base = CurDAG->getRegister(0, MVT::i64);
  else if (Base.getValueType() == MVT::i32 && !dyn_cast<FrameIndexSDNode>(Base)) {
    // Base could already be %rip, particularly in the x32 ABI.
    Base = SDValue(CurDAG->getMachineNode(
                       TargetOpcode::SUBREG_TO_REG, DL, MVT::i64,
                       CurDAG->getTargetConstant(0, MVT::i64),
                       Base,
                       CurDAG->getTargetConstant(X86::sub_32bit, MVT::i32)),
                   0);
  }

  RN = dyn_cast<RegisterSDNode>(Index);
  if (RN && RN->getReg() == 0)
    Index = CurDAG->getRegister(0, MVT::i64);
  else {
    assert(Index.getValueType() == MVT::i32 &&
           "Expect to be extending 32-bit registers for use in LEA");
    Index = SDValue(CurDAG->getMachineNode(
                        TargetOpcode::SUBREG_TO_REG, DL, MVT::i64,
                        CurDAG->getTargetConstant(0, MVT::i64),
                        Index,
                        CurDAG->getTargetConstant(X86::sub_32bit, MVT::i32)),
                    0);
  }

  return true;
}

/// SelectLEAAddr - it calls SelectAddr and determines if the maximal addressing
/// mode it matches can be cost effectively emitted as an LEA instruction.
bool X86DAGToDAGISel::SelectLEAAddr(SDValue N,
                                    SDValue &Base, SDValue &Scale,
                                    SDValue &Index, SDValue &Disp,
                                    SDValue &Segment) {
  X86ISelAddressMode AM;

  // Set AM.Segment to prevent MatchAddress from using one. LEA doesn't support
  // segments.
  SDValue Copy = AM.Segment;
  SDValue T = CurDAG->getRegister(0, MVT::i32);
  AM.Segment = T;
  // @LOCALMOD
  selectingMemOp = false;
  if (MatchAddress(N, AM))
    return false;
  assert (T == AM.Segment);
  AM.Segment = Copy;

  MVT VT = N.getSimpleValueType();
  unsigned Complexity = 0;
  if (AM.BaseType == X86ISelAddressMode::RegBase)
    if (AM.Base_Reg.getNode())
      Complexity = 1;
    else
      AM.Base_Reg = CurDAG->getRegister(0, VT);
  else if (AM.BaseType == X86ISelAddressMode::FrameIndexBase)
    Complexity = 4;

  if (AM.IndexReg.getNode())
    Complexity++;
  else
    AM.IndexReg = CurDAG->getRegister(0, VT);

  // Don't match just leal(,%reg,2). It's cheaper to do addl %reg, %reg, or with
  // a simple shift.
  if (AM.Scale > 1)
    Complexity++;

  // FIXME: We are artificially lowering the criteria to turn ADD %reg, $GA
  // to a LEA. This is determined with some expermentation but is by no means
  // optimal (especially for code size consideration). LEA is nice because of
  // its three-address nature. Tweak the cost function again when we can run
  // convertToThreeAddress() at register allocation time.
  if (AM.hasSymbolicDisplacement()) {
    // For X86-64, we should always use lea to materialize RIP relative
    // addresses.
    if (Subtarget->is64Bit())
      Complexity = 4;
    else
      Complexity += 2;
  }

  if (AM.Disp && (AM.Base_Reg.getNode() || AM.IndexReg.getNode()))
    Complexity++;

  // If it isn't worth using an LEA, reject it.
  if (Complexity <= 2)
    return false;

  getAddressOperands(AM, Base, Scale, Index, Disp, Segment);
  return true;
}

/// SelectTLSADDRAddr - This is only run on TargetGlobalTLSAddress nodes.
bool X86DAGToDAGISel::SelectTLSADDRAddr(SDValue N, SDValue &Base,
                                        SDValue &Scale, SDValue &Index,
                                        SDValue &Disp, SDValue &Segment) {
  assert(N.getOpcode() == ISD::TargetGlobalTLSAddress);
  const GlobalAddressSDNode *GA = cast<GlobalAddressSDNode>(N);

  X86ISelAddressMode AM;
  AM.GV = GA->getGlobal();
  AM.Disp += GA->getOffset();
  AM.Base_Reg = CurDAG->getRegister(0, N.getValueType());
  AM.SymbolFlags = GA->getTargetFlags();

  if (N.getValueType() == MVT::i32 && 
      !Subtarget->isTargetNaCl64()) {   // @LOCALMOD
    AM.Scale = 1;
    AM.IndexReg = CurDAG->getRegister(X86::EBX, MVT::i32);
  } else {
    AM.IndexReg = CurDAG->getRegister(0, MVT::i64);
  }

  getAddressOperands(AM, Base, Scale, Index, Disp, Segment);
  return true;
}


bool X86DAGToDAGISel::TryFoldLoad(SDNode *P, SDValue N,
                                  SDValue &Base, SDValue &Scale,
                                  SDValue &Index, SDValue &Disp,
                                  SDValue &Segment) {
  if (!ISD::isNON_EXTLoad(N.getNode()) ||
      !IsProfitableToFold(N, P, P) ||
      !IsLegalToFold(N, P, P, OptLevel))
    return false;

  return SelectAddr(N.getNode(),
                    N.getOperand(1), Base, Scale, Index, Disp, Segment);
}

// @LOCALMOD-BEGIN
// LegalizeAddressingModeForNaCl - NaCl specific addressing fixes.  This ensures
// two addressing mode invariants.
//
//   case 1. Addressing using only a displacement (constant address references)
//   is only legal when the displacement is positive.  This is because, when
//   later we replace
//     movl 0xffffffff, %eax
//   by
//     movl 0xffffffff(%r15), %eax
//   the displacement becomes a negative offset from %r15, making this a
//   reference to the guard region below %r15 rather than to %r15 + 4GB - 1,
//   as the programmer expected.  To handle these cases we pull negative
//   displacements out whenever there is no base or index register in the
//   addressing mode.  I.e., the above becomes
//     movl $0xffffffff, %ebx
//     movl %rbx, %rbx
//     movl (%r15, %rbx, 1), %eax
//
//   case 2. Because NaCl needs to zero the top 32-bits of the index, we can't
//   allow the index register to be negative. However, if we are using a base
//   frame index, global address or the constant pool, and AM.Disp > 0, then
//   negative values of "index" may be expected to legally occur.
//   To avoid this, we fold the displacement (and scale) back into the
//   index. This results in a LEA before the current instruction.
//   Unfortunately, this may add a requirement for an additional register.
//
//   For example, this sandboxed code is broken if %eax is negative:
//
//     movl %eax,%eax
//     incl -30(%rbp,%rax,4)
//
//   Instead, we now generate:
//     leal -30(%rbp,%rax,4), %tmp
//     movl %tmp,%tmp
//     incl (%r15,%tmp,1)
//
//  TODO(espindola): This might not be complete since the matcher can select
//  any dag node to go in the index. This is also not how the rest of the
//  matcher logic works, if the matcher selects something, it must be
//  valid and not depend on further patching. A more desirable fix is
//  probably to update the matching code to avoid assigning a register
//  to a value that we cannot prove is positive.
//
//  Note: Any changes to the testing logic need to be synchronized
//  with the implementation of isLegalAddressingModeForNaCl() in
//  X86FastISel.cpp.
void X86DAGToDAGISel::LegalizeAddressingModeForNaCl(SDValue N,
                                                    X86ISelAddressMode &AM) {


  // RIP-relative addressing is always fine.
  if (AM.isRIPRelative())
    return;

  SDLoc dl(N);
  // Case 1 above:
  if (!AM.hasBaseOrIndexReg() && !AM.hasSymbolicDisplacement() && AM.Disp < 0) {
    SDValue Imm = CurDAG->getTargetConstant(AM.Disp, MVT::i32);
    SDValue MovNode =
      SDValue(CurDAG->getMachineNode(X86::MOV32ri, dl, MVT::i32, Imm), 0);
    AM.IndexReg = MovNode;
    AM.Disp = 0;
    InsertDAGNode(*CurDAG, N, MovNode);
    return;
  }

  // MatchAddress wants to use the base register when there's only
  // one register and no scale. We need to use the index register instead.
  if (AM.BaseType == X86ISelAddressMode::RegBase &&
      AM.Base_Reg.getNode() &&
      !AM.IndexReg.getNode()) {
    AM.IndexReg = AM.Base_Reg;
    AM.setBaseReg(SDValue());
  }

  // Case 2 above comprises two sub-cases:
  // sub-case 1: Prevent negative indexes

  // This is relevant only if there is an index register involved.
  if (!AM.IndexReg.getNode())
    return;

  // There are two situations to deal with.  The first is as described
  // above, which is essentially a potentially negative index into an
  // interior pointer to a stack-allocated structure.  The second is a
  // potentially negative index into an interior pointer to a global
  // array.  In this case, the global array will be a symbolic
  // displacement.  In theory, we could recognize that it is an
  // interior pointer only when the concrete displacement AM.Disp is
  // nonzero, but there is at least one test case (aha.c in the LLVM
  // test suite) that incorrectly uses a negative index to dereference
  // a global array, so we conservatively apply the translation to all
  // global dereferences.
  bool HasSymbolic = AM.hasSymbolicDisplacement();
  bool NeedsFixing1 = HasSymbolic ||
    (AM.BaseType == X86ISelAddressMode::FrameIndexBase && AM.Disp > 0);

  // sub-case 2: Both index and base registers are being used.  The
  // test for index register being used is done above, so we only need
  // to test for a base register being used.
  bool NeedsFixing2 =
    (AM.BaseType == X86ISelAddressMode::RegBase) && AM.Base_Reg.getNode();

  if (!NeedsFixing1 && !NeedsFixing2)
    return;

  static const unsigned LogTable[] = { ~0u, 0, 1, ~0u, 2, ~0u, ~0u, ~0u, 3 };
  assert(AM.Scale < sizeof(LogTable)/sizeof(LogTable[0]));
  unsigned ScaleLog = LogTable[AM.Scale];
  assert(ScaleLog <= 3);
  SmallVector<SDNode*, 8> NewNodes;

  SDValue NewIndex = AM.IndexReg;
  if (ScaleLog > 0) {
    SDValue ShlCount = CurDAG->getConstant(ScaleLog, MVT::i8);
    NewNodes.push_back(ShlCount.getNode());
    SDValue ShlNode = CurDAG->getNode(ISD::SHL, dl, N.getValueType(),
                                      NewIndex, ShlCount);
    NewNodes.push_back(ShlNode.getNode());
    NewIndex = ShlNode;
  }
  if (AM.Disp > 0 || HasSymbolic) {
    // If the addressing mode has a potentially problematic
    // displacement, we pull it out into a new instruction node.  If
    // it contains a symbolic displacement, we need to express it as a
    // Wrapper node to make LLVM work.
    SDValue Base, Scale, Index, Disp, Segment;
    getAddressOperands(AM, Base, Scale, Index, Disp, Segment);
    SDValue DispNode;
    if (HasSymbolic)
      DispNode = CurDAG->getNode(X86ISD::Wrapper, dl, N.getValueType(), Disp);
    else
      DispNode = CurDAG->getConstant(AM.Disp, N.getValueType());
    NewNodes.push_back(DispNode.getNode());

    SDValue AddNode = CurDAG->getNode(ISD::ADD, dl, N.getValueType(),
                                  NewIndex, DispNode);
    NewNodes.push_back(AddNode.getNode());
    NewIndex = AddNode;
  }

  if (NeedsFixing2) {
    SDValue AddBase = CurDAG->getNode(ISD::ADD, dl, N.getValueType(),
                                      NewIndex, AM.Base_Reg);
    NewNodes.push_back(AddBase.getNode());
    NewIndex = AddBase;
    AM.setBaseReg(SDValue());
  }
  AM.Disp = 0;
  AM.clearSymbolicDisplacement();
  AM.Scale = 1;
  AM.IndexReg = NewIndex;

  // Insert the new nodes into the topological ordering.
  for (unsigned i=0; i < NewNodes.size(); i++) {
    if (NewNodes[i]->getNodeId() == -1 ||
        NewNodes[i]->getNodeId() > N.getNode()->getNodeId()) {
      CurDAG->RepositionNode(N.getNode(), NewNodes[i]);
      NewNodes[i]->setNodeId(N.getNode()->getNodeId());
    }
  }
}
// @LOCALMOD-END

/// getGlobalBaseReg - Return an SDNode that returns the value of
/// the global base register. Output instructions required to
/// initialize the global base register, if necessary.
///
SDNode *X86DAGToDAGISel::getGlobalBaseReg() {
  unsigned GlobalBaseReg = getInstrInfo()->getGlobalBaseReg(MF);
  return CurDAG->getRegister(GlobalBaseReg, TLI->getPointerTy()).getNode();
}

/// Atomic opcode table
///
enum AtomicOpc {
  ADD,
  SUB,
  INC,
  DEC,
  OR,
  AND,
  XOR,
  AtomicOpcEnd
};

enum AtomicSz {
  ConstantI8,
  I8,
  SextConstantI16,
  ConstantI16,
  I16,
  SextConstantI32,
  ConstantI32,
  I32,
  SextConstantI64,
  ConstantI64,
  I64,
  AtomicSzEnd
};

static const uint16_t AtomicOpcTbl[AtomicOpcEnd][AtomicSzEnd] = {
  {
    X86::LOCK_ADD8mi,
    X86::LOCK_ADD8mr,
    X86::LOCK_ADD16mi8,
    X86::LOCK_ADD16mi,
    X86::LOCK_ADD16mr,
    X86::LOCK_ADD32mi8,
    X86::LOCK_ADD32mi,
    X86::LOCK_ADD32mr,
    X86::LOCK_ADD64mi8,
    X86::LOCK_ADD64mi32,
    X86::LOCK_ADD64mr,
  },
  {
    X86::LOCK_SUB8mi,
    X86::LOCK_SUB8mr,
    X86::LOCK_SUB16mi8,
    X86::LOCK_SUB16mi,
    X86::LOCK_SUB16mr,
    X86::LOCK_SUB32mi8,
    X86::LOCK_SUB32mi,
    X86::LOCK_SUB32mr,
    X86::LOCK_SUB64mi8,
    X86::LOCK_SUB64mi32,
    X86::LOCK_SUB64mr,
  },
  {
    0,
    X86::LOCK_INC8m,
    0,
    0,
    X86::LOCK_INC16m,
    0,
    0,
    X86::LOCK_INC32m,
    0,
    0,
    X86::LOCK_INC64m,
  },
  {
    0,
    X86::LOCK_DEC8m,
    0,
    0,
    X86::LOCK_DEC16m,
    0,
    0,
    X86::LOCK_DEC32m,
    0,
    0,
    X86::LOCK_DEC64m,
  },
  {
    X86::LOCK_OR8mi,
    X86::LOCK_OR8mr,
    X86::LOCK_OR16mi8,
    X86::LOCK_OR16mi,
    X86::LOCK_OR16mr,
    X86::LOCK_OR32mi8,
    X86::LOCK_OR32mi,
    X86::LOCK_OR32mr,
    X86::LOCK_OR64mi8,
    X86::LOCK_OR64mi32,
    X86::LOCK_OR64mr,
  },
  {
    X86::LOCK_AND8mi,
    X86::LOCK_AND8mr,
    X86::LOCK_AND16mi8,
    X86::LOCK_AND16mi,
    X86::LOCK_AND16mr,
    X86::LOCK_AND32mi8,
    X86::LOCK_AND32mi,
    X86::LOCK_AND32mr,
    X86::LOCK_AND64mi8,
    X86::LOCK_AND64mi32,
    X86::LOCK_AND64mr,
  },
  {
    X86::LOCK_XOR8mi,
    X86::LOCK_XOR8mr,
    X86::LOCK_XOR16mi8,
    X86::LOCK_XOR16mi,
    X86::LOCK_XOR16mr,
    X86::LOCK_XOR32mi8,
    X86::LOCK_XOR32mi,
    X86::LOCK_XOR32mr,
    X86::LOCK_XOR64mi8,
    X86::LOCK_XOR64mi32,
    X86::LOCK_XOR64mr,
  }
};

// Return the target constant operand for atomic-load-op and do simple
// translations, such as from atomic-load-add to lock-sub. The return value is
// one of the following 3 cases:
// + target-constant, the operand could be supported as a target constant.
// + empty, the operand is not needed any more with the new op selected.
// + non-empty, otherwise.
static SDValue getAtomicLoadArithTargetConstant(SelectionDAG *CurDAG,
                                                SDLoc dl,
                                                enum AtomicOpc &Op, MVT NVT,
                                                SDValue Val,
                                                const X86Subtarget *Subtarget) {
  if (ConstantSDNode *CN = dyn_cast<ConstantSDNode>(Val)) {
    int64_t CNVal = CN->getSExtValue();
    // Quit if not 32-bit imm.
    if ((int32_t)CNVal != CNVal)
      return Val;
    // Quit if INT32_MIN: it would be negated as it is negative and overflow,
    // producing an immediate that does not fit in the 32 bits available for
    // an immediate operand to sub. However, it still fits in 32 bits for the
    // add (since it is not negated) so we can return target-constant.
    if (CNVal == INT32_MIN)
      return CurDAG->getTargetConstant(CNVal, NVT);
    // For atomic-load-add, we could do some optimizations.
    if (Op == ADD) {
      // Translate to INC/DEC if ADD by 1 or -1.
      if (((CNVal == 1) || (CNVal == -1)) && !Subtarget->slowIncDec()) {
        Op = (CNVal == 1) ? INC : DEC;
        // No more constant operand after being translated into INC/DEC.
        return SDValue();
      }
      // Translate to SUB if ADD by negative value.
      if (CNVal < 0) {
        Op = SUB;
        CNVal = -CNVal;
      }
    }
    return CurDAG->getTargetConstant(CNVal, NVT);
  }

  // If the value operand is single-used, try to optimize it.
  if (Op == ADD && Val.hasOneUse()) {
    // Translate (atomic-load-add ptr (sub 0 x)) back to (lock-sub x).
    if (Val.getOpcode() == ISD::SUB && X86::isZeroNode(Val.getOperand(0))) {
      Op = SUB;
      return Val.getOperand(1);
    }
    // A special case for i16, which needs truncating as, in most cases, it's
    // promoted to i32. We will translate
    // (atomic-load-add (truncate (sub 0 x))) to (lock-sub (EXTRACT_SUBREG x))
    if (Val.getOpcode() == ISD::TRUNCATE && NVT == MVT::i16 &&
        Val.getOperand(0).getOpcode() == ISD::SUB &&
        X86::isZeroNode(Val.getOperand(0).getOperand(0))) {
      Op = SUB;
      Val = Val.getOperand(0);
      return CurDAG->getTargetExtractSubreg(X86::sub_16bit, dl, NVT,
                                            Val.getOperand(1));
    }
  }

  return Val;
}

SDNode *X86DAGToDAGISel::SelectAtomicLoadArith(SDNode *Node, MVT NVT) {
  if (Node->hasAnyUseOfValue(0))
    return nullptr;

  SDLoc dl(Node);

  // Optimize common patterns for __sync_or_and_fetch and similar arith
  // operations where the result is not used. This allows us to use the "lock"
  // version of the arithmetic instruction.
  SDValue Chain = Node->getOperand(0);
  SDValue Ptr = Node->getOperand(1);
  SDValue Val = Node->getOperand(2);
  SDValue Base, Scale, Index, Disp, Segment;
  if (!SelectAddr(Node, Ptr, Base, Scale, Index, Disp, Segment))
    return nullptr;

  // Which index into the table.
  enum AtomicOpc Op;
  switch (Node->getOpcode()) {
    default:
      return nullptr;
    case ISD::ATOMIC_LOAD_OR:
      Op = OR;
      break;
    case ISD::ATOMIC_LOAD_AND:
      Op = AND;
      break;
    case ISD::ATOMIC_LOAD_XOR:
      Op = XOR;
      break;
    case ISD::ATOMIC_LOAD_ADD:
      Op = ADD;
      break;
  }

  Val = getAtomicLoadArithTargetConstant(CurDAG, dl, Op, NVT, Val, Subtarget);
  bool isUnOp = !Val.getNode();
  bool isCN = Val.getNode() && (Val.getOpcode() == ISD::TargetConstant);

  unsigned Opc = 0;
  switch (NVT.SimpleTy) {
    default: return nullptr;
    case MVT::i8:
      if (isCN)
        Opc = AtomicOpcTbl[Op][ConstantI8];
      else
        Opc = AtomicOpcTbl[Op][I8];
      break;
    case MVT::i16:
      if (isCN) {
        if (immSext8(Val.getNode()))
          Opc = AtomicOpcTbl[Op][SextConstantI16];
        else
          Opc = AtomicOpcTbl[Op][ConstantI16];
      } else
        Opc = AtomicOpcTbl[Op][I16];
      break;
    case MVT::i32:
      if (isCN) {
        if (immSext8(Val.getNode()))
          Opc = AtomicOpcTbl[Op][SextConstantI32];
        else
          Opc = AtomicOpcTbl[Op][ConstantI32];
      } else
        Opc = AtomicOpcTbl[Op][I32];
      break;
    case MVT::i64:
      if (isCN) {
        if (immSext8(Val.getNode()))
          Opc = AtomicOpcTbl[Op][SextConstantI64];
        else if (i64immSExt32(Val.getNode()))
          Opc = AtomicOpcTbl[Op][ConstantI64];
        else
          llvm_unreachable("True 64 bits constant in SelectAtomicLoadArith");
      } else
        Opc = AtomicOpcTbl[Op][I64];
      break;
  }

  assert(Opc != 0 && "Invalid arith lock transform!");

  // Building the new node.
  SDValue Ret;
  if (isUnOp) {
    SDValue Ops[] = { Base, Scale, Index, Disp, Segment, Chain };
    Ret = SDValue(CurDAG->getMachineNode(Opc, dl, MVT::Other, Ops), 0);
  } else {
    SDValue Ops[] = { Base, Scale, Index, Disp, Segment, Val, Chain };
    Ret = SDValue(CurDAG->getMachineNode(Opc, dl, MVT::Other, Ops), 0);
  }

  // Copying the MachineMemOperand.
  MachineSDNode::mmo_iterator MemOp = MF->allocateMemRefsArray(1);
  MemOp[0] = cast<MemSDNode>(Node)->getMemOperand();
  cast<MachineSDNode>(Ret)->setMemRefs(MemOp, MemOp + 1);

  // We need to have two outputs as that is what the original instruction had.
  // So we add a dummy, undefined output. This is safe as we checked first
  // that no-one uses our output anyway.
  SDValue Undef = SDValue(CurDAG->getMachineNode(TargetOpcode::IMPLICIT_DEF,
                                                 dl, NVT), 0);
  SDValue RetVals[] = { Undef, Ret };
  return CurDAG->getMergeValues(RetVals, dl).getNode();
}

/// HasNoSignedComparisonUses - Test whether the given X86ISD::CMP node has
/// any uses which require the SF or OF bits to be accurate.
static bool HasNoSignedComparisonUses(SDNode *N) {
  // Examine each user of the node.
  for (SDNode::use_iterator UI = N->use_begin(),
         UE = N->use_end(); UI != UE; ++UI) {
    // Only examine CopyToReg uses.
    if (UI->getOpcode() != ISD::CopyToReg)
      return false;
    // Only examine CopyToReg uses that copy to EFLAGS.
    if (cast<RegisterSDNode>(UI->getOperand(1))->getReg() !=
          X86::EFLAGS)
      return false;
    // Examine each user of the CopyToReg use.
    for (SDNode::use_iterator FlagUI = UI->use_begin(),
           FlagUE = UI->use_end(); FlagUI != FlagUE; ++FlagUI) {
      // Only examine the Flag result.
      if (FlagUI.getUse().getResNo() != 1) continue;
      // Anything unusual: assume conservatively.
      if (!FlagUI->isMachineOpcode()) return false;
      // Examine the opcode of the user.
      switch (FlagUI->getMachineOpcode()) {
      // These comparisons don't treat the most significant bit specially.
      case X86::SETAr: case X86::SETAEr: case X86::SETBr: case X86::SETBEr:
      case X86::SETEr: case X86::SETNEr: case X86::SETPr: case X86::SETNPr:
      case X86::SETAm: case X86::SETAEm: case X86::SETBm: case X86::SETBEm:
      case X86::SETEm: case X86::SETNEm: case X86::SETPm: case X86::SETNPm:
      case X86::JA_4: case X86::JAE_4: case X86::JB_4: case X86::JBE_4:
      case X86::JE_4: case X86::JNE_4: case X86::JP_4: case X86::JNP_4:
      case X86::CMOVA16rr: case X86::CMOVA16rm:
      case X86::CMOVA32rr: case X86::CMOVA32rm:
      case X86::CMOVA64rr: case X86::CMOVA64rm:
      case X86::CMOVAE16rr: case X86::CMOVAE16rm:
      case X86::CMOVAE32rr: case X86::CMOVAE32rm:
      case X86::CMOVAE64rr: case X86::CMOVAE64rm:
      case X86::CMOVB16rr: case X86::CMOVB16rm:
      case X86::CMOVB32rr: case X86::CMOVB32rm:
      case X86::CMOVB64rr: case X86::CMOVB64rm:
      case X86::CMOVBE16rr: case X86::CMOVBE16rm:
      case X86::CMOVBE32rr: case X86::CMOVBE32rm:
      case X86::CMOVBE64rr: case X86::CMOVBE64rm:
      case X86::CMOVE16rr: case X86::CMOVE16rm:
      case X86::CMOVE32rr: case X86::CMOVE32rm:
      case X86::CMOVE64rr: case X86::CMOVE64rm:
      case X86::CMOVNE16rr: case X86::CMOVNE16rm:
      case X86::CMOVNE32rr: case X86::CMOVNE32rm:
      case X86::CMOVNE64rr: case X86::CMOVNE64rm:
      case X86::CMOVNP16rr: case X86::CMOVNP16rm:
      case X86::CMOVNP32rr: case X86::CMOVNP32rm:
      case X86::CMOVNP64rr: case X86::CMOVNP64rm:
      case X86::CMOVP16rr: case X86::CMOVP16rm:
      case X86::CMOVP32rr: case X86::CMOVP32rm:
      case X86::CMOVP64rr: case X86::CMOVP64rm:
        continue;
      // Anything else: assume conservatively.
      default: return false;
      }
    }
  }
  return true;
}

/// isLoadIncOrDecStore - Check whether or not the chain ending in StoreNode
/// is suitable for doing the {load; increment or decrement; store} to modify
/// transformation.
static bool isLoadIncOrDecStore(StoreSDNode *StoreNode, unsigned Opc,
                                SDValue StoredVal, SelectionDAG *CurDAG,
                                LoadSDNode* &LoadNode, SDValue &InputChain) {

  // is the value stored the result of a DEC or INC?
  if (!(Opc == X86ISD::DEC || Opc == X86ISD::INC)) return false;

  // is the stored value result 0 of the load?
  if (StoredVal.getResNo() != 0) return false;

  // are there other uses of the loaded value than the inc or dec?
  if (!StoredVal.getNode()->hasNUsesOfValue(1, 0)) return false;

  // is the store non-extending and non-indexed?
  if (!ISD::isNormalStore(StoreNode) || StoreNode->isNonTemporal())
    return false;

  SDValue Load = StoredVal->getOperand(0);
  // Is the stored value a non-extending and non-indexed load?
  if (!ISD::isNormalLoad(Load.getNode())) return false;

  // Return LoadNode by reference.
  LoadNode = cast<LoadSDNode>(Load);
  // is the size of the value one that we can handle? (i.e. 64, 32, 16, or 8)
  EVT LdVT = LoadNode->getMemoryVT();
  if (LdVT != MVT::i64 && LdVT != MVT::i32 && LdVT != MVT::i16 &&
      LdVT != MVT::i8)
    return false;

  // Is store the only read of the loaded value?
  if (!Load.hasOneUse())
    return false;

  // Is the address of the store the same as the load?
  if (LoadNode->getBasePtr() != StoreNode->getBasePtr() ||
      LoadNode->getOffset() != StoreNode->getOffset())
    return false;

  // Check if the chain is produced by the load or is a TokenFactor with
  // the load output chain as an operand. Return InputChain by reference.
  SDValue Chain = StoreNode->getChain();

  bool ChainCheck = false;
  if (Chain == Load.getValue(1)) {
    ChainCheck = true;
    InputChain = LoadNode->getChain();
  } else if (Chain.getOpcode() == ISD::TokenFactor) {
    SmallVector<SDValue, 4> ChainOps;
    for (unsigned i = 0, e = Chain.getNumOperands(); i != e; ++i) {
      SDValue Op = Chain.getOperand(i);
      if (Op == Load.getValue(1)) {
        ChainCheck = true;
        continue;
      }

      // Make sure using Op as part of the chain would not cause a cycle here.
      // In theory, we could check whether the chain node is a predecessor of
      // the load. But that can be very expensive. Instead visit the uses and
      // make sure they all have smaller node id than the load.
      int LoadId = LoadNode->getNodeId();
      for (SDNode::use_iterator UI = Op.getNode()->use_begin(),
             UE = UI->use_end(); UI != UE; ++UI) {
        if (UI.getUse().getResNo() != 0)
          continue;
        if (UI->getNodeId() > LoadId)
          return false;
      }

      ChainOps.push_back(Op);
    }

    if (ChainCheck)
      // Make a new TokenFactor with all the other input chains except
      // for the load.
      InputChain = CurDAG->getNode(ISD::TokenFactor, SDLoc(Chain),
                                   MVT::Other, ChainOps);
  }
  if (!ChainCheck)
    return false;

  return true;
}

/// getFusedLdStOpcode - Get the appropriate X86 opcode for an in memory
/// increment or decrement. Opc should be X86ISD::DEC or X86ISD::INC.
static unsigned getFusedLdStOpcode(EVT &LdVT, unsigned Opc) {
  if (Opc == X86ISD::DEC) {
    if (LdVT == MVT::i64) return X86::DEC64m;
    if (LdVT == MVT::i32) return X86::DEC32m;
    if (LdVT == MVT::i16) return X86::DEC16m;
    if (LdVT == MVT::i8)  return X86::DEC8m;
  } else {
    assert(Opc == X86ISD::INC && "unrecognized opcode");
    if (LdVT == MVT::i64) return X86::INC64m;
    if (LdVT == MVT::i32) return X86::INC32m;
    if (LdVT == MVT::i16) return X86::INC16m;
    if (LdVT == MVT::i8)  return X86::INC8m;
  }
  llvm_unreachable("unrecognized size for LdVT");
}

/// SelectGather - Customized ISel for GATHER operations.
///
SDNode *X86DAGToDAGISel::SelectGather(SDNode *Node, unsigned Opc) {
  // Operands of Gather: VSrc, Base, VIdx, VMask, Scale
  SDValue Chain = Node->getOperand(0);
  SDValue VSrc = Node->getOperand(2);
  SDValue Base = Node->getOperand(3);
  SDValue VIdx = Node->getOperand(4);
  SDValue VMask = Node->getOperand(5);
  ConstantSDNode *Scale = dyn_cast<ConstantSDNode>(Node->getOperand(6));
  if (!Scale)
    return nullptr;

  SDVTList VTs = CurDAG->getVTList(VSrc.getValueType(), VSrc.getValueType(),
                                   MVT::Other);

  // Memory Operands: Base, Scale, Index, Disp, Segment
  SDValue Disp = CurDAG->getTargetConstant(0, MVT::i32);
  SDValue Segment = CurDAG->getRegister(0, MVT::i32);
  const SDValue Ops[] = { VSrc, Base, getI8Imm(Scale->getSExtValue()), VIdx,
                          Disp, Segment, VMask, Chain};
  SDNode *ResNode = CurDAG->getMachineNode(Opc, SDLoc(Node), VTs, Ops);
  // Node has 2 outputs: VDst and MVT::Other.
  // ResNode has 3 outputs: VDst, VMask_wb, and MVT::Other.
  // We replace VDst of Node with VDst of ResNode, and Other of Node with Other
  // of ResNode.
  ReplaceUses(SDValue(Node, 0), SDValue(ResNode, 0));
  ReplaceUses(SDValue(Node, 1), SDValue(ResNode, 2));
  return ResNode;
}

SDNode *X86DAGToDAGISel::Select(SDNode *Node) {
  MVT NVT = Node->getSimpleValueType(0);
  unsigned Opc, MOpc;
  unsigned Opcode = Node->getOpcode();
  SDLoc dl(Node);

  DEBUG(dbgs() << "Selecting: "; Node->dump(CurDAG); dbgs() << '\n');

  if (Node->isMachineOpcode()) {
    DEBUG(dbgs() << "== ";  Node->dump(CurDAG); dbgs() << '\n');
    Node->setNodeId(-1);
    return nullptr;   // Already selected.
  }

  switch (Opcode) {
  default: break;
  case ISD::INTRINSIC_W_CHAIN: {
    unsigned IntNo = cast<ConstantSDNode>(Node->getOperand(1))->getZExtValue();
    switch (IntNo) {
    default: break;
    case Intrinsic::x86_avx2_gather_d_pd:
    case Intrinsic::x86_avx2_gather_d_pd_256:
    case Intrinsic::x86_avx2_gather_q_pd:
    case Intrinsic::x86_avx2_gather_q_pd_256:
    case Intrinsic::x86_avx2_gather_d_ps:
    case Intrinsic::x86_avx2_gather_d_ps_256:
    case Intrinsic::x86_avx2_gather_q_ps:
    case Intrinsic::x86_avx2_gather_q_ps_256:
    case Intrinsic::x86_avx2_gather_d_q:
    case Intrinsic::x86_avx2_gather_d_q_256:
    case Intrinsic::x86_avx2_gather_q_q:
    case Intrinsic::x86_avx2_gather_q_q_256:
    case Intrinsic::x86_avx2_gather_d_d:
    case Intrinsic::x86_avx2_gather_d_d_256:
    case Intrinsic::x86_avx2_gather_q_d:
    case Intrinsic::x86_avx2_gather_q_d_256: {
      if (!Subtarget->hasAVX2())
        break;
      unsigned Opc;
      switch (IntNo) {
      default: llvm_unreachable("Impossible intrinsic");
      case Intrinsic::x86_avx2_gather_d_pd:     Opc = X86::VGATHERDPDrm;  break;
      case Intrinsic::x86_avx2_gather_d_pd_256: Opc = X86::VGATHERDPDYrm; break;
      case Intrinsic::x86_avx2_gather_q_pd:     Opc = X86::VGATHERQPDrm;  break;
      case Intrinsic::x86_avx2_gather_q_pd_256: Opc = X86::VGATHERQPDYrm; break;
      case Intrinsic::x86_avx2_gather_d_ps:     Opc = X86::VGATHERDPSrm;  break;
      case Intrinsic::x86_avx2_gather_d_ps_256: Opc = X86::VGATHERDPSYrm; break;
      case Intrinsic::x86_avx2_gather_q_ps:     Opc = X86::VGATHERQPSrm;  break;
      case Intrinsic::x86_avx2_gather_q_ps_256: Opc = X86::VGATHERQPSYrm; break;
      case Intrinsic::x86_avx2_gather_d_q:      Opc = X86::VPGATHERDQrm;  break;
      case Intrinsic::x86_avx2_gather_d_q_256:  Opc = X86::VPGATHERDQYrm; break;
      case Intrinsic::x86_avx2_gather_q_q:      Opc = X86::VPGATHERQQrm;  break;
      case Intrinsic::x86_avx2_gather_q_q_256:  Opc = X86::VPGATHERQQYrm; break;
      case Intrinsic::x86_avx2_gather_d_d:      Opc = X86::VPGATHERDDrm;  break;
      case Intrinsic::x86_avx2_gather_d_d_256:  Opc = X86::VPGATHERDDYrm; break;
      case Intrinsic::x86_avx2_gather_q_d:      Opc = X86::VPGATHERQDrm;  break;
      case Intrinsic::x86_avx2_gather_q_d_256:  Opc = X86::VPGATHERQDYrm; break;
      }
      SDNode *RetVal = SelectGather(Node, Opc);
      if (RetVal)
        // We already called ReplaceUses inside SelectGather.
        return nullptr;
      break;
    }
    }
    break;
  }
  case X86ISD::GlobalBaseReg:
    return getGlobalBaseReg();


  case ISD::ATOMIC_LOAD_XOR:
  case ISD::ATOMIC_LOAD_AND:
  case ISD::ATOMIC_LOAD_OR:
  case ISD::ATOMIC_LOAD_ADD: {
    SDNode *RetVal = SelectAtomicLoadArith(Node, NVT);
    if (RetVal)
      return RetVal;
    break;
  }
  case ISD::AND:
  case ISD::OR:
  case ISD::XOR: {
    // For operations of the form (x << C1) op C2, check if we can use a smaller
    // encoding for C2 by transforming it into (x op (C2>>C1)) << C1.
    SDValue N0 = Node->getOperand(0);
    SDValue N1 = Node->getOperand(1);

    if (N0->getOpcode() != ISD::SHL || !N0->hasOneUse())
      break;

    // i8 is unshrinkable, i16 should be promoted to i32.
    if (NVT != MVT::i32 && NVT != MVT::i64)
      break;

    ConstantSDNode *Cst = dyn_cast<ConstantSDNode>(N1);
    ConstantSDNode *ShlCst = dyn_cast<ConstantSDNode>(N0->getOperand(1));
    if (!Cst || !ShlCst)
      break;

    int64_t Val = Cst->getSExtValue();
    uint64_t ShlVal = ShlCst->getZExtValue();

    // Make sure that we don't change the operation by removing bits.
    // This only matters for OR and XOR, AND is unaffected.
    uint64_t RemovedBitsMask = (1ULL << ShlVal) - 1;
    if (Opcode != ISD::AND && (Val & RemovedBitsMask) != 0)
      break;

    unsigned ShlOp, Op;
    MVT CstVT = NVT;

    // Check the minimum bitwidth for the new constant.
    // TODO: AND32ri is the same as AND64ri32 with zext imm.
    // TODO: MOV32ri+OR64r is cheaper than MOV64ri64+OR64rr
    // TODO: Using 16 and 8 bit operations is also possible for or32 & xor32.
    if (!isInt<8>(Val) && isInt<8>(Val >> ShlVal))
      CstVT = MVT::i8;
    else if (!isInt<32>(Val) && isInt<32>(Val >> ShlVal))
      CstVT = MVT::i32;

    // Bail if there is no smaller encoding.
    if (NVT == CstVT)
      break;

    switch (NVT.SimpleTy) {
    default: llvm_unreachable("Unsupported VT!");
    case MVT::i32:
      assert(CstVT == MVT::i8);
      ShlOp = X86::SHL32ri;

      switch (Opcode) {
      default: llvm_unreachable("Impossible opcode");
      case ISD::AND: Op = X86::AND32ri8; break;
      case ISD::OR:  Op =  X86::OR32ri8; break;
      case ISD::XOR: Op = X86::XOR32ri8; break;
      }
      break;
    case MVT::i64:
      assert(CstVT == MVT::i8 || CstVT == MVT::i32);
      ShlOp = X86::SHL64ri;

      switch (Opcode) {
      default: llvm_unreachable("Impossible opcode");
      case ISD::AND: Op = CstVT==MVT::i8? X86::AND64ri8 : X86::AND64ri32; break;
      case ISD::OR:  Op = CstVT==MVT::i8?  X86::OR64ri8 :  X86::OR64ri32; break;
      case ISD::XOR: Op = CstVT==MVT::i8? X86::XOR64ri8 : X86::XOR64ri32; break;
      }
      break;
    }

    // Emit the smaller op and the shift.
    SDValue NewCst = CurDAG->getTargetConstant(Val >> ShlVal, CstVT);
    SDNode *New = CurDAG->getMachineNode(Op, dl, NVT, N0->getOperand(0),NewCst);
    return CurDAG->SelectNodeTo(Node, ShlOp, NVT, SDValue(New, 0),
                                getI8Imm(ShlVal));
  }
  case X86ISD::UMUL: {
    SDValue N0 = Node->getOperand(0);
    SDValue N1 = Node->getOperand(1);

    unsigned LoReg;
    switch (NVT.SimpleTy) {
    default: llvm_unreachable("Unsupported VT!");
    case MVT::i8:  LoReg = X86::AL;  Opc = X86::MUL8r; break;
    case MVT::i16: LoReg = X86::AX;  Opc = X86::MUL16r; break;
    case MVT::i32: LoReg = X86::EAX; Opc = X86::MUL32r; break;
    case MVT::i64: LoReg = X86::RAX; Opc = X86::MUL64r; break;
    }

    SDValue InFlag = CurDAG->getCopyToReg(CurDAG->getEntryNode(), dl, LoReg,
                                          N0, SDValue()).getValue(1);

    SDVTList VTs = CurDAG->getVTList(NVT, NVT, MVT::i32);
    SDValue Ops[] = {N1, InFlag};
    SDNode *CNode = CurDAG->getMachineNode(Opc, dl, VTs, Ops);

    ReplaceUses(SDValue(Node, 0), SDValue(CNode, 0));
    ReplaceUses(SDValue(Node, 1), SDValue(CNode, 1));
    ReplaceUses(SDValue(Node, 2), SDValue(CNode, 2));
    return nullptr;
  }

  case ISD::SMUL_LOHI:
  case ISD::UMUL_LOHI: {
    SDValue N0 = Node->getOperand(0);
    SDValue N1 = Node->getOperand(1);

    bool isSigned = Opcode == ISD::SMUL_LOHI;
    bool hasBMI2 = Subtarget->hasBMI2();
    if (!isSigned) {
      switch (NVT.SimpleTy) {
      default: llvm_unreachable("Unsupported VT!");
      case MVT::i8:  Opc = X86::MUL8r;  MOpc = X86::MUL8m;  break;
      case MVT::i16: Opc = X86::MUL16r; MOpc = X86::MUL16m; break;
      case MVT::i32: Opc = hasBMI2 ? X86::MULX32rr : X86::MUL32r;
                     MOpc = hasBMI2 ? X86::MULX32rm : X86::MUL32m; break;
      case MVT::i64: Opc = hasBMI2 ? X86::MULX64rr : X86::MUL64r;
                     MOpc = hasBMI2 ? X86::MULX64rm : X86::MUL64m; break;
      }
    } else {
      switch (NVT.SimpleTy) {
      default: llvm_unreachable("Unsupported VT!");
      case MVT::i8:  Opc = X86::IMUL8r;  MOpc = X86::IMUL8m;  break;
      case MVT::i16: Opc = X86::IMUL16r; MOpc = X86::IMUL16m; break;
      case MVT::i32: Opc = X86::IMUL32r; MOpc = X86::IMUL32m; break;
      case MVT::i64: Opc = X86::IMUL64r; MOpc = X86::IMUL64m; break;
      }
    }

    unsigned SrcReg, LoReg, HiReg;
    switch (Opc) {
    default: llvm_unreachable("Unknown MUL opcode!");
    case X86::IMUL8r:
    case X86::MUL8r:
      SrcReg = LoReg = X86::AL; HiReg = X86::AH;
      break;
    case X86::IMUL16r:
    case X86::MUL16r:
      SrcReg = LoReg = X86::AX; HiReg = X86::DX;
      break;
    case X86::IMUL32r:
    case X86::MUL32r:
      SrcReg = LoReg = X86::EAX; HiReg = X86::EDX;
      break;
    case X86::IMUL64r:
    case X86::MUL64r:
      SrcReg = LoReg = X86::RAX; HiReg = X86::RDX;
      break;
    case X86::MULX32rr:
      SrcReg = X86::EDX; LoReg = HiReg = 0;
      break;
    case X86::MULX64rr:
      SrcReg = X86::RDX; LoReg = HiReg = 0;
      break;
    }

    SDValue Tmp0, Tmp1, Tmp2, Tmp3, Tmp4;
    bool foldedLoad = TryFoldLoad(Node, N1, Tmp0, Tmp1, Tmp2, Tmp3, Tmp4);
    // Multiply is commmutative.
    if (!foldedLoad) {
      foldedLoad = TryFoldLoad(Node, N0, Tmp0, Tmp1, Tmp2, Tmp3, Tmp4);
      if (foldedLoad)
        std::swap(N0, N1);
    }

    SDValue InFlag = CurDAG->getCopyToReg(CurDAG->getEntryNode(), dl, SrcReg,
                                          N0, SDValue()).getValue(1);
    SDValue ResHi, ResLo;

    if (foldedLoad) {
      SDValue Chain;
      SDValue Ops[] = { Tmp0, Tmp1, Tmp2, Tmp3, Tmp4, N1.getOperand(0),
                        InFlag };
      if (MOpc == X86::MULX32rm || MOpc == X86::MULX64rm) {
        SDVTList VTs = CurDAG->getVTList(NVT, NVT, MVT::Other, MVT::Glue);
        SDNode *CNode = CurDAG->getMachineNode(MOpc, dl, VTs, Ops);
        ResHi = SDValue(CNode, 0);
        ResLo = SDValue(CNode, 1);
        Chain = SDValue(CNode, 2);
        InFlag = SDValue(CNode, 3);
      } else {
        SDVTList VTs = CurDAG->getVTList(MVT::Other, MVT::Glue);
        SDNode *CNode = CurDAG->getMachineNode(MOpc, dl, VTs, Ops);
        Chain = SDValue(CNode, 0);
        InFlag = SDValue(CNode, 1);
      }

      // Update the chain.
      ReplaceUses(N1.getValue(1), Chain);
    } else {
      SDValue Ops[] = { N1, InFlag };
      if (Opc == X86::MULX32rr || Opc == X86::MULX64rr) {
        SDVTList VTs = CurDAG->getVTList(NVT, NVT, MVT::Glue);
        SDNode *CNode = CurDAG->getMachineNode(Opc, dl, VTs, Ops);
        ResHi = SDValue(CNode, 0);
        ResLo = SDValue(CNode, 1);
        InFlag = SDValue(CNode, 2);
      } else {
        SDVTList VTs = CurDAG->getVTList(MVT::Glue);
        SDNode *CNode = CurDAG->getMachineNode(Opc, dl, VTs, Ops);
        InFlag = SDValue(CNode, 0);
      }
    }

    // Prevent use of AH in a REX instruction by referencing AX instead.
    if (HiReg == X86::AH && Subtarget->is64Bit() &&
        !SDValue(Node, 1).use_empty()) {
      SDValue Result = CurDAG->getCopyFromReg(CurDAG->getEntryNode(), dl,
                                              X86::AX, MVT::i16, InFlag);
      InFlag = Result.getValue(2);
      // Get the low part if needed. Don't use getCopyFromReg for aliasing
      // registers.
      if (!SDValue(Node, 0).use_empty())
        ReplaceUses(SDValue(Node, 1),
          CurDAG->getTargetExtractSubreg(X86::sub_8bit, dl, MVT::i8, Result));

      // Shift AX down 8 bits.
      Result = SDValue(CurDAG->getMachineNode(X86::SHR16ri, dl, MVT::i16,
                                              Result,
                                     CurDAG->getTargetConstant(8, MVT::i8)), 0);
      // Then truncate it down to i8.
      ReplaceUses(SDValue(Node, 1),
        CurDAG->getTargetExtractSubreg(X86::sub_8bit, dl, MVT::i8, Result));
    }
    // Copy the low half of the result, if it is needed.
    if (!SDValue(Node, 0).use_empty()) {
      if (!ResLo.getNode()) {
        assert(LoReg && "Register for low half is not defined!");
        ResLo = CurDAG->getCopyFromReg(CurDAG->getEntryNode(), dl, LoReg, NVT,
                                       InFlag);
        InFlag = ResLo.getValue(2);
      }
      ReplaceUses(SDValue(Node, 0), ResLo);
      DEBUG(dbgs() << "=> "; ResLo.getNode()->dump(CurDAG); dbgs() << '\n');
    }
    // Copy the high half of the result, if it is needed.
    if (!SDValue(Node, 1).use_empty()) {
      if (!ResHi.getNode()) {
        assert(HiReg && "Register for high half is not defined!");
        ResHi = CurDAG->getCopyFromReg(CurDAG->getEntryNode(), dl, HiReg, NVT,
                                       InFlag);
        InFlag = ResHi.getValue(2);
      }
      ReplaceUses(SDValue(Node, 1), ResHi);
      DEBUG(dbgs() << "=> "; ResHi.getNode()->dump(CurDAG); dbgs() << '\n');
    }

    return nullptr;
  }

  case ISD::SDIVREM:
  case ISD::UDIVREM: {
    SDValue N0 = Node->getOperand(0);
    SDValue N1 = Node->getOperand(1);

    bool isSigned = Opcode == ISD::SDIVREM;
    if (!isSigned) {
      switch (NVT.SimpleTy) {
      default: llvm_unreachable("Unsupported VT!");
      case MVT::i8:  Opc = X86::DIV8r;  MOpc = X86::DIV8m;  break;
      case MVT::i16: Opc = X86::DIV16r; MOpc = X86::DIV16m; break;
      case MVT::i32: Opc = X86::DIV32r; MOpc = X86::DIV32m; break;
      case MVT::i64: Opc = X86::DIV64r; MOpc = X86::DIV64m; break;
      }
    } else {
      switch (NVT.SimpleTy) {
      default: llvm_unreachable("Unsupported VT!");
      case MVT::i8:  Opc = X86::IDIV8r;  MOpc = X86::IDIV8m;  break;
      case MVT::i16: Opc = X86::IDIV16r; MOpc = X86::IDIV16m; break;
      case MVT::i32: Opc = X86::IDIV32r; MOpc = X86::IDIV32m; break;
      case MVT::i64: Opc = X86::IDIV64r; MOpc = X86::IDIV64m; break;
      }
    }

    unsigned LoReg, HiReg, ClrReg;
    unsigned SExtOpcode;
    switch (NVT.SimpleTy) {
    default: llvm_unreachable("Unsupported VT!");
    case MVT::i8:
      LoReg = X86::AL;  ClrReg = HiReg = X86::AH;
      SExtOpcode = X86::CBW;
      break;
    case MVT::i16:
      LoReg = X86::AX;  HiReg = X86::DX;
      ClrReg = X86::DX;
      SExtOpcode = X86::CWD;
      break;
    case MVT::i32:
      LoReg = X86::EAX; ClrReg = HiReg = X86::EDX;
      SExtOpcode = X86::CDQ;
      break;
    case MVT::i64:
      LoReg = X86::RAX; ClrReg = HiReg = X86::RDX;
      SExtOpcode = X86::CQO;
      break;
    }

    SDValue Tmp0, Tmp1, Tmp2, Tmp3, Tmp4;
    bool foldedLoad = TryFoldLoad(Node, N1, Tmp0, Tmp1, Tmp2, Tmp3, Tmp4);
    bool signBitIsZero = CurDAG->SignBitIsZero(N0);

    SDValue InFlag;
    if (NVT == MVT::i8 && (!isSigned || signBitIsZero)) {
      // Special case for div8, just use a move with zero extension to AX to
      // clear the upper 8 bits (AH).
      SDValue Tmp0, Tmp1, Tmp2, Tmp3, Tmp4, Move, Chain;
      if (TryFoldLoad(Node, N0, Tmp0, Tmp1, Tmp2, Tmp3, Tmp4)) {
        SDValue Ops[] = { Tmp0, Tmp1, Tmp2, Tmp3, Tmp4, N0.getOperand(0) };
        Move =
          SDValue(CurDAG->getMachineNode(X86::MOVZX32rm8, dl, MVT::i32,
                                         MVT::Other, Ops), 0);
        Chain = Move.getValue(1);
        ReplaceUses(N0.getValue(1), Chain);
      } else {
        Move =
          SDValue(CurDAG->getMachineNode(X86::MOVZX32rr8, dl, MVT::i32, N0),0);
        Chain = CurDAG->getEntryNode();
      }
      Chain  = CurDAG->getCopyToReg(Chain, dl, X86::EAX, Move, SDValue());
      InFlag = Chain.getValue(1);
    } else {
      InFlag =
        CurDAG->getCopyToReg(CurDAG->getEntryNode(), dl,
                             LoReg, N0, SDValue()).getValue(1);
      if (isSigned && !signBitIsZero) {
        // Sign extend the low part into the high part.
        InFlag =
          SDValue(CurDAG->getMachineNode(SExtOpcode, dl, MVT::Glue, InFlag),0);
      } else {
        // Zero out the high part, effectively zero extending the input.
        SDValue ClrNode = SDValue(CurDAG->getMachineNode(X86::MOV32r0, dl, NVT), 0);       
        switch (NVT.SimpleTy) {
        case MVT::i16:
          ClrNode =
              SDValue(CurDAG->getMachineNode(
                          TargetOpcode::EXTRACT_SUBREG, dl, MVT::i16, ClrNode,
                          CurDAG->getTargetConstant(X86::sub_16bit, MVT::i32)),
                      0);
          break;
        case MVT::i32:
          break;
        case MVT::i64:
          ClrNode =
              SDValue(CurDAG->getMachineNode(
                          TargetOpcode::SUBREG_TO_REG, dl, MVT::i64,
                          CurDAG->getTargetConstant(0, MVT::i64), ClrNode,
                          CurDAG->getTargetConstant(X86::sub_32bit, MVT::i32)),
                      0);
          break;
        default:
          llvm_unreachable("Unexpected division source");
        }

        InFlag = CurDAG->getCopyToReg(CurDAG->getEntryNode(), dl, ClrReg,
                                      ClrNode, InFlag).getValue(1);
      }
    }

    if (foldedLoad) {
      SDValue Ops[] = { Tmp0, Tmp1, Tmp2, Tmp3, Tmp4, N1.getOperand(0),
                        InFlag };
      SDNode *CNode =
        CurDAG->getMachineNode(MOpc, dl, MVT::Other, MVT::Glue, Ops);
      InFlag = SDValue(CNode, 1);
      // Update the chain.
      ReplaceUses(N1.getValue(1), SDValue(CNode, 0));
    } else {
      InFlag =
        SDValue(CurDAG->getMachineNode(Opc, dl, MVT::Glue, N1, InFlag), 0);
    }

    // Prevent use of AH in a REX instruction by referencing AX instead.
    // Shift it down 8 bits.
    //
    // The current assumption of the register allocator is that isel
    // won't generate explicit references to the GPR8_NOREX registers. If
    // the allocator and/or the backend get enhanced to be more robust in
    // that regard, this can be, and should be, removed.
    if (HiReg == X86::AH && Subtarget->is64Bit() &&
        !SDValue(Node, 1).use_empty()) {
      SDValue Result = CurDAG->getCopyFromReg(CurDAG->getEntryNode(), dl,
                                              X86::AX, MVT::i16, InFlag);
      InFlag = Result.getValue(2);

      // If we also need AL (the quotient), get it by extracting a subreg from
      // Result. The fast register allocator does not like multiple CopyFromReg
      // nodes using aliasing registers.
      if (!SDValue(Node, 0).use_empty())
        ReplaceUses(SDValue(Node, 0),
          CurDAG->getTargetExtractSubreg(X86::sub_8bit, dl, MVT::i8, Result));

      // Shift AX right by 8 bits instead of using AH.
      Result = SDValue(CurDAG->getMachineNode(X86::SHR16ri, dl, MVT::i16,
                                         Result,
                                         CurDAG->getTargetConstant(8, MVT::i8)),
                       0);
      ReplaceUses(SDValue(Node, 1),
        CurDAG->getTargetExtractSubreg(X86::sub_8bit, dl, MVT::i8, Result));
    }
    // Copy the division (low) result, if it is needed.
    if (!SDValue(Node, 0).use_empty()) {
      SDValue Result = CurDAG->getCopyFromReg(CurDAG->getEntryNode(), dl,
                                                LoReg, NVT, InFlag);
      InFlag = Result.getValue(2);
      ReplaceUses(SDValue(Node, 0), Result);
      DEBUG(dbgs() << "=> "; Result.getNode()->dump(CurDAG); dbgs() << '\n');
    }
    // Copy the remainder (high) result, if it is needed.
    if (!SDValue(Node, 1).use_empty()) {
      SDValue Result = CurDAG->getCopyFromReg(CurDAG->getEntryNode(), dl,
                                              HiReg, NVT, InFlag);
      InFlag = Result.getValue(2);
      ReplaceUses(SDValue(Node, 1), Result);
      DEBUG(dbgs() << "=> "; Result.getNode()->dump(CurDAG); dbgs() << '\n');
    }
    return nullptr;
  }

  case X86ISD::CMP:
  case X86ISD::SUB: {
    // Sometimes a SUB is used to perform comparison.
    if (Opcode == X86ISD::SUB && Node->hasAnyUseOfValue(0))
      // This node is not a CMP.
      break;
    SDValue N0 = Node->getOperand(0);
    SDValue N1 = Node->getOperand(1);

    if (N0.getOpcode() == ISD::TRUNCATE && N0.hasOneUse() &&
        HasNoSignedComparisonUses(Node)) {
      // Look for (X86cmp (truncate $op, i1), 0) and try to convert to a
      // smaller encoding
      if (Opcode == X86ISD::CMP && N0.getValueType() == MVT::i1 &&
          X86::isZeroNode(N1)) {
        SDValue Reg = N0.getOperand(0);
        SDValue Imm = CurDAG->getTargetConstant(1, MVT::i8);

        // Emit testb
        if (Reg.getScalarValueSizeInBits() > 8)
          Reg = CurDAG->getTargetExtractSubreg(X86::sub_8bit, dl, MVT::i8, Reg);
        // Emit a testb.
        SDNode *NewNode = CurDAG->getMachineNode(X86::TEST8ri, dl, MVT::i32,
                                                Reg, Imm);
        ReplaceUses(SDValue(Node, 0), SDValue(NewNode, 0));
        return nullptr;
      }

      N0 = N0.getOperand(0);
    }
    // Look for (X86cmp (and $op, $imm), 0) and see if we can convert it to
    // use a smaller encoding.
    // Look past the truncate if CMP is the only use of it.
    if ((N0.getNode()->getOpcode() == ISD::AND ||
         (N0.getResNo() == 0 && N0.getNode()->getOpcode() == X86ISD::AND)) &&
        N0.getNode()->hasOneUse() &&
        N0.getValueType() != MVT::i8 &&
        X86::isZeroNode(N1)) {
      ConstantSDNode *C = dyn_cast<ConstantSDNode>(N0.getNode()->getOperand(1));
      if (!C) break;

      // For example, convert "testl %eax, $8" to "testb %al, $8"
      if ((C->getZExtValue() & ~UINT64_C(0xff)) == 0 &&
          (!(C->getZExtValue() & 0x80) ||
           HasNoSignedComparisonUses(Node))) {
        SDValue Imm = CurDAG->getTargetConstant(C->getZExtValue(), MVT::i8);
        SDValue Reg = N0.getNode()->getOperand(0);

        // On x86-32, only the ABCD registers have 8-bit subregisters.
        if (!Subtarget->is64Bit()) {
          const TargetRegisterClass *TRC;
          switch (N0.getSimpleValueType().SimpleTy) {
          case MVT::i32: TRC = &X86::GR32_ABCDRegClass; break;
          case MVT::i16: TRC = &X86::GR16_ABCDRegClass; break;
          default: llvm_unreachable("Unsupported TEST operand type!");
          }
          SDValue RC = CurDAG->getTargetConstant(TRC->getID(), MVT::i32);
          Reg = SDValue(CurDAG->getMachineNode(X86::COPY_TO_REGCLASS, dl,
                                               Reg.getValueType(), Reg, RC), 0);
        }

        // Extract the l-register.
        SDValue Subreg = CurDAG->getTargetExtractSubreg(X86::sub_8bit, dl,
                                                        MVT::i8, Reg);

        // Emit a testb.
        SDNode *NewNode = CurDAG->getMachineNode(X86::TEST8ri, dl, MVT::i32,
                                                 Subreg, Imm);
        // Replace SUB|CMP with TEST, since SUB has two outputs while TEST has
        // one, do not call ReplaceAllUsesWith.
        ReplaceUses(SDValue(Node, (Opcode == X86ISD::SUB ? 1 : 0)),
                    SDValue(NewNode, 0));
        return nullptr;
      }

      // For example, "testl %eax, $2048" to "testb %ah, $8".
      if ((C->getZExtValue() & ~UINT64_C(0xff00)) == 0 &&
          (!(C->getZExtValue() & 0x8000) ||
           HasNoSignedComparisonUses(Node))) {
        // Shift the immediate right by 8 bits.
        SDValue ShiftedImm = CurDAG->getTargetConstant(C->getZExtValue() >> 8,
                                                       MVT::i8);
        SDValue Reg = N0.getNode()->getOperand(0);

        // Put the value in an ABCD register.
        const TargetRegisterClass *TRC;
        switch (N0.getSimpleValueType().SimpleTy) {
        case MVT::i64: TRC = &X86::GR64_ABCDRegClass; break;
        case MVT::i32: TRC = &X86::GR32_ABCDRegClass; break;
        case MVT::i16: TRC = &X86::GR16_ABCDRegClass; break;
        default: llvm_unreachable("Unsupported TEST operand type!");
        }
        SDValue RC = CurDAG->getTargetConstant(TRC->getID(), MVT::i32);
        Reg = SDValue(CurDAG->getMachineNode(X86::COPY_TO_REGCLASS, dl,
                                             Reg.getValueType(), Reg, RC), 0);

        // Extract the h-register.
        SDValue Subreg = CurDAG->getTargetExtractSubreg(X86::sub_8bit_hi, dl,
                                                        MVT::i8, Reg);

        // Emit a testb.  The EXTRACT_SUBREG becomes a COPY that can only
        // target GR8_NOREX registers, so make sure the register class is
        // forced.
        SDNode *NewNode = CurDAG->getMachineNode(X86::TEST8ri_NOREX, dl,
                                                 MVT::i32, Subreg, ShiftedImm);
        // Replace SUB|CMP with TEST, since SUB has two outputs while TEST has
        // one, do not call ReplaceAllUsesWith.
        ReplaceUses(SDValue(Node, (Opcode == X86ISD::SUB ? 1 : 0)),
                    SDValue(NewNode, 0));
        return nullptr;
      }

      // For example, "testl %eax, $32776" to "testw %ax, $32776".
      if ((C->getZExtValue() & ~UINT64_C(0xffff)) == 0 &&
          N0.getValueType() != MVT::i16 &&
          (!(C->getZExtValue() & 0x8000) ||
           HasNoSignedComparisonUses(Node))) {
        SDValue Imm = CurDAG->getTargetConstant(C->getZExtValue(), MVT::i16);
        SDValue Reg = N0.getNode()->getOperand(0);

        // Extract the 16-bit subregister.
        SDValue Subreg = CurDAG->getTargetExtractSubreg(X86::sub_16bit, dl,
                                                        MVT::i16, Reg);

        // Emit a testw.
        SDNode *NewNode = CurDAG->getMachineNode(X86::TEST16ri, dl, MVT::i32,
                                                 Subreg, Imm);
        // Replace SUB|CMP with TEST, since SUB has two outputs while TEST has
        // one, do not call ReplaceAllUsesWith.
        ReplaceUses(SDValue(Node, (Opcode == X86ISD::SUB ? 1 : 0)),
                    SDValue(NewNode, 0));
        return nullptr;
      }

      // For example, "testq %rax, $268468232" to "testl %eax, $268468232".
      if ((C->getZExtValue() & ~UINT64_C(0xffffffff)) == 0 &&
          N0.getValueType() == MVT::i64 &&
          (!(C->getZExtValue() & 0x80000000) ||
           HasNoSignedComparisonUses(Node))) {
        SDValue Imm = CurDAG->getTargetConstant(C->getZExtValue(), MVT::i32);
        SDValue Reg = N0.getNode()->getOperand(0);

        // Extract the 32-bit subregister.
        SDValue Subreg = CurDAG->getTargetExtractSubreg(X86::sub_32bit, dl,
                                                        MVT::i32, Reg);

        // Emit a testl.
        SDNode *NewNode = CurDAG->getMachineNode(X86::TEST32ri, dl, MVT::i32,
                                                 Subreg, Imm);
        // Replace SUB|CMP with TEST, since SUB has two outputs while TEST has
        // one, do not call ReplaceAllUsesWith.
        ReplaceUses(SDValue(Node, (Opcode == X86ISD::SUB ? 1 : 0)),
                    SDValue(NewNode, 0));
        return nullptr;
      }
    }
    break;
  }
  case ISD::STORE: {
    // Change a chain of {load; incr or dec; store} of the same value into
    // a simple increment or decrement through memory of that value, if the
    // uses of the modified value and its address are suitable.
    // The DEC64m tablegen pattern is currently not able to match the case where
    // the EFLAGS on the original DEC are used. (This also applies to
    // {INC,DEC}X{64,32,16,8}.)
    // We'll need to improve tablegen to allow flags to be transferred from a
    // node in the pattern to the result node.  probably with a new keyword
    // for example, we have this
    // def DEC64m : RI<0xFF, MRM1m, (outs), (ins i64mem:$dst), "dec{q}\t$dst",
    //  [(store (add (loadi64 addr:$dst), -1), addr:$dst),
    //   (implicit EFLAGS)]>;
    // but maybe need something like this
    // def DEC64m : RI<0xFF, MRM1m, (outs), (ins i64mem:$dst), "dec{q}\t$dst",
    //  [(store (add (loadi64 addr:$dst), -1), addr:$dst),
    //   (transferrable EFLAGS)]>;

    StoreSDNode *StoreNode = cast<StoreSDNode>(Node);
    SDValue StoredVal = StoreNode->getOperand(1);
    unsigned Opc = StoredVal->getOpcode();

    LoadSDNode *LoadNode = nullptr;
    SDValue InputChain;
    if (!isLoadIncOrDecStore(StoreNode, Opc, StoredVal, CurDAG,
                             LoadNode, InputChain))
      break;

    SDValue Base, Scale, Index, Disp, Segment;
    if (!SelectAddr(LoadNode, LoadNode->getBasePtr(),
                    Base, Scale, Index, Disp, Segment))
      break;

    MachineSDNode::mmo_iterator MemOp = MF->allocateMemRefsArray(2);
    MemOp[0] = StoreNode->getMemOperand();
    MemOp[1] = LoadNode->getMemOperand();
    const SDValue Ops[] = { Base, Scale, Index, Disp, Segment, InputChain };
    EVT LdVT = LoadNode->getMemoryVT();
    unsigned newOpc = getFusedLdStOpcode(LdVT, Opc);
    MachineSDNode *Result = CurDAG->getMachineNode(newOpc,
                                                   SDLoc(Node),
                                                   MVT::i32, MVT::Other, Ops);
    Result->setMemRefs(MemOp, MemOp + 2);

    ReplaceUses(SDValue(StoreNode, 0), SDValue(Result, 1));
    ReplaceUses(SDValue(StoredVal.getNode(), 1), SDValue(Result, 0));

    return Result;
  }
  }

  SDNode *ResNode = SelectCode(Node);

  DEBUG(dbgs() << "=> ";
        if (ResNode == nullptr || ResNode == Node)
          Node->dump(CurDAG);
        else
          ResNode->dump(CurDAG);
        dbgs() << '\n');

  return ResNode;
}

bool X86DAGToDAGISel::
SelectInlineAsmMemoryOperand(const SDValue &Op, char ConstraintCode,
                             std::vector<SDValue> &OutOps) {
  SDValue Op0, Op1, Op2, Op3, Op4;
  switch (ConstraintCode) {
  case 'o':   // offsetable        ??
  case 'v':   // not offsetable    ??
  default: return true;
  case 'm':   // memory
    if (!SelectAddr(nullptr, Op, Op0, Op1, Op2, Op3, Op4))
      return true;
    break;
  }

  OutOps.push_back(Op0);
  OutOps.push_back(Op1);
  OutOps.push_back(Op2);
  OutOps.push_back(Op3);
  OutOps.push_back(Op4);
  return false;
}

/// createX86ISelDag - This pass converts a legalized DAG into a
/// X86-specific DAG, ready for instruction scheduling.
///
FunctionPass *llvm::createX86ISelDag(X86TargetMachine &TM,
                                     CodeGenOpt::Level OptLevel) {
  return new X86DAGToDAGISel(TM, OptLevel);
}<|MERGE_RESOLUTION|>--- conflicted
+++ resolved
@@ -260,17 +260,15 @@
     inline void getAddressOperands(X86ISelAddressMode &AM, SDValue &Base,
                                    SDValue &Scale, SDValue &Index,
                                    SDValue &Disp, SDValue &Segment) {
-<<<<<<< HEAD
-      EVT MemOpVT = Subtarget->is64Bit() ? MVT::i64 : MVT::i32;  // @LOCALMOD
-      Base  = (AM.BaseType == X86ISelAddressMode::FrameIndexBase) ?
-        CurDAG->getTargetFrameIndex(AM.Base_FrameIndex, MemOpVT) : // @LOCALMOD
-        AM.Base_Reg;
-=======
+
+      // @LOCALMOD-BEGIN: NaCl64 pointers are 32-bit, but memory operands
+      // are 64-bit (adds r15).
+      EVT MemOpVT = Subtarget->is64Bit() ? MVT::i64 : MVT::i32;
       Base = (AM.BaseType == X86ISelAddressMode::FrameIndexBase)
                  ? CurDAG->getTargetFrameIndex(AM.Base_FrameIndex,
-                                               TLI->getPointerTy())
+                                               MemOpVT)
                  : AM.Base_Reg;
->>>>>>> 7ffc5bb5
+      // @LOCALMOD-END
       Scale = getI8Imm(AM.Scale);
       Index = AM.IndexReg;
       // These are 32-bit even in 64-bit mode since RIP relative offset
@@ -330,21 +328,26 @@
       return getTargetMachine().getSubtargetImpl()->getInstrInfo();
     }
 
+    // @LOCALMOD-START
+    // Determine when an addressing mode with a base register and an index
+    // register can be selected (or not). The NaCl 64-bit sandbox could end
+    // up adding an r15 base register for memory accesses late (after register
+    // allocation), so having both a base and index register selected
+    // now will make it hard to modify the address and base off of r15 later.
+    // This only applies to memory accesses and not lea (distinguished by
+    // selectingMemOp).
+    bool selectingMemOp;
+    bool RestrictUseOfBaseReg() {
+      return selectingMemOp && Subtarget->isTargetNaCl64();
+    }
+    // @LOCALMOD-END
+
     /// \brief Address-mode matching performs shift-of-and to and-of-shift
     /// reassociation in order to expose more scaled addressing
     /// opportunities.
     bool ComplexPatternFuncMutatesDAG() const override {
       return true;
     }
-
-    // @LOCALMOD-START
-    bool selectingMemOp;
-    bool RestrictUseOfBaseReg() {
-      return selectingMemOp && Subtarget->isTargetNaCl64();
-    }
-    // @LOCALMOD-END
-
-
   };
 }
 
@@ -1541,7 +1544,13 @@
   RegisterSDNode *RN = dyn_cast<RegisterSDNode>(Base);
   if (RN && RN->getReg() == 0)
     Base = CurDAG->getRegister(0, MVT::i64);
-  else if (Base.getValueType() == MVT::i32 && !dyn_cast<FrameIndexSDNode>(Base)) {
+  // @LOCALMOD-BEGIN: -- the commit in http://reviews.llvm.org/D4929
+  // to address: http://llvm.org/bugs/show_bug.cgi?id=20016
+  // break's NaCl's test/NaCl/X86/nacl64-addrmodes.ll
+  // revert to checking N.
+  //  else if (Base.getValueType() == MVT::i32 && !dyn_cast<FrameIndexSDNode>(Base)) {
+  else if (Base.getValueType() == MVT::i32 && !dyn_cast<FrameIndexSDNode>(N)) {
+    // @LOCALMOD-END
     // Base could already be %rip, particularly in the x32 ABI.
     Base = SDValue(CurDAG->getMachineNode(
                        TargetOpcode::SUBREG_TO_REG, DL, MVT::i64,
