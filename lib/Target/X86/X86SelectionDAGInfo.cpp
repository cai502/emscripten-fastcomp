--- conflicted
+++ resolved
@@ -59,7 +59,6 @@
   ConstantSDNode *ConstantSize = dyn_cast<ConstantSDNode>(Size);
   const X86Subtarget &Subtarget = DAG.getTarget().getSubtarget<X86Subtarget>();
 
-<<<<<<< HEAD
   // @LOCALMOD-BEGIN
   if (Subtarget.isTargetNaCl()) {
     // TODO: Can we allow this optimization for Native Client?
@@ -67,14 +66,12 @@
     return SDValue();
   }
   // @LOCALMOD-END
-=======
 #ifndef NDEBUG
   // If the base register might conflict with our physical registers, bail out.
   unsigned ClobberSet[] = {X86::RCX, X86::RAX, X86::RDI,
                            X86::ECX, X86::EAX, X86::EDI};
   assert(!isBaseRegConflictPossible(DAG, ClobberSet));
 #endif
->>>>>>> 7ffc5bb5
 
   // If to a segment-relative address space, use the default lowering.
   if (DstPtrInfo.getAddrSpace() >= 256)
