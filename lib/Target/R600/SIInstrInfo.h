--- conflicted
+++ resolved
@@ -136,19 +136,14 @@
   bool isImmOperandLegal(const MachineInstr *MI, unsigned OpNo,
                          const MachineOperand &MO) const;
 
-<<<<<<< HEAD
-=======
   /// \brief Return true if the given offset Size in bytes can be folded into
   /// the immediate offsets of a memory instruction for the given address space.
   static bool canFoldOffset(unsigned OffsetSize, unsigned AS) LLVM_READNONE;
 
->>>>>>> 7ffc5bb5
   /// \brief Return true if this 64-bit VALU instruction has a 32-bit encoding.
   /// This function will return false if you pass it a 32-bit instruction.
   bool hasVALU32BitEncoding(unsigned Opcode) const;
 
-<<<<<<< HEAD
-=======
   /// \brief Returns true if this operand uses the constant bus.
   bool usesConstantBus(const MachineRegisterInfo &MRI,
                        const MachineOperand &MO) const;
@@ -160,7 +155,6 @@
   bool hasModifiersSet(const MachineInstr &MI,
                        unsigned OpName) const;
 
->>>>>>> 7ffc5bb5
   bool verifyInstruction(const MachineInstr *MI,
                          StringRef &ErrInfo) const override;
 
