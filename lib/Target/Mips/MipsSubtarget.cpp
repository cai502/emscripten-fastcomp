--- conflicted
+++ resolved
@@ -31,15 +31,11 @@
   MipsArchVersion(Mips32), MipsABI(UnknownABI), IsLittle(little),
   IsSingleFloat(false), IsFP64bit(false), IsGP64bit(false), HasVFPU(false),
   IsLinux(true), HasSEInReg(false), HasCondMov(false), HasMulDivAdd(false),
-<<<<<<< HEAD
-  HasMinMax(false), HasSwap(false), HasBitCount(false), InMips16Mode(false)
+  HasMinMax(false), HasSwap(false), HasBitCount(false), InMips16Mode(false),
+  HasDSP(false), HasDSPR2(false), IsAndroid(false)
   // @LOCALMOD-START
   , TargetTriple(TT)
   // @LOCALMOD-END
-=======
-  HasMinMax(false), HasSwap(false), HasBitCount(false), InMips16Mode(false),
-  HasDSP(false), HasDSPR2(false), IsAndroid(false)
->>>>>>> 72f0976c
 {
   std::string CPUName = CPU;
   if (CPUName.empty())
