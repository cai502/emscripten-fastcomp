//===-- MipsSubtarget.cpp - Mips Subtarget Information --------------------===//
//
//                     The LLVM Compiler Infrastructure
//
// This file is distributed under the University of Illinois Open Source
// License. See LICENSE.TXT for details.
//
//===----------------------------------------------------------------------===//
//
// This file implements the Mips specific subclass of TargetSubtargetInfo.
//
//===----------------------------------------------------------------------===//

#include "MipsMachineFunction.h"
#include "Mips.h"
#include "MipsRegisterInfo.h"
#include "MipsSubtarget.h"
#include "MipsTargetMachine.h"
#include "llvm/IR/Attributes.h"
#include "llvm/IR/Function.h"
#include "llvm/Support/CommandLine.h"
#include "llvm/Support/Debug.h"
#include "llvm/Support/TargetRegistry.h"
#include "llvm/Support/raw_ostream.h"

using namespace llvm;

#define DEBUG_TYPE "mips-subtarget"

#define GET_SUBTARGETINFO_TARGET_DESC
#define GET_SUBTARGETINFO_CTOR
#include "MipsGenSubtargetInfo.inc"

// FIXME: Maybe this should be on by default when Mips16 is specified
//
static cl::opt<bool> Mixed16_32(
  "mips-mixed-16-32",
  cl::init(false),
  cl::desc("Allow for a mixture of Mips16 "
           "and Mips32 code in a single source file"),
  cl::Hidden);

static cl::opt<bool> Mips_Os16(
  "mips-os16",
  cl::init(false),
  cl::desc("Compile all functions that don' use "
           "floating point as Mips 16"),
  cl::Hidden);

static cl::opt<bool>
Mips16HardFloat("mips16-hard-float", cl::NotHidden,
                cl::desc("MIPS: mips16 hard float enable."),
                cl::init(false));

static cl::opt<bool>
Mips16ConstantIslands(
  "mips16-constant-islands", cl::NotHidden,
  cl::desc("MIPS: mips16 constant islands enable."),
  cl::init(true));

/// Select the Mips CPU for the given triple and cpu name.
/// FIXME: Merge with the copy in MipsMCTargetDesc.cpp
static StringRef selectMipsCPU(Triple TT, StringRef CPU) {
  if (CPU.empty() || CPU == "generic") {
    if (TT.getArch() == Triple::mips || TT.getArch() == Triple::mipsel)
      CPU = "mips32";
    else
      CPU = "mips64";
  }
  return CPU;
}

void MipsSubtarget::anchor() { }

static std::string computeDataLayout(const MipsSubtarget &ST) {
  std::string Ret = "";

  // There are both little and big endian mips.
  if (ST.isLittle())
    Ret += "e";
  else
    Ret += "E";

  Ret += "-m:m";

  // Pointers are 32 bit on some ABIs.
  if (!ST.isABI_N64())
    Ret += "-p:32:32";

  // 8 and 16 bit integers only need no have natural alignment, but try to
  // align them to 32 bits. 64 bit integers have natural alignment.
  Ret += "-i8:8:32-i16:16:32-i64:64";

  // 32 bit registers are always available and the stack is at least 64 bit
  // aligned. On N64 64 bit registers are also available and the stack is
  // 128 bit aligned.
  if (ST.isABI_N64() || ST.isABI_N32())
    Ret += "-n32:64-S128";
  else
    Ret += "-n32-S64";

  return Ret;
}

MipsSubtarget::MipsSubtarget(const std::string &TT, const std::string &CPU,
                             const std::string &FS, bool little,
<<<<<<< HEAD
                             Reloc::Model _RM, MipsTargetMachine *_TM) :
  MipsGenSubtargetInfo(TT, CPU, FS),
  MipsArchVersion(Mips32), MipsABI(UnknownABI), IsLittle(little),
  IsSingleFloat(false), IsFP64bit(false), IsGP64bit(false), HasVFPU(false),
  IsLinux(true), HasSEInReg(false), HasCondMov(false), HasSwap(false),
  HasBitCount(false), HasFPIdx(false),
  InMips16Mode(false), InMips16HardFloat(Mips16HardFloat),
  InMicroMipsMode(false), HasDSP(false), HasDSPR2(false),
  AllowMixed16_32(Mixed16_32 | Mips_Os16), Os16(Mips_Os16), HasMSA(false),
  RM(_RM), OverrideMode(NoOverride), TM(_TM)
  // @LOCALMOD-START
  , TargetTriple(TT)
  // @LOCALMOD-END
{
  std::string CPUName = CPU;
  if (CPUName.empty())
    CPUName = "mips32";

  // Parse features string.
  ParseSubtargetFeatures(CPUName, FS);
=======
                             MipsTargetMachine *_TM)
    : MipsGenSubtargetInfo(TT, CPU, FS), MipsArchVersion(Mips32),
      MipsABI(UnknownABI), IsLittle(little), IsSingleFloat(false),
      IsFPXX(false), IsFP64bit(false), UseOddSPReg(true), IsNaN2008bit(false),
      IsGP64bit(false), HasVFPU(false), HasCnMips(false), IsLinux(true),
      HasMips3_32(false), HasMips3_32r2(false), HasMips4_32(false),
      HasMips4_32r2(false), HasMips5_32r2(false), InMips16Mode(false),
      InMips16HardFloat(Mips16HardFloat), InMicroMipsMode(false), HasDSP(false),
      HasDSPR2(false), AllowMixed16_32(Mixed16_32 | Mips_Os16), Os16(Mips_Os16),
      HasMSA(false), TM(_TM), TargetTriple(TT),
      DL(computeDataLayout(initializeSubtargetDependencies(CPU, FS, TM))),
      TSInfo(DL), JITInfo(), InstrInfo(MipsInstrInfo::create(*this)),
      FrameLowering(MipsFrameLowering::create(*this)),
      TLInfo(MipsTargetLowering::create(*TM, *this)) {
>>>>>>> 434f0e35

  PreviousInMips16Mode = InMips16Mode;

  // Don't even attempt to generate code for MIPS-I, MIPS-II, MIPS-III, and
  // MIPS-V. They have not been tested and currently exist for the integrated
  // assembler only.
  if (MipsArchVersion == Mips1)
    report_fatal_error("Code generation for MIPS-I is not implemented", false);
  if (MipsArchVersion == Mips2)
    report_fatal_error("Code generation for MIPS-II is not implemented", false);
  if (MipsArchVersion == Mips3)
    report_fatal_error("Code generation for MIPS-III is not implemented",
                       false);
  if (MipsArchVersion == Mips5)
    report_fatal_error("Code generation for MIPS-V is not implemented", false);

  // Assert exactly one ABI was chosen.
  assert(MipsABI != UnknownABI);
  assert((((getFeatureBits() & Mips::FeatureO32) != 0) +
          ((getFeatureBits() & Mips::FeatureEABI) != 0) +
          ((getFeatureBits() & Mips::FeatureN32) != 0) +
          ((getFeatureBits() & Mips::FeatureN64) != 0)) == 1);

  // Check if Architecture and ABI are compatible.
  assert(((!isGP64bit() && (isABI_O32() || isABI_EABI())) ||
          (isGP64bit() && (isABI_N32() || isABI_N64()))) &&
         "Invalid  Arch & ABI pair.");

  if (hasMSA() && !isFP64bit())
    report_fatal_error("MSA requires a 64-bit FPU register file (FR=1 mode). "
                       "See -mattr=+fp64.",
                       false);

  if (!isABI_O32() && !useOddSPReg())
    report_fatal_error("-mattr=+nooddspreg requires the O32 ABI.", false);

  if (IsFPXX && (isABI_N32() || isABI_N64()))
    report_fatal_error("FPXX is not permitted for the N32/N64 ABI's.", false);

  if (hasMips32r6()) {
    StringRef ISA = hasMips64r6() ? "MIPS64r6" : "MIPS32r6";

    assert(isFP64bit());
    assert(isNaN2008());
    if (hasDSP())
      report_fatal_error(ISA + " is not compatible with the DSP ASE", false);
  }

  // Is the target system Linux ?
  if (TT.find("linux") == std::string::npos)
    IsLinux = false;

  // Set UseSmallSection.
  // TODO: Investigate the IsLinux check. I suspect it's really checking for
  //       bare-metal.
  UseSmallSection = !IsLinux && (TM->getRelocationModel() == Reloc::Static);
}

/// This overrides the PostRAScheduler bit in the SchedModel for any CPU.
bool MipsSubtarget::enablePostMachineScheduler() const { return true; }

void MipsSubtarget::getCriticalPathRCs(RegClassVector &CriticalPathRCs) const {
  CriticalPathRCs.clear();
  CriticalPathRCs.push_back(isGP64bit() ?
                            &Mips::GPR64RegClass : &Mips::GPR32RegClass);
}

CodeGenOpt::Level MipsSubtarget::getOptLevelToEnablePostRAScheduler() const {
  return CodeGenOpt::Aggressive;
}

MipsSubtarget &
MipsSubtarget::initializeSubtargetDependencies(StringRef CPU, StringRef FS,
                                               const TargetMachine *TM) {
  std::string CPUName = selectMipsCPU(TargetTriple, CPU);
  
  // Parse features string.
  ParseSubtargetFeatures(CPUName, FS);
  // Initialize scheduling itinerary for the specified CPU.
  InstrItins = getInstrItineraryForCPU(CPUName);

  if (InMips16Mode && !TM->Options.UseSoftFloat)
    InMips16HardFloat = true;

  return *this;
}

bool MipsSubtarget::abiUsesSoftFloat() const {
  return TM->Options.UseSoftFloat && !InMips16HardFloat;
}

bool MipsSubtarget::useConstantIslands() {
  DEBUG(dbgs() << "use constant islands " << Mips16ConstantIslands << "\n");
  return Mips16ConstantIslands;
}

Reloc::Model MipsSubtarget::getRelocationModel() const {
  return TM->getRelocationModel();
}<|MERGE_RESOLUTION|>--- conflicted
+++ resolved
@@ -104,28 +104,6 @@
 
 MipsSubtarget::MipsSubtarget(const std::string &TT, const std::string &CPU,
                              const std::string &FS, bool little,
-<<<<<<< HEAD
-                             Reloc::Model _RM, MipsTargetMachine *_TM) :
-  MipsGenSubtargetInfo(TT, CPU, FS),
-  MipsArchVersion(Mips32), MipsABI(UnknownABI), IsLittle(little),
-  IsSingleFloat(false), IsFP64bit(false), IsGP64bit(false), HasVFPU(false),
-  IsLinux(true), HasSEInReg(false), HasCondMov(false), HasSwap(false),
-  HasBitCount(false), HasFPIdx(false),
-  InMips16Mode(false), InMips16HardFloat(Mips16HardFloat),
-  InMicroMipsMode(false), HasDSP(false), HasDSPR2(false),
-  AllowMixed16_32(Mixed16_32 | Mips_Os16), Os16(Mips_Os16), HasMSA(false),
-  RM(_RM), OverrideMode(NoOverride), TM(_TM)
-  // @LOCALMOD-START
-  , TargetTriple(TT)
-  // @LOCALMOD-END
-{
-  std::string CPUName = CPU;
-  if (CPUName.empty())
-    CPUName = "mips32";
-
-  // Parse features string.
-  ParseSubtargetFeatures(CPUName, FS);
-=======
                              MipsTargetMachine *_TM)
     : MipsGenSubtargetInfo(TT, CPU, FS), MipsArchVersion(Mips32),
       MipsABI(UnknownABI), IsLittle(little), IsSingleFloat(false),
@@ -140,7 +118,6 @@
       TSInfo(DL), JITInfo(), InstrInfo(MipsInstrInfo::create(*this)),
       FrameLowering(MipsFrameLowering::create(*this)),
       TLInfo(MipsTargetLowering::create(*TM, *this)) {
->>>>>>> 434f0e35
 
   PreviousInMips16Mode = InMips16Mode;
 
