--- conflicted
+++ resolved
@@ -193,11 +193,8 @@
 
   bool hasStandardEncoding() const { return !inMips16Mode(); }
 
-<<<<<<< HEAD
-=======
   bool mipsSEUsesSoftFloat() const;
 
->>>>>>> 5b8f1242
   bool enableLongBranchPass() const {
     return hasStandardEncoding() || allowMixed16_32();
   }
@@ -216,19 +213,17 @@
 
   bool os16() const { return Os16;};
 
-<<<<<<< HEAD
   // @LOCALMOD-START
   bool isTargetNaCl() const { return TargetTriple.isOSNaCl(); }
   bool isNotTargetNaCl() const { return !TargetTriple.isOSNaCl(); }
   // @LOCALMOD-END
-=======
+
 // for now constant islands are on for the whole compilation unit but we only
 // really use them if in addition we are in mips16 mode
 //
 static bool useConstantIslands();
 
   unsigned stackAlignment() const { return hasMips64() ? 16 : 8; }
->>>>>>> 5b8f1242
 
   // Grab MipsRegInfo object
   const MipsReginfo &getMReginfo() const { return MRI; }
