--- conflicted
+++ resolved
@@ -747,31 +747,9 @@
   // We should always emit a '.module [no]oddspreg' but binutils 2.24 does not
   // accept it. We therefore emit it when it contradicts the default or an
   // option has changed the default (i.e. FPXX) and omit it otherwise.
-<<<<<<< HEAD
   if (ABI.IsO32() && (!STI.useOddSPReg() || STI.isABI_FPXX()))
     getTargetStreamer().emitDirectiveModuleOddSPReg(STI.useOddSPReg(),
                                                     ABI.IsO32());
-}
-
-void MipsAsmPrinter::emitInlineAsmStart() const {
-  MipsTargetStreamer &TS = getTargetStreamer();
-
-  // GCC's choice of assembler options for inline assembly code ('at', 'macro'
-  // and 'reorder') is different from LLVM's choice for generated code ('noat',
-  // 'nomacro' and 'noreorder').
-  // In order to maintain compatibility with inline assembly code which depends
-  // on GCC's assembler options being used, we have to switch to those options
-  // for the duration of the inline assembly block and then switch back.
-  TS.emitDirectiveSetPush();
-  TS.emitDirectiveSetAt();
-  TS.emitDirectiveSetMacro();
-  TS.emitDirectiveSetReorder();
-  OutStreamer.AddBlankLine();
-=======
-  if (Subtarget->isABI_O32() && (!Subtarget->useOddSPReg() ||
-                                 Subtarget->isABI_FPXX()))
-    getTargetStreamer().emitDirectiveModuleOddSPReg(Subtarget->useOddSPReg(),
-                                                    Subtarget->isABI_O32());
 
   // @LOCALMOD-START
   if (Subtarget->isTargetNaCl()) {
@@ -797,9 +775,24 @@
     }
   }
   return 0;
->>>>>>> b82e6c61
 }
 // @LOCALMOD-END
+
+void MipsAsmPrinter::emitInlineAsmStart() const {
+  MipsTargetStreamer &TS = getTargetStreamer();
+
+  // GCC's choice of assembler options for inline assembly code ('at', 'macro'
+  // and 'reorder') is different from LLVM's choice for generated code ('noat',
+  // 'nomacro' and 'noreorder').
+  // In order to maintain compatibility with inline assembly code which depends
+  // on GCC's assembler options being used, we have to switch to those options
+  // for the duration of the inline assembly block and then switch back.
+  TS.emitDirectiveSetPush();
+  TS.emitDirectiveSetAt();
+  TS.emitDirectiveSetMacro();
+  TS.emitDirectiveSetReorder();
+  OutStreamer.AddBlankLine();
+}
 
 void MipsAsmPrinter::emitInlineAsmEnd(const MCSubtargetInfo &StartInfo,
                                       const MCSubtargetInfo *EndInfo) const {
