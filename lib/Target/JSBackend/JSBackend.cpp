//===-- JSBackend.cpp - Library for converting LLVM code to JS       -----===//
//
//                     The LLVM Compiler Infrastructure
//
// This file is distributed under the University of Illinois Open Source
// License. See LICENSE.TXT for details.
//
//===----------------------------------------------------------------------===//
//
// This file implements compiling of LLVM IR, which is assumed to have been
// simplified using the PNaCl passes, i64 legalization, and other necessary
// transformations, into JavaScript in asm.js format, suitable for passing
// to emscripten for final processing.
//
//===----------------------------------------------------------------------===//

#include "JSTargetMachine.h"
#include "MCTargetDesc/JSBackendMCTargetDesc.h"
#include "AllocaManager.h"
#include "llvm/Analysis/ValueTracking.h"
#include "llvm/ADT/SmallPtrSet.h"
#include "llvm/ADT/SmallString.h"
#include "llvm/ADT/StringExtras.h"
#include "llvm/ADT/STLExtras.h"
#include "llvm/Config/config.h"
#include "llvm/IR/Constants.h"
#include "llvm/IR/DerivedTypes.h"
#include "llvm/IR/InlineAsm.h"
#include "llvm/IR/Instruction.h"
#include "llvm/IR/Instructions.h"
#include "llvm/IR/Intrinsics.h"
#include "llvm/IR/Module.h"
#include "llvm/IR/Operator.h"
#include "llvm/Pass.h"
#include "llvm/IR/LegacyPassManager.h"
#include "llvm/IR/CallSite.h"
#include "llvm/Support/CommandLine.h"
#include "llvm/Support/ErrorHandling.h"
#include "llvm/IR/GetElementPtrTypeIterator.h"
#include "llvm/Support/MathExtras.h"
#include "llvm/Support/ScopedPrinter.h"
#include "llvm/Support/TargetRegistry.h"
#include "llvm/IR/DebugInfo.h"
#include "llvm/Transforms/IPO.h"
#include "llvm/Transforms/NaCl.h"
#include "llvm/Transforms/Scalar.h"
#include <algorithm>
#include <cstdio>
#include <map>
#include <set> // TODO: unordered_set?
#include <sstream>
using namespace llvm;

#include <OptPasses.h>
#include <Relooper.h>

raw_ostream &prettyWarning() {
  errs().changeColor(raw_ostream::YELLOW);
  errs() << "warning:";
  errs().resetColor();
  errs() << " ";
  return errs();
}

static cl::opt<bool>
PreciseF32("emscripten-precise-f32",
           cl::desc("Enables Math.fround usage to implement precise float32 semantics and performance (see emscripten PRECISE_F32 option)"),
           cl::init(false));

static cl::opt<bool>
EnablePthreads("emscripten-enable-pthreads",
           cl::desc("Enables compilation targeting JavaScript Shared Array Buffer and Atomics API to implement support for pthreads-based multithreading"),
           cl::init(false));

static cl::opt<bool>
WarnOnUnaligned("emscripten-warn-unaligned",
                cl::desc("Warns about unaligned loads and stores (which can negatively affect performance)"),
                cl::init(false));

static cl::opt<bool>
WarnOnNoncanonicalNans("emscripten-warn-noncanonical-nans",
                cl::desc("Warns about detected noncanonical bit patterns in NaNs that will not be preserved in the generated output (this can cause code to run wrong if the exact bits were important)"),
                cl::init(true));

static cl::opt<int>
ReservedFunctionPointers("emscripten-reserved-function-pointers",
                         cl::desc("Number of reserved slots in function tables for functions to be added at runtime (see emscripten RESERVED_FUNCTION_POINTERS option)"),
                         cl::init(0));

static cl::opt<bool>
EmulatedFunctionPointers("emscripten-emulated-function-pointers",
                         cl::desc("Emulate function pointers, avoiding asm.js function tables (see emscripten EMULATED_FUNCTION_POINTERS option)"),
                         cl::init(false));

static cl::opt<int>
EmscriptenAssertions("emscripten-assertions",
                     cl::desc("Additional JS-specific assertions (see emscripten ASSERTIONS)"),
                     cl::init(0));

static cl::opt<bool>
NoAliasingFunctionPointers("emscripten-no-aliasing-function-pointers",
                           cl::desc("Forces function pointers to not alias (this is more correct, but rarely needed, and has the cost of much larger function tables; it is useful for debugging though; see emscripten ALIASING_FUNCTION_POINTERS option)"),
                           cl::init(false));

static cl::opt<int>
GlobalBase("emscripten-global-base",
           cl::desc("Where global variables start out in memory (see emscripten GLOBAL_BASE option)"),
           cl::init(8));

static cl::opt<bool>
Relocatable("emscripten-relocatable",
            cl::desc("Whether to emit relocatable code (see emscripten RELOCATABLE option)"),
            cl::init(false));

static cl::opt<bool>
LegalizeJavaScriptFFI("emscripten-legalize-javascript-ffi",
           cl::desc("Whether to legalize JavaScript FFI calls (see emscripten LEGALIZE_JS_FFI option)"),
           cl::init(true));

static cl::opt<bool>
SideModule("emscripten-side-module",
           cl::desc("Whether to emit a side module (see emscripten SIDE_MODULE option)"),
           cl::init(false));

static cl::opt<int>
StackSize("emscripten-stack-size",
           cl::desc("How large a stack to create (important in wasm side modules; see emscripten TOTAL_STACK option)"),
           cl::init(0));

static cl::opt<bool>
EnableSjLjEH("enable-pnacl-sjlj-eh",
             cl::desc("Enable use of SJLJ-based C++ exception handling "
                      "as part of the pnacl-abi-simplify passes"),
             cl::init(false));

static cl::opt<bool>
EnableEmCxxExceptions("enable-emscripten-cpp-exceptions",
                      cl::desc("Enables C++ exceptions in emscripten"),
                      cl::init(false));

static cl::opt<bool>
EnableEmAsyncify("emscripten-asyncify",
                 cl::desc("Enable asyncify transformation (see emscripten ASYNCIFY option)"),
                 cl::init(false));

static cl::opt<bool>
NoExitRuntime("emscripten-no-exit-runtime",
              cl::desc("Generate code which assumes the runtime is never exited (so atexit etc. is unneeded; see emscripten NO_EXIT_RUNTIME setting)"),
              cl::init(false));

static cl::opt<bool>

EnableCyberDWARF("enable-cyberdwarf",
                 cl::desc("Include CyberDWARF debug information"),
                 cl::init(false));

static cl::opt<bool>
EnableCyberDWARFIntrinsics("enable-debug-intrinsics",
                           cl::desc("Include debug intrinsics in generated output"),
                           cl::init(false));

static cl::opt<bool>
WebAssembly("emscripten-wasm",
            cl::desc("Generate asm.js which will later be compiled to WebAssembly (see emscripten BINARYEN setting)"),
            cl::init(false));

static cl::opt<bool>
OnlyWebAssembly("emscripten-only-wasm",
                cl::desc("Generate code that will only ever be used as WebAssembly, and is not valid JS or asm.js"),
                cl::init(false));


extern "C" void LLVMInitializeJSBackendTarget() {
  // Register the target.
  RegisterTargetMachine<JSTargetMachine> X(TheJSBackendTarget);
}

namespace {
  #define ASM_SIGNED 0
  #define ASM_UNSIGNED 1
  #define ASM_NONSPECIFIC 2 // nonspecific means to not differentiate ints. |0 for all, regardless of size and sign
  #define ASM_FFI_IN 4 // FFI return values are limited to things that work in ffis
  #define ASM_FFI_OUT 8 // params to FFIs are limited to things that work in ffis
  #define ASM_MUST_CAST 16 // this value must be explicitly cast (or be an integer constant)
  #define ASM_FORCE_FLOAT_AS_INTBITS 32 // if the value is a float, it should be returned as an integer representing the float bits (or NaN canonicalization will eat them away). This flag cannot be used with ASM_UNSIGNED set.
  typedef unsigned AsmCast;

  typedef std::map<const Value*,std::string> ValueMap;
  typedef std::set<std::string> NameSet;
  typedef std::set<int> IntSet;
  typedef std::vector<unsigned char> HeapData;
  typedef std::map<int, HeapData> HeapDataMap;
  typedef std::vector<int> AlignedHeapStartMap;
  struct Address {
    unsigned Offset, Alignment;
    bool ZeroInit;
    Address() {}
    Address(unsigned Offset, unsigned Alignment, bool ZeroInit) : Offset(Offset), Alignment(Alignment), ZeroInit(ZeroInit) {}
  };
  typedef std::map<std::string, Type *> VarMap;
  typedef std::map<std::string, Address> GlobalAddressMap;
  typedef std::vector<std::string> FunctionTable;
  typedef std::map<std::string, FunctionTable> FunctionTableMap;
  typedef std::map<std::string, std::string> StringMap;
  typedef std::map<std::string, unsigned> NameIntMap;
  typedef std::map<unsigned, IntSet> IntIntSetMap;
  typedef std::map<const BasicBlock*, unsigned> BlockIndexMap;
  typedef std::map<const Function*, BlockIndexMap> BlockAddressMap;
  typedef std::map<const BasicBlock*, Block*> LLVMToRelooperMap;
  struct AsmConstInfo {
    int Id;
    std::set<std::string> Sigs;
  };
  typedef std::vector<unsigned> AddressList;

  /// JSWriter - This class is the main chunk of code that converts an LLVM
  /// module to JavaScript.
  class JSWriter : public ModulePass {
    raw_pwrite_stream &Out;
    Module *TheModule;
    unsigned UniqueNum;
    unsigned NextFunctionIndex; // used with NoAliasingFunctionPointers
    ValueMap ValueNames;
    VarMap UsedVars;
    AllocaManager Allocas;
    HeapDataMap GlobalDataMap;
    std::vector<int> ZeroInitSizes; // alignment => used offset in the zeroinit zone
    AlignedHeapStartMap AlignedHeapStarts, ZeroInitStarts;
    GlobalAddressMap GlobalAddresses;
    NameSet Externals; // vars
    NameSet ExternalsOriginal; // vars
    NameSet Declares; // funcs
    NameSet ObjCMessageFuncs; // funcs
    StringMap Redirects; // library function redirects actually used, needed for wrapper funcs in tables
    std::vector<std::string> PostSets;
    NameIntMap NamedGlobals; // globals that we export as metadata to JS, so it can access them by name
    std::map<std::string, unsigned> IndexedFunctions; // name -> index
    FunctionTableMap FunctionTables; // sig => list of functions
    std::vector<std::string> GlobalInitializers;
    std::vector<std::string> Exports; // additional exports
    StringMap Aliases;
    BlockAddressMap BlockAddresses;
    std::map<std::string, AsmConstInfo> AsmConsts; // code => { index, list of seen sigs }
    NameSet FuncRelocatableExterns; // which externals are accessed in this function; we load them once at the beginning (avoids a potential call in a heap access, and might be faster)
    std::vector<std::string> ExtraFunctions;
    std::set<const Function*> DeclaresNeedingTypeDeclarations; // list of declared funcs whose type we must declare asm.js-style with a usage, as they may not have another usage
    AddressList objcSelectorRefs;
    AddressList objcMessageRefs;
    AddressList objcClassRefs;
    AddressList objcSuperRefs;
    AddressList objcClassList;
    AddressList objcNonlazyClassList;
    AddressList objcCategoryList;
    AddressList objcNonlazyCategoryList;
    AddressList objcProtocolList;
    AddressList objcProtocolRefs;

    struct {
      // 0 is reserved for void type
      unsigned MetadataNum = 1;
      std::map<Metadata *, unsigned> IndexedMetadata;
      std::map<unsigned, std::string> VtableOffsets;
      std::ostringstream TypeDebugData;
      std::ostringstream TypeNameMap;
      std::ostringstream FunctionMembers;
    } cyberDWARFData;

    std::string CantValidate;
    bool UsesSIMDUint8x16;
    bool UsesSIMDInt8x16;
    bool UsesSIMDUint16x8;
    bool UsesSIMDInt16x8;
    bool UsesSIMDUint32x4;
    bool UsesSIMDInt32x4;
    bool UsesSIMDFloat32x4;
    bool UsesSIMDFloat64x2;
    bool UsesSIMDBool8x16;
    bool UsesSIMDBool16x8;
    bool UsesSIMDBool32x4;
    bool UsesSIMDBool64x2;
    int InvokeState; // cycles between 0, 1 after preInvoke, 2 after call, 0 again after postInvoke. hackish, no argument there.
    CodeGenOpt::Level OptLevel;
    const DataLayout *DL;
    bool StackBumped;
    int GlobalBasePadding;
    int MaxGlobalAlign;
    int StaticBump;
    const Instruction* CurrInstruction;
    Type* i32; // the type of i32

    #include "CallHandlers.h"

  public:
    static char ID;
    JSWriter(raw_pwrite_stream &o, CodeGenOpt::Level OptLevel)
      : ModulePass(ID), Out(o), UniqueNum(0), NextFunctionIndex(0), CantValidate(""),
        UsesSIMDUint8x16(false), UsesSIMDInt8x16(false), UsesSIMDUint16x8(false),
        UsesSIMDInt16x8(false), UsesSIMDUint32x4(false), UsesSIMDInt32x4(false),
        UsesSIMDFloat32x4(false), UsesSIMDFloat64x2(false), UsesSIMDBool8x16(false),
        UsesSIMDBool16x8(false), UsesSIMDBool32x4(false), UsesSIMDBool64x2(false), InvokeState(0),
        OptLevel(OptLevel), StackBumped(false), GlobalBasePadding(0), MaxGlobalAlign(0),
        CurrInstruction(nullptr) {}

    StringRef getPassName() const override { return "JavaScript backend"; }

    bool runOnModule(Module &M) override;

    void getAnalysisUsage(AnalysisUsage &AU) const override {
      AU.setPreservesAll();
      ModulePass::getAnalysisUsage(AU);
    }

    void printProgram(const std::string& fname, const std::string& modName );
    void printModule(const std::string& fname, const std::string& modName );
    void printFunction(const Function *F);
	void printAddressList(AddressList &addressList);

    LLVM_ATTRIBUTE_NORETURN void error(const std::string& msg);

    raw_pwrite_stream& nl(raw_pwrite_stream &Out, int delta = 0);

  private:

    // LLVM changed stripPointerCasts to use the "returned" attribute on
    // calls and invokes, i.e., stripping pointer casts of a call to
    // define internal i8* @strupr(i8* returned %str) #2 {
    // will return the pointer, and ignore the call which has side
    // effects. We sometimes do care about the side effects.
    const Value* stripPointerCastsWithoutSideEffects(const Value* V) {
      if (isa<CallInst>(V) || isa<InvokeInst>(V)) {
        return V; // in theory we could check if there actually are side effects
      }
      return V->stripPointerCasts();
    }

    void printCommaSeparated(const HeapData v);

    // parsing of constants has two phases: calculate, and then emit
    void parseConstant(const std::string& name, const Constant* CV, int Alignment, bool calculate);

    #define DEFAULT_MEM_ALIGN 8

    #define STACK_ALIGN 16
    #define STACK_ALIGN_BITS 128

    unsigned stackAlign(unsigned x) {
      return alignTo(x, STACK_ALIGN);
    }
    std::string stackAlignStr(std::string x) {
      return "((" + x + "+" + utostr(STACK_ALIGN-1) + ")&-" + utostr(STACK_ALIGN) + ")";
    }

    void ensureAligned(int Alignment, HeapData* GlobalData) {
      assert(isPowerOf2_32(Alignment) && Alignment > 0);
      while (GlobalData->size() & (Alignment-1)) GlobalData->push_back(0);
    }
    void ensureAligned(int Alignment, HeapData& GlobalData) {
      assert(isPowerOf2_32(Alignment) && Alignment > 0);
      while (GlobalData.size() & (Alignment-1)) GlobalData.push_back(0);
    }

    HeapData *allocateAddress(const std::string& Name, unsigned Alignment) {
      assert(isPowerOf2_32(Alignment) && Alignment > 0);
      HeapData* GlobalData = &GlobalDataMap[Alignment];
      ensureAligned(Alignment, GlobalData);
      GlobalAddresses[Name] = Address(GlobalData->size(), Alignment*8, false);
      return GlobalData;
    }

    void allocateZeroInitAddress(const std::string& Name, unsigned Alignment, unsigned Size) {
      assert(isPowerOf2_32(Alignment) && Alignment > 0);
      while (ZeroInitSizes.size() <= Alignment) ZeroInitSizes.push_back(0);
      GlobalAddresses[Name] = Address(ZeroInitSizes[Alignment], Alignment*8, true);
      ZeroInitSizes[Alignment] += Size;
      while (ZeroInitSizes[Alignment] & (Alignment-1)) ZeroInitSizes[Alignment]++;
    }

    // return the absolute offset of a global
    unsigned getGlobalAddress(const std::string &s) {
      GlobalAddressMap::const_iterator I = GlobalAddresses.find(s);
      if (I == GlobalAddresses.end()) {
        report_fatal_error("cannot find global address " + Twine(s));
      }
      Address a = I->second;
      int Alignment = a.Alignment/8;
      assert(AlignedHeapStarts.size() > (unsigned)Alignment);
      int Ret = a.Offset + (a.ZeroInit ? ZeroInitStarts[Alignment] : AlignedHeapStarts[Alignment]);
      assert(Alignment < (int)(a.ZeroInit ? ZeroInitStarts.size() : AlignedHeapStarts.size()));
      assert(Ret % Alignment == 0);
      return Ret;
    }
    // returns the internal offset inside the proper block: GlobalData8, 32, 64
    unsigned getRelativeGlobalAddress(const std::string &s) {
      GlobalAddressMap::const_iterator I = GlobalAddresses.find(s);
      if (I == GlobalAddresses.end()) {
        report_fatal_error("cannot find global address " + Twine(s));
      }
      Address a = I->second;
      return a.Offset;
    }
    char getFunctionSignatureLetter(Type *T) {
      if (T->isVoidTy()) return 'v';
      else if (T->isFloatingPointTy()) {
        if (PreciseF32 && T->isFloatTy()) {
          return 'f';
        } else {
          return 'd';
        }
      } else if (VectorType *VT = dyn_cast<VectorType>(T)) {
        checkVectorType(VT);
        if (VT->getElementType()->isIntegerTy()) {
          return 'I';
        } else {
          return 'F';
        }
      } else {
        if (OnlyWebAssembly && T->isIntegerTy() && T->getIntegerBitWidth() == 64) {
          return 'j';
        } else {
          return 'i';
        }
      }
    }
    std::string getFunctionSignature(const FunctionType *F) {
      std::string Ret;
      Ret += getFunctionSignatureLetter(F->getReturnType());
      for (FunctionType::param_iterator AI = F->param_begin(),
             AE = F->param_end(); AI != AE; ++AI) {
        Ret += getFunctionSignatureLetter(*AI);
      }
      return Ret;
    }
    FunctionTable& ensureFunctionTable(const FunctionType *FT) {
      std::string Sig = getFunctionSignature(FT);
      if (WebAssembly && EmulatedFunctionPointers) {
        // wasm function pointer emulation uses a single simple wasm table. ensure the specific tables
        // exist (so we have properly typed calls to the outside), but only fill in the singleton.
        FunctionTables[Sig];
        Sig = "X";
      }
      FunctionTable &Table = FunctionTables[Sig];
      unsigned MinSize = ReservedFunctionPointers ? 2*(ReservedFunctionPointers+1) : 1; // each reserved slot must be 2-aligned
      while (Table.size() < MinSize) Table.push_back("0");

      return Table;
    }
    bool usesFloat32(FunctionType* F) {
      if (F->getReturnType()->isFloatTy()) return true;
      for (FunctionType::param_iterator AI = F->param_begin(),
             AE = F->param_end(); AI != AE; ++AI) {
        if ((*AI)->isFloatTy()) return true;
      }
      return false;
    }
    // create a lettered argument name (a, b, c, etc.)
    std::string getArgLetter(int Index) {
      std::string Ret = "";
      while (1) {
        auto Curr = Index % 26;
        Ret += char('a' + Curr);
        Index = Index / 26;
        if (Index == 0) return Ret;
      }
    }
    std::string makeFloat32Legalizer(const Function *F) {
      auto* FT = F->getFunctionType();
      const std::string& Name = getJSName(F);
      std::string LegalName = Name + "$legalf32";
      std::string LegalFunc = "function " + LegalName + "(";
      std::string Declares = "";
      std::string Call = Name + "(";
      int Index = 0;
      for (FunctionType::param_iterator AI = FT->param_begin(),
             AE = FT->param_end(); AI != AE; ++AI) {
        if (Index > 0) {
          LegalFunc += ", ";
          Declares += " ";
          Call += ", ";
        }
        auto Arg = getArgLetter(Index);
        LegalFunc += Arg;
        Declares += Arg + " = " + getCast(Arg, *AI) + ';';
        Call += getCast(Arg, *AI, ASM_NONSPECIFIC | ASM_FFI_OUT);
        Index++;
      }
      LegalFunc += ") {\n ";
      LegalFunc += Declares + "\n ";
      Call += ")";
      if (!FT->getReturnType()->isVoidTy()) {
        Call = "return " + getCast(Call, FT->getReturnType(), ASM_FFI_IN);
      }
      LegalFunc += Call + ";\n}";
      ExtraFunctions.push_back(LegalFunc);
      return LegalName;
    }
    unsigned getFunctionIndex(const Function *F) {
      const std::string &Name = getJSName(F);
      if (IndexedFunctions.find(Name) != IndexedFunctions.end()) return IndexedFunctions[Name];
      FunctionTable& Table = ensureFunctionTable(F->getFunctionType());
      if (NoAliasingFunctionPointers) {
        while (Table.size() < NextFunctionIndex) Table.push_back("0");
      }
      // XXX this is wrong, it's always 1. but, that's fine in the ARM-like ABI
      // we have which allows unaligned func the one risk is if someone forces a
      // function to be aligned, and relies on that. Could do F->getAlignment()
      // instead.
      unsigned Alignment = 1;
      while (Table.size() % Alignment) Table.push_back("0");
      unsigned Index = Table.size();
      // add the name to the table. normally we can just add the function itself,
      // however, that may not be valid in wasm. consider an imported function with an
      // f32 parameter - due to asm.js ffi rules, we must send it f64s. So its
      // uses will appear to use f64s, but when called through the function table,
      // it must use an f32 for wasm correctness. so we must have an import with
      // f64, and put a thunk in the table which accepts f32 and redirects to the
      // import. Note that this cannot be done in a later stage, like binaryen's
      // legalization, as f32/f64 asm.js overloading can mask it. Note that this
      // isn't an issue for i64s even though they are illegal, precisely because
      // f32/f64 overloading is possible but i64s don't overload in asm.js with
      // anything.
      // TODO: if there are no uses of F (aside from being in the table) then
      //       we don't need this, as we'll add a use in
      //       DeclaresNeedingTypeDeclarations which will have the proper type,
      //       and nothing will contradict it/overload it.
      if (WebAssembly && F->isDeclaration() && usesFloat32(F->getFunctionType())) {
        Table.push_back(makeFloat32Legalizer(F));
      } else {
        Table.push_back(Name);
      }
      IndexedFunctions[Name] = Index;
      if (NoAliasingFunctionPointers) {
        NextFunctionIndex = Index+1;
      }

      // invoke the callHandler for this, if there is one. the function may only be indexed but never called directly, and we may need to do things in the handler
      CallHandlerMap::const_iterator CH = CallHandlers.find(Name);
      if (CH != CallHandlers.end()) {
        (this->*(CH->second))(NULL, Name, -1);
      }

      // in asm.js, types are inferred from use. so if we have a method that *only* appears in a table, it therefore has no use,
      // and we are in trouble; emit a fake dce-able use for it.
      if (WebAssembly) {
        if (F->isDeclaration()) {
          DeclaresNeedingTypeDeclarations.insert(F);
        }
      }

      return Index;
    }

    unsigned getBlockAddress(const Function *F, const BasicBlock *BB) {
      BlockIndexMap& Blocks = BlockAddresses[F];
      if (Blocks.find(BB) == Blocks.end()) {
        Blocks[BB] = Blocks.size(); // block addresses start from 0
      }
      return Blocks[BB];
    }

    unsigned getBlockAddress(const BlockAddress *BA) {
      return getBlockAddress(BA->getFunction(), BA->getBasicBlock());
    }

    const Value *resolveFully(const Value *V) {
      bool More = true;
      while (More) {
        More = false;
        if (const GlobalAlias *GA = dyn_cast<GlobalAlias>(V)) {
          V = GA->getAliasee();
          More = true;
        }
        if (const ConstantExpr *CE = dyn_cast<ConstantExpr>(V)) {
          V = CE->getOperand(0); // ignore bitcasts
          More = true;
        }
      }
      return V;
    }

    std::string relocateFunctionPointer(std::string FP) {
      if (Relocatable && WebAssembly && SideModule) {
        return "(tableBase + (" + FP + ") | 0)";
      }
      return Relocatable ? "(fb + (" + FP + ") | 0)" : FP;
    }

    std::string relocateGlobal(std::string G) {
      if (Relocatable && WebAssembly && SideModule) {
        return "(memoryBase + (" + G + ") | 0)";
      }
      return Relocatable ? "(gb + (" + G + ") | 0)" : G;
    }

    unsigned getIDForMetadata(Metadata *MD) {
      if (cyberDWARFData.IndexedMetadata.find(MD) == cyberDWARFData.IndexedMetadata.end()) {
        cyberDWARFData.IndexedMetadata[MD] = cyberDWARFData.MetadataNum++;
      }
      return cyberDWARFData.IndexedMetadata[MD];
    }

    // Return a constant we are about to write into a global as a numeric offset. If the
    // value is not known at compile time, emit a postSet to that location.
    unsigned getConstAsOffset(const Value *V, unsigned AbsoluteTarget) {
      assert(AbsoluteTarget % 4 == 0);
      V = resolveFully(V);
      if (const Function *F = dyn_cast<const Function>(V)) {
        if (Relocatable) {
          PostSets.push_back("\n HEAP32[" + relocateGlobal(utostr(AbsoluteTarget)) + " >> 2] = " + relocateFunctionPointer(utostr(getFunctionIndex(F))) + ';');
          return 0; // emit zero in there for now, until the postSet
        }
        return getFunctionIndex(F);
      } else if (const BlockAddress *BA = dyn_cast<const BlockAddress>(V)) {
        return getBlockAddress(BA);
      } else {
        if (const GlobalVariable *GV = dyn_cast<GlobalVariable>(V)) {
          if (!GV->hasInitializer()) {
            // We don't have a constant to emit here, so we must emit a postSet
            // All postsets are of external values, so they are pointers, hence 32-bit
            std::string Name = getOpName(V);
            Externals.insert(Name);
            ExternalsOriginal.insert(V->getName());
            if (Relocatable) {
<<<<<<< HEAD
              std::string line = "\n temp = g$" + Name + "() | 0;"; // we access linked externs through calls, and must do so to a temp for heap growth validation
              // see later down about adding to an offset
              std::string access = "HEAP32[" + relocateGlobal(utostr(AbsoluteTarget)) + " >> 2]";
              line += "\n " + access + " = (" + access + " | 0) + temp;";
              PostSets.push_back(line);
=======
              std::string access = "HEAP32[" + relocateGlobal(utostr(AbsoluteTarget)) + " >> 2]";
              PostSets.push_back(
                "\n temp = g$" + Name + "() | 0;" // we access linked externs through calls, and must do so to a temp for heap growth validation
                + "\n " + access + " = (" + access + " | 0) + temp;" // see later down about adding to an offset
              );
>>>>>>> 042f4a81
            } else {
              PostSets.push_back("\n HEAP32[" + relocateGlobal(utostr(AbsoluteTarget)) + " >> 2] = " + Name + ';');
            }
            return 0; // emit zero in there for now, until the postSet
          } else if (Relocatable) {
            // this is one of our globals, but we must relocate it. we return zero, but the caller may store
            // an added offset, which we read at postSet time; in other words, we just add to that offset
            std::string access = "HEAP32[" + relocateGlobal(utostr(AbsoluteTarget)) + " >> 2]";
            PostSets.push_back("\n " + access + " = (" + access + " | 0) + " + relocateGlobal(utostr(getGlobalAddress(V->getName().str()))) + ';');
            return 0; // emit zero in there for now, until the postSet
          }
        }
        assert(!Relocatable);
        return getGlobalAddress(V->getName().str());
      }
    }

    // Transform the string input into emscripten_asm_const_*(str, args1, arg2)
    // into an id. We emit a map of id => string contents, and emscripten
    // wraps it up so that calling that id calls that function.
    unsigned getAsmConstId(const Value *V, std::string Sig) {
      V = resolveFully(V);
      const Constant *CI = cast<GlobalVariable>(V)->getInitializer();
      std::string code;
      if (isa<ConstantAggregateZero>(CI)) {
        code = " ";
      } else {
        const ConstantDataSequential *CDS = cast<ConstantDataSequential>(CI);
        code = CDS->getAsString();
        // replace newlines quotes with escaped newlines
        size_t curr = 0;
        while ((curr = code.find("\\n", curr)) != std::string::npos) {
          code = code.replace(curr, 2, "\\\\n");
          curr += 3; // skip this one
        }
        // replace double quotes with escaped single quotes
        curr = 0;
        while ((curr = code.find('"', curr)) != std::string::npos) {
          if (curr == 0 || code[curr-1] != '\\') {
            code = code.replace(curr, 1, "\\" "\"");
            curr += 2; // skip this one
          } else { // already escaped, escape the slash as well
            code = code.replace(curr, 1, "\\" "\\" "\"");
            curr += 3; // skip this one
          }
        }
      }
      unsigned Id;
      if (AsmConsts.count(code) > 0) {
        auto& Info = AsmConsts[code];
        Id = Info.Id;
        Info.Sigs.insert(Sig);
      } else {
        AsmConstInfo Info;
        Info.Id = Id = AsmConsts.size();
        Info.Sigs.insert(Sig);
        AsmConsts[code] = Info;
      }
      return Id;
    }

    // Test whether the given value is known to be an absolute value or one we turn into an absolute value
    bool isAbsolute(const Value *P) {
      if (const IntToPtrInst *ITP = dyn_cast<IntToPtrInst>(P)) {
        return isa<ConstantInt>(ITP->getOperand(0));
      }
      if (isa<ConstantPointerNull>(P) || isa<UndefValue>(P)) {
        return true;
      }
      return false;
    }

    void checkVectorType(Type *T) {
      VectorType *VT = cast<VectorType>(T);
      // LLVM represents the results of vector comparison as vectors of i1. We
      // represent them as vectors of integers the size of the vector elements
      // of the compare that produced them.
      assert(VT->getElementType()->getPrimitiveSizeInBits() == 8 ||
             VT->getElementType()->getPrimitiveSizeInBits() == 16 ||
             VT->getElementType()->getPrimitiveSizeInBits() == 32 ||
             VT->getElementType()->getPrimitiveSizeInBits() == 64 ||
             VT->getElementType()->getPrimitiveSizeInBits() == 128 ||
             VT->getElementType()->getPrimitiveSizeInBits() == 1);
      assert(VT->getBitWidth() <= 128);
      assert(VT->getNumElements() <= 16);
      if (VT->getElementType()->isIntegerTy())
      {
        if (VT->getNumElements() <= 16 && VT->getElementType()->getPrimitiveSizeInBits() == 8) UsesSIMDInt8x16 = true;
        else if (VT->getNumElements() <= 8 && VT->getElementType()->getPrimitiveSizeInBits() == 16) UsesSIMDInt16x8 = true;
        else if (VT->getNumElements() <= 4 && VT->getElementType()->getPrimitiveSizeInBits() == 32) UsesSIMDInt32x4 = true;
        else if (VT->getElementType()->getPrimitiveSizeInBits() == 1) {
          if (VT->getNumElements() == 16) UsesSIMDBool8x16 = true;
          else if (VT->getNumElements() == 8) UsesSIMDBool16x8 = true;
          else if (VT->getNumElements() == 4) UsesSIMDBool32x4 = true;
          else if (VT->getNumElements() == 2) UsesSIMDBool64x2 = true;
          else report_fatal_error("Unsupported boolean vector type with numElems: " + Twine(VT->getNumElements()) + ", primitiveSize: " + Twine(VT->getElementType()->getPrimitiveSizeInBits()) + "!");
        } else if (VT->getElementType()->getPrimitiveSizeInBits() != 1 && VT->getElementType()->getPrimitiveSizeInBits() != 128) {
          report_fatal_error("Unsupported integer vector type with numElems: " + Twine(VT->getNumElements()) + ", primitiveSize: " + Twine(VT->getElementType()->getPrimitiveSizeInBits()) + "!");
        }
      }
      else
      {
        if (VT->getNumElements() <= 4 && VT->getElementType()->getPrimitiveSizeInBits() == 32) UsesSIMDFloat32x4 = true;
        else if (VT->getNumElements() <= 2 && VT->getElementType()->getPrimitiveSizeInBits() == 64) UsesSIMDFloat64x2 = true;
        else report_fatal_error("Unsupported floating point vector type numElems: " + Twine(VT->getNumElements()) + ", primitiveSize: " + Twine(VT->getElementType()->getPrimitiveSizeInBits()) + "!");
      }
    }

    std::string ensureCast(std::string S, Type *T, AsmCast sign) {
      if (sign & ASM_MUST_CAST) return getCast(S, T);
      return S;
    }

    static void emitDebugInfo(raw_ostream& Code, const Instruction *I) {
      auto &Loc = I->getDebugLoc();
      if (Loc) {
        unsigned Line = Loc.getLine();
        auto *Scope = cast_or_null<DIScope>(Loc.getScope());
        if (Scope) {
          StringRef File = Scope->getFilename();
          if (Line > 0)
            Code << " //@line " << utostr(Line) << " \"" << (File.size() > 0 ? File.str() : "?") << "\"";
        }
      }
    }

    std::string emitI64Const(uint64_t value) {
      return "i64_const(" + itostr(value & uint32_t(-1)) + "," + itostr((value >> 32) & uint32_t(-1)) + ")";
    }

    std::string emitI64Const(APInt i) {
      return emitI64Const(i.getZExtValue());
    }

    std::string ftostr(const ConstantFP *CFP, AsmCast sign) {
      const APFloat &flt = CFP->getValueAPF();

      // Emscripten has its own spellings for infinity and NaN.
      if (flt.getCategory() == APFloat::fcInfinity) return ensureCast(flt.isNegative() ? "-inf" : "inf", CFP->getType(), sign);
      else if (flt.getCategory() == APFloat::fcNaN) {
        APInt i = flt.bitcastToAPInt();
        if ((i.getBitWidth() == 32 && i != APInt(32, 0x7FC00000)) || (i.getBitWidth() == 64 && i != APInt(64, 0x7FF8000000000000ULL))) {
          // If we reach here, things have already gone bad, and JS engine NaN canonicalization will kill the bits in the float. However can't make
          // this a build error in order to not break people's existing code, so issue a warning instead.
          if (WarnOnNoncanonicalNans) {
            errs() << "emcc: warning: cannot represent a NaN literal '" << CFP << "' with custom bit pattern in NaN-canonicalizing JS engines (e.g. Firefox and Safari) without erasing bits!\n";
            if (CurrInstruction) {
              errs() << "  in " << *CurrInstruction << " in " << CurrInstruction->getParent()->getParent()->getName() << "() ";
              emitDebugInfo(errs(), CurrInstruction);
              errs() << '\n';
            }
          }
        }
        return ensureCast("nan", CFP->getType(), sign);
      }

      // Request 9 or 17 digits, aka FLT_DECIMAL_DIG or DBL_DECIMAL_DIG (our
      // long double is the the same as our double), to avoid rounding errors.
      SmallString<29> Str;
      flt.toString(Str, PreciseF32 && CFP->getType()->isFloatTy() ? 9 : 17);

      // asm.js considers literals to be floating-point literals when they contain a
      // dot, however our output may be processed by UglifyJS, which doesn't
      // currently preserve dots in all cases. Mark floating-point literals with
      // unary plus to force them to floating-point.
      if (APFloat(flt).roundToIntegral(APFloat::rmNearestTiesToEven) == APFloat::opOK) {
        return '+' + Str.str().str();
      }

      return Str.str().str();
    }

    std::string getPtrLoad(const Value* Ptr);

    /// Given a pointer to memory, returns the HEAP object and index to that object that is used to access that memory.
    /// @param Ptr [in] The heap object.
    /// @param HeapName [out] Receives the name of the HEAP object used to perform the memory acess.
    /// @return The index to the heap HeapName for the memory access.
    std::string getHeapNameAndIndex(const Value *Ptr, const char **HeapName);

    // Like getHeapNameAndIndex(), but uses the given memory operation size and whether it is an Integer instead of the type of Ptr.
    std::string getHeapNameAndIndex(const Value *Ptr, const char **HeapName, unsigned Bytes, bool Integer);

    /// Like getHeapNameAndIndex(), but for global variables only.
    std::string getHeapNameAndIndexToGlobal(const GlobalVariable *GV, unsigned Bytes, bool Integer, const char **HeapName);

    /// Like getHeapNameAndIndex(), but for pointers represented in string expression form.
    static std::string getHeapNameAndIndexToPtr(const std::string& Ptr, unsigned Bytes, bool Integer, const char **HeapName);

    std::string getShiftedPtr(const Value *Ptr, unsigned Bytes);

    /// Returns a string expression for accessing the given memory address.
    std::string getPtrUse(const Value* Ptr);

    /// Like getPtrUse(), but for pointers represented in string expression form.
    static std::string getHeapAccess(const std::string& Name, unsigned Bytes, bool Integer=true);

    std::string getUndefValue(Type* T, AsmCast sign=ASM_SIGNED);
    std::string getConstant(const Constant*, AsmCast sign=ASM_SIGNED);
    template<typename VectorType/*= ConstantVector or ConstantDataVector*/>
    std::string getConstantVector(const VectorType *C);
    std::string getValueAsStr(const Value*, AsmCast sign=ASM_SIGNED);
    std::string getValueAsCastStr(const Value*, AsmCast sign=ASM_SIGNED);
    std::string getValueAsParenStr(const Value*);
    std::string getValueAsCastParenStr(const Value*, AsmCast sign=ASM_SIGNED);

    const std::string &getJSName(const Value* val);

    std::string getPhiCode(const BasicBlock *From, const BasicBlock *To);

    void printAttributes(const AttributeSet &PAL, const std::string &name);
    void printType(Type* Ty);
    void printTypes(const Module* M);

    std::string getAdHocAssign(const StringRef &, Type *);
    std::string getAssign(const Instruction *I);
    std::string getAssignIfNeeded(const Value *V);
    std::string getCast(const StringRef &, Type *, AsmCast sign=ASM_SIGNED);
    std::string getParenCast(const StringRef &, Type *, AsmCast sign=ASM_SIGNED);
    std::string getDoubleToInt(const StringRef &);
    std::string getIMul(const Value *, const Value *);
    std::string getLoad(const Instruction *I, const Value *P, Type *T, unsigned Alignment, char sep=';');
    std::string getStore(const Instruction *I, const Value *P, Type *T, const std::string& VS, unsigned Alignment, char sep=';');
    std::string getStackBump(unsigned Size);
    std::string getStackBump(const std::string &Size);

    void addBlock(const BasicBlock *BB, Relooper& R, LLVMToRelooperMap& LLVMToRelooper);
    void printFunctionBody(const Function *F);
    void generateInsertElementExpression(const InsertElementInst *III, raw_string_ostream& Code);
    void generateExtractElementExpression(const ExtractElementInst *EEI, raw_string_ostream& Code);
    std::string getSIMDCast(VectorType *fromType, VectorType *toType, const std::string &valueStr, bool signExtend);
    void generateShuffleVectorExpression(const ShuffleVectorInst *SVI, raw_string_ostream& Code);
    void generateICmpExpression(const ICmpInst *I, raw_string_ostream& Code);
    void generateFCmpExpression(const FCmpInst *I, raw_string_ostream& Code);
    void generateShiftExpression(const BinaryOperator *I, raw_string_ostream& Code);
    void generateUnrolledExpression(const User *I, raw_string_ostream& Code);
    bool generateSIMDExpression(const User *I, raw_string_ostream& Code);
    void generateExpression(const User *I, raw_string_ostream& Code);

    // debug information
    std::string generateDebugRecordForVar(Metadata *MD);
    void buildCyberDWARFData();

    std::string getOpName(const Value*);

    void processConstants();

    // nativization

    typedef std::set<const Value*> NativizedVarsMap;
    NativizedVarsMap NativizedVars;

    void calculateNativizedVars(const Function *F);

    // special analyses

    bool canReloop(const Function *F);

    // main entry point

    void printModuleBody();
  };
} // end anonymous namespace.

raw_pwrite_stream &JSWriter::nl(raw_pwrite_stream &Out, int delta) {
  Out << '\n';
  return Out;
}

static inline char halfCharToHex(unsigned char half) {
  assert(half <= 15);
  if (half <= 9) {
    return '0' + half;
  } else {
    return 'A' + half - 10;
  }
}

static inline void sanitizeGlobal(std::string& str) {
  if(str.compare(0, 3, "\1-[") == 0 || str.compare(0, 3, "\1+[") == 0) str = "OBJC" + str;

  // Global names are prefixed with "_" to prevent them from colliding with
  // names of things in normal JS.
  str = "_" + str;

  // functions and globals should already be in C-style format,
  // in addition to . for llvm intrinsics and possibly $ and so forth.
  // There is a risk of collisions here, we just lower all these
  // invalid characters to _, but this should not happen in practice.
  // TODO: in debug mode, check for such collisions.
  size_t OriginalSize = str.size();
  for (size_t i = 1; i < OriginalSize; ++i) {
    unsigned char c = str[i];
    if (c == '+') str[i] = 'C';
    else if (c == '-') str[i] = 'I';
    else if (!isalnum(c) && c != '_') str[i] = '_';
  }
}

static inline void sanitizeLocal(std::string& str) {
  // Local names are prefixed with "$" to prevent them from colliding with
  // global names.
  str = "$" + str;

  // We need to convert every string that is not a valid JS identifier into
  // a valid one, without collisions - we cannot turn "x.a" into "x_a" while
  // also leaving "x_a" as is, for example.
  //
  // We leave valid characters 0-9a-zA-Z and _ unchanged. Anything else
  // we replace with $ and append a hex representation of that value,
  // so for example x.a turns into x$a2e, x..a turns into x$$a2e2e.
  //
  // As an optimization, we replace . with $ without appending anything,
  // unless there is another illegal character. The reason is that . is
  // a common illegal character, and we want to avoid resizing strings
  // for perf reasons, and we If we do see we need to append something, then
  // for . we just append Z (one character, instead of the hex code).
  //

  size_t OriginalSize = str.size();
  int Queued = 0;
  for (size_t i = 1; i < OriginalSize; ++i) {
    unsigned char c = str[i];
    if (!isalnum(c) && c != '_') {
      str[i] = '$';
      if (c == '.') {
        Queued++;
      } else {
        size_t s = str.size();
        str.resize(s+2+Queued);
        for (int i = 0; i < Queued; i++) {
          str[s++] = 'Z';
        }
        Queued = 0;
        str[s] = halfCharToHex(c >> 4);
        str[s+1] = halfCharToHex(c & 0xf);
      }
    }
  }
}

static inline std::string ensureFloat(const std::string &S, Type *T) {
  if (PreciseF32 && T->isFloatTy()) {
    return "Math_fround(" + S + ')';
  }
  return S;
}

static inline std::string ensureFloat(const std::string &value, bool wrap) {
  if (wrap) {
    return "Math_fround(" + value + ')';
  }
  return value;
}

void JSWriter::error(const std::string& msg) {
  report_fatal_error(msg);
}

std::string JSWriter::getPhiCode(const BasicBlock *From, const BasicBlock *To) {
  // FIXME this is all quite inefficient, and also done once per incoming to each phi

  // Find the phis, and generate assignments and dependencies
  std::set<std::string> PhiVars;
  for (BasicBlock::const_iterator I = To->begin(), E = To->end();
       I != E; ++I) {
    const PHINode* P = dyn_cast<PHINode>(I);
    if (!P) break;
    PhiVars.insert(getJSName(P));
  }
  typedef std::map<std::string, std::string> StringMap;
  StringMap assigns; // variable -> assign statement
  std::map<std::string, const Value*> values; // variable -> Value
  StringMap deps; // variable -> dependency
  StringMap undeps; // reverse: dependency -> variable
  for (BasicBlock::const_iterator I = To->begin(), E = To->end();
       I != E; ++I) {
    const PHINode* P = dyn_cast<PHINode>(I);
    if (!P) break;
    int index = P->getBasicBlockIndex(From);
    if (index < 0) continue;
    // we found it
    const std::string &name = getJSName(P);
    assigns[name] = getAssign(P);
    // Get the operand, and strip pointer casts, since normal expression
    // translation also strips pointer casts, and we want to see the same
    // thing so that we can detect any resulting dependencies.
    const Value *V = P->getIncomingValue(index)->stripPointerCasts();
    values[name] = V;
    std::string vname = getValueAsStr(V);
    if (const Instruction *VI = dyn_cast<const Instruction>(V)) {
      if (VI->getParent() == To && PhiVars.find(vname) != PhiVars.end()) {
        deps[name] = vname;
        undeps[vname] = name;
      }
    }
  }
  // Emit assignments+values, taking into account dependencies, and breaking cycles
  std::string pre = "", post = "";
  while (assigns.size() > 0) {
    bool emitted = false;
    for (StringMap::iterator I = assigns.begin(); I != assigns.end();) {
      StringMap::iterator last = I;
      std::string curr = last->first;
      const Value *V = values[curr];
      std::string CV = getValueAsStr(V);
      I++; // advance now, as we may erase
      // if we have no dependencies, or we found none to emit and are at the end (so there is a cycle), emit
      StringMap::const_iterator dep = deps.find(curr);
      if (dep == deps.end() || (!emitted && I == assigns.end())) {
        if (dep != deps.end()) {
          // break a cycle
          std::string depString = dep->second;
          std::string temp = curr + "$phi";
          pre += getAdHocAssign(temp, V->getType()) + CV + ';';
          CV = temp;
          deps.erase(curr);
          undeps.erase(depString);
        }
        post += assigns[curr] + CV + ';';
        assigns.erase(last);
        emitted = true;
      }
    }
  }
  return pre + post;
}

const std::string &JSWriter::getJSName(const Value* val) {
  ValueMap::const_iterator I = ValueNames.find(val);
  if (I != ValueNames.end() && I->first == val)
    return I->second;

  // If this is an alloca we've replaced with another, use the other name.
  if (const AllocaInst *AI = dyn_cast<AllocaInst>(val)) {
    if (AI->isStaticAlloca()) {
      const AllocaInst *Rep = Allocas.getRepresentative(AI);
      if (Rep != AI) {
        return getJSName(Rep);
      }
    }
  }

  std::string name;
  if (val->hasName()) {
    name = val->getName().str();
  } else {
    name = utostr(UniqueNum++);
  }

  if (isa<Constant>(val)) {
    sanitizeGlobal(name);
  } else {
    sanitizeLocal(name);
  }

  return ValueNames[val] = name;
}

std::string JSWriter::getAdHocAssign(const StringRef &s, Type *t) {
  UsedVars[s] = t;
  return (s + " = ").str();
}

std::string JSWriter::getAssign(const Instruction *I) {
  return getAdHocAssign(getJSName(I), I->getType());
}

std::string JSWriter::getAssignIfNeeded(const Value *V) {
  if (const Instruction *I = dyn_cast<Instruction>(V)) {
    if (!I->use_empty()) return getAssign(I);
  }
  return std::string();
}

int SIMDNumElements(VectorType *t) {
  assert(t->getElementType()->getPrimitiveSizeInBits() <= 128);

  if (t->getElementType()->getPrimitiveSizeInBits() == 1) { // Bool8x16, Bool16x8, Bool32x4 or Bool64x2
    if (t->getNumElements() <= 2) return 2;
    if (t->getNumElements() <= 4) return 4;
    if (t->getNumElements() <= 8) return 8;
    if (t->getNumElements() <= 16) return 16;
    // fall-through to error
  } else { // Int/Float 8x16, 16x8, 32x4 or 64x2
    if (t->getElementType()->getPrimitiveSizeInBits() > 32 && t->getNumElements() <= 2) return 2;
    if (t->getElementType()->getPrimitiveSizeInBits() > 16 && t->getNumElements() <= 4) return 4;
    if (t->getElementType()->getPrimitiveSizeInBits() > 8 && t->getNumElements() <= 8) return 8;
    if (t->getElementType()->getPrimitiveSizeInBits() <= 8 && t->getNumElements() <= 16) return 16;
    // fall-through to error
  }
  errs() << *t << "\n";
  report_fatal_error("Unsupported type!");
  return 0;
}

const char *SIMDType(VectorType *t) {
  assert(t->getElementType()->getPrimitiveSizeInBits() <= 128);

  if (t->getElementType()->isIntegerTy()) {
    if (t->getElementType()->getPrimitiveSizeInBits() == 1) {
      if (t->getNumElements() == 2) return "Bool64x2";
      if (t->getNumElements() <= 4) return "Bool32x4";
      if (t->getNumElements() <= 8) return "Bool16x8";
      if (t->getNumElements() <= 16) return "Bool8x16";
      // fall-through to error
    } else {
      if (t->getElementType()->getPrimitiveSizeInBits() > 32 && t->getNumElements() <= 2) return "Int64x2";
      if (t->getElementType()->getPrimitiveSizeInBits() > 16 && t->getNumElements() <= 4) return "Int32x4";
      if (t->getElementType()->getPrimitiveSizeInBits() > 8 && t->getNumElements() <= 8) return "Int16x8";
      if (t->getElementType()->getPrimitiveSizeInBits() <= 8 && t->getNumElements() <= 16) return "Int8x16";
      // fall-through to error
    }
  } else { // float type
    if (t->getElementType()->getPrimitiveSizeInBits() > 32 && t->getNumElements() <= 2) return "Float64x2";
    if (t->getElementType()->getPrimitiveSizeInBits() > 16 && t->getNumElements() <= 4) return "Float32x4";
    if (t->getElementType()->getPrimitiveSizeInBits() > 8 && t->getNumElements() <= 8) return "Float16x8";
    if (t->getElementType()->getPrimitiveSizeInBits() <= 8 && t->getNumElements() <= 16) return "Float8x16";
    // fall-through to error
  }
  errs() << *t << "\n";
  report_fatal_error("Unsupported type!");
}

std::string JSWriter::getCast(const StringRef &s, Type *t, AsmCast sign) {
  switch (t->getTypeID()) {
    default: {
      errs() << *t << "\n";
      assert(false && "Unsupported type");
    }
    case Type::VectorTyID:
      return std::string("SIMD_") + SIMDType(cast<VectorType>(t)) + "_check(" + s.str() + ")";
    case Type::FloatTyID: {
      if (PreciseF32 && !(sign & ASM_FFI_OUT)) {
        if (sign & ASM_FFI_IN) {
          return ("Math_fround(+(" + s + "))").str();
        } else {
          return ("Math_fround(" + s + ")").str();
        }
      }
      // otherwise fall through to double
    }
    case Type::DoubleTyID: return ("+" + s).str();
    case Type::IntegerTyID: {
      // fall through to the end for nonspecific
      switch (t->getIntegerBitWidth()) {
        case 1:  if (!(sign & ASM_NONSPECIFIC)) return sign == ASM_UNSIGNED ? (s + "&1").str()     : (s + "<<31>>31").str();
        case 8:  if (!(sign & ASM_NONSPECIFIC)) return sign == ASM_UNSIGNED ? (s + "&255").str()   : (s + "<<24>>24").str();
        case 16: if (!(sign & ASM_NONSPECIFIC)) return sign == ASM_UNSIGNED ? (s + "&65535").str() : (s + "<<16>>16").str();
        case 32: return (sign == ASM_SIGNED || (sign & ASM_NONSPECIFIC) ? s + "|0" : s + ">>>0").str();
        case 64: return ("i64(" + s + ")").str();
        default: llvm_unreachable("Unsupported integer cast bitwidth");
      }
    }
    case Type::PointerTyID:
      return (sign == ASM_SIGNED || (sign & ASM_NONSPECIFIC) ? s + "|0" : s + ">>>0").str();
  }
}

std::string JSWriter::getParenCast(const StringRef &s, Type *t, AsmCast sign) {
  return getCast(("(" + s + ")").str(), t, sign);
}

std::string JSWriter::getDoubleToInt(const StringRef &s) {
  return ("~~(" + s + ")").str();
}

std::string JSWriter::getIMul(const Value *V1, const Value *V2) {
  const ConstantInt *CI = NULL;
  const Value *Other = NULL;
  if ((CI = dyn_cast<ConstantInt>(V1))) {
    Other = V2;
  } else if ((CI = dyn_cast<ConstantInt>(V2))) {
    Other = V1;
  }
  // we ignore optimizing the case of multiplying two constants - optimizer would have removed those
  if (CI) {
    std::string OtherStr = getValueAsStr(Other);
    unsigned C = CI->getZExtValue();
    if (C == 0) return "0";
    if (C == 1) return OtherStr;
    unsigned Orig = C, Shifts = 0;
    while (C) {
      if ((C & 1) && (C != 1)) break; // not power of 2
      C >>= 1;
      Shifts++;
      if (C == 0) return OtherStr + "<<" + utostr(Shifts-1); // power of 2, emit shift
    }
    if (Orig < (1<<20)) return "(" + OtherStr + "*" + utostr(Orig) + ")|0"; // small enough, avoid imul
  }
  return "Math_imul(" + getValueAsStr(V1) + ", " + getValueAsStr(V2) + ")|0"; // unknown or too large, emit imul
}

static inline const char *getHeapName(int Bytes, int Integer)
{
  switch (Bytes) {
    default: llvm_unreachable("Unsupported type");
    case 8: return "HEAPF64";
    case 4: return Integer ? "HEAP32" : "HEAPF32";
    case 2: return "HEAP16";
    case 1: return "HEAP8";
  }
}

static inline int getHeapShift(int Bytes)
{
  switch (Bytes) {
    default: llvm_unreachable("Unsupported type");
    case 8: return 3;
    case 4: return 2;
    case 2: return 1;
    case 1: return 0;
  }
}

static inline const char *getHeapShiftStr(int Bytes)
{
  switch (Bytes) {
    default: llvm_unreachable("Unsupported type");
    case 8: return ">>3";
    case 4: return ">>2";
    case 2: return ">>1";
    case 1: return ">>0";
  }
}

std::string JSWriter::getHeapNameAndIndexToGlobal(const GlobalVariable *GV, unsigned Bytes, bool Integer, const char **HeapName)
{
  unsigned Addr = getGlobalAddress(GV->getName().str());
  *HeapName = getHeapName(Bytes, Integer);
  if (!Relocatable) {
    return utostr(Addr >> getHeapShift(Bytes));
  } else {
    return relocateGlobal(utostr(Addr)) + getHeapShiftStr(Bytes);
  }
}

std::string JSWriter::getHeapNameAndIndexToPtr(const std::string& Ptr, unsigned Bytes, bool Integer, const char **HeapName)
{
  *HeapName = getHeapName(Bytes, Integer);
  return Ptr + getHeapShiftStr(Bytes);
}

std::string JSWriter::getHeapNameAndIndex(const Value *Ptr, const char **HeapName, unsigned Bytes, bool Integer)
{
  const GlobalVariable *GV;
  if ((GV = dyn_cast<GlobalVariable>(Ptr->stripPointerCasts())) && GV->hasInitializer()) {
    // Note that we use the type of the pointer, as it might be a bitcast of the underlying global. We need the right type.
    return getHeapNameAndIndexToGlobal(GV, Bytes, Integer, HeapName);
  } else {
    return getHeapNameAndIndexToPtr(getValueAsStr(Ptr), Bytes, Integer, HeapName);
  }
}

std::string JSWriter::getHeapNameAndIndex(const Value *Ptr, const char **HeapName)
{
  Type *t = cast<PointerType>(Ptr->getType())->getElementType();
  return getHeapNameAndIndex(Ptr, HeapName, DL->getTypeAllocSize(t), t->isIntegerTy() || t->isPointerTy());
}

static const char *heapNameToAtomicTypeName(const char *HeapName)
{
  if (!strcmp(HeapName, "HEAPF32")) return "f32";
  if (!strcmp(HeapName, "HEAPF64")) return "f64";
  return "";
}

std::string JSWriter::getLoad(const Instruction *I, const Value *P, Type *T, unsigned Alignment, char sep) {
  std::string Assign = getAssign(I);
  unsigned Bytes = DL->getTypeAllocSize(T);
  bool Aligned = Bytes <= Alignment || Alignment == 0;
  if (OnlyWebAssembly) {
    if (isAbsolute(P)) {
      // loads from an absolute constants are either intentional segfaults (int x = *((int*)0)), or code problems
      JSWriter::getAssign(I); // ensure the variable is defined, even if it isn't used
      return "abort() /* segfault, load from absolute addr */";
    }
    if (T->isIntegerTy() || T->isPointerTy()) {
      switch (Bytes) {
        case 1: return Assign + "load1(" + getValueAsStr(P) + ")";
        case 2: return Assign + "load2(" + getValueAsStr(P) + (Aligned ? "" : "," + itostr(Alignment)) + ")";
        case 4: return Assign + "load4(" + getValueAsStr(P) + (Aligned ? "" : "," + itostr(Alignment)) + ")";
        case 8: return Assign + "load8(" + getValueAsStr(P) + (Aligned ? "" : "," + itostr(Alignment)) + ")";
        default: llvm_unreachable("invalid wasm-only int load size");
      }
    } else {
      switch (Bytes) {
        case 4: return Assign + "loadf(" + getValueAsStr(P) + (Aligned ? "" : "," + itostr(Alignment)) + ")";
        case 8: return Assign + "loadd(" + getValueAsStr(P) + (Aligned ? "" : "," + itostr(Alignment)) + ")";
        default: llvm_unreachable("invalid wasm-only float load size");
      }
    }
  }
  std::string text;
  if (Aligned) {
    if (EnablePthreads && cast<LoadInst>(I)->isVolatile()) {
      const char *HeapName;
      std::string Index = getHeapNameAndIndex(P, &HeapName);
      if (!strcmp(HeapName, "HEAPF32") || !strcmp(HeapName, "HEAPF64")) {
        bool fround = PreciseF32 && !strcmp(HeapName, "HEAPF32");
        // TODO: If https://bugzilla.mozilla.org/show_bug.cgi?id=1131613 and https://bugzilla.mozilla.org/show_bug.cgi?id=1131624 are
        // implemented, we could remove the emulation, but until then we must emulate manually.
        text = Assign + (fround ? "Math_fround(" : "+") + "_emscripten_atomic_load_" + heapNameToAtomicTypeName(HeapName) + "(" + getValueAsStr(P) + (fround ? "))" : ")");
      } else {
        text = Assign + "(Atomics_load(" + HeapName + ',' + Index + ")|0)";
      }
    } else {
      text = Assign + getPtrLoad(P);
    }
    if (isAbsolute(P)) {
      // loads from an absolute constants are either intentional segfaults (int x = *((int*)0)), or code problems
      text += "; abort() /* segfault, load from absolute addr */";
    }
  } else {
    // unaligned in some manner

    if (EnablePthreads && cast<LoadInst>(I)->isVolatile()) {
      errs() << "emcc: warning: unable to implement unaligned volatile load as atomic in " << I->getParent()->getParent()->getName() << ":" << *I << " | ";
      emitDebugInfo(errs(), I);
      errs() << "\n";
    }

    if (WarnOnUnaligned) {
      errs() << "emcc: warning: unaligned load in  " << I->getParent()->getParent()->getName() << ":" << *I << " | ";
      emitDebugInfo(errs(), I);
      errs() << "\n";
    }
    std::string PS = getValueAsStr(P);
    switch (Bytes) {
      case 8: {
        switch (Alignment) {
          case 4: {
            text = "HEAP32[tempDoublePtr>>2]=HEAP32[" + PS + ">>2]" + sep +
                    "HEAP32[tempDoublePtr+4>>2]=HEAP32[" + PS + "+4>>2]";
            break;
          }
          case 2: {
            text = "HEAP16[tempDoublePtr>>1]=HEAP16[" + PS + ">>1]" + sep +
                   "HEAP16[tempDoublePtr+2>>1]=HEAP16[" + PS + "+2>>1]" + sep +
                   "HEAP16[tempDoublePtr+4>>1]=HEAP16[" + PS + "+4>>1]" + sep +
                   "HEAP16[tempDoublePtr+6>>1]=HEAP16[" + PS + "+6>>1]";
            break;
          }
          case 1: {
            text = "HEAP8[tempDoublePtr>>0]=HEAP8[" + PS + ">>0]" + sep +
                   "HEAP8[tempDoublePtr+1>>0]=HEAP8[" + PS + "+1>>0]" + sep +
                   "HEAP8[tempDoublePtr+2>>0]=HEAP8[" + PS + "+2>>0]" + sep +
                   "HEAP8[tempDoublePtr+3>>0]=HEAP8[" + PS + "+3>>0]" + sep +
                   "HEAP8[tempDoublePtr+4>>0]=HEAP8[" + PS + "+4>>0]" + sep +
                   "HEAP8[tempDoublePtr+5>>0]=HEAP8[" + PS + "+5>>0]" + sep +
                   "HEAP8[tempDoublePtr+6>>0]=HEAP8[" + PS + "+6>>0]" + sep +
                   "HEAP8[tempDoublePtr+7>>0]=HEAP8[" + PS + "+7>>0]";
            break;
          }
          default: assert(0 && "bad 8 store");
        }
        text += sep + Assign + "+HEAPF64[tempDoublePtr>>3]";
        break;
      }
      case 4: {
        if (T->isIntegerTy() || T->isPointerTy()) {
          switch (Alignment) {
            case 2: {
              text = Assign + "HEAPU16[" + PS + ">>1]|" +
                             "(HEAPU16[" + PS + "+2>>1]<<16)";
              break;
            }
            case 1: {
              text = Assign + "HEAPU8[" + PS + ">>0]|" +
                             "(HEAPU8[" + PS + "+1>>0]<<8)|" +
                             "(HEAPU8[" + PS + "+2>>0]<<16)|" +
                             "(HEAPU8[" + PS + "+3>>0]<<24)";
              break;
            }
            default: assert(0 && "bad 4i store");
          }
        } else { // float
          assert(T->isFloatingPointTy());
          switch (Alignment) {
            case 2: {
              text = "HEAP16[tempDoublePtr>>1]=HEAP16[" + PS + ">>1]" + sep +
                     "HEAP16[tempDoublePtr+2>>1]=HEAP16[" + PS + "+2>>1]";
              break;
            }
            case 1: {
              text = "HEAP8[tempDoublePtr>>0]=HEAP8[" + PS + ">>0]" + sep +
                     "HEAP8[tempDoublePtr+1>>0]=HEAP8[" + PS + "+1>>0]" + sep +
                     "HEAP8[tempDoublePtr+2>>0]=HEAP8[" + PS + "+2>>0]" + sep +
                     "HEAP8[tempDoublePtr+3>>0]=HEAP8[" + PS + "+3>>0]";
              break;
            }
            default: assert(0 && "bad 4f store");
          }
          text += sep + Assign + getCast("HEAPF32[tempDoublePtr>>2]", Type::getFloatTy(TheModule->getContext()));
        }
        break;
      }
      case 2: {
        text = Assign + "HEAPU8[" + PS + ">>0]|" +
                       "(HEAPU8[" + PS + "+1>>0]<<8)";
        break;
      }
      default: assert(0 && "bad store");
    }
  }
  return text;
}

std::string JSWriter::getStore(const Instruction *I, const Value *P, Type *T, const std::string& VS, unsigned Alignment, char sep) {
  assert(sep == ';'); // FIXME when we need that
  unsigned Bytes = DL->getTypeAllocSize(T);
  bool Aligned = Bytes <= Alignment || Alignment == 0;
  if (OnlyWebAssembly) {
    if (Alignment == 536870912) {
      return "abort() /* segfault */";
    }
    if (T->isIntegerTy() || T->isPointerTy()) {
      switch (Bytes) {
        case 1: return "store1(" + getValueAsStr(P) + "," + VS + ")";
        case 2: return "store2(" + getValueAsStr(P) + "," + VS + (Aligned ? "" : "," + itostr(Alignment)) + ")";
        case 4: return "store4(" + getValueAsStr(P) + "," + VS + (Aligned ? "" : "," + itostr(Alignment)) + ")";
        case 8: return "store8(" + getValueAsStr(P) + "," + VS + (Aligned ? "" : "," + itostr(Alignment)) + ")";
        default: llvm_unreachable("invalid wasm-only int load size");
      }
    } else {
      switch (Bytes) {
        case 4: return "storef(" + getValueAsStr(P) + "," + VS + (Aligned ? "" : "," + itostr(Alignment)) + ")";
        case 8: return "stored(" + getValueAsStr(P) + "," + VS + (Aligned ? "" : "," + itostr(Alignment)) + ")";
        default: llvm_unreachable("invalid wasm-only float load size");
      }
    }
  }
  std::string text;
  if (Aligned) {
    if (EnablePthreads && cast<StoreInst>(I)->isVolatile()) {
      const char *HeapName;
      std::string Index = getHeapNameAndIndex(P, &HeapName);
      if (!strcmp(HeapName, "HEAPF32") || !strcmp(HeapName, "HEAPF64")) {
        // TODO: If https://bugzilla.mozilla.org/show_bug.cgi?id=1131613 and https://bugzilla.mozilla.org/show_bug.cgi?id=1131624 are
        // implemented, we could remove the emulation, but until then we must emulate manually.
        text = std::string("_emscripten_atomic_store_") + heapNameToAtomicTypeName(HeapName) + "(" + getValueAsStr(P) + ',' + VS + ')';
        if (PreciseF32 && !strcmp(HeapName, "HEAPF32"))
          text = "Math_fround(" + text + ")";
        else
          text = "+" + text;
      } else {
        text = std::string("Atomics_store(") + HeapName + ',' + Index + ',' + VS + ")|0";
      }
    } else {
      text = getPtrUse(P) + " = " + VS;
    }
    if (Alignment == 536870912) text += "; abort() /* segfault */";
  } else {
    // unaligned in some manner

    if (EnablePthreads && cast<StoreInst>(I)->isVolatile()) {
      errs() << "emcc: warning: unable to implement unaligned volatile store as atomic in " << I->getParent()->getParent()->getName() << ":" << *I << " | ";
      emitDebugInfo(errs(), I);
      errs() << "\n";
    }

    if (WarnOnUnaligned) {
      errs() << "emcc: warning: unaligned store in " << I->getParent()->getParent()->getName() << ":" << *I << " | ";
      emitDebugInfo(errs(), I);
      errs() << "\n";
    }
    std::string PS = getValueAsStr(P);
    switch (Bytes) {
      case 8: {
        text = "HEAPF64[tempDoublePtr>>3]=" + VS + ';';
        switch (Alignment) {
          case 4: {
            text += "HEAP32[" + PS + ">>2]=HEAP32[tempDoublePtr>>2];" +
                    "HEAP32[" + PS + "+4>>2]=HEAP32[tempDoublePtr+4>>2]";
            break;
          }
          case 2: {
            text += "HEAP16[" + PS + ">>1]=HEAP16[tempDoublePtr>>1];" +
                    "HEAP16[" + PS + "+2>>1]=HEAP16[tempDoublePtr+2>>1];" +
                    "HEAP16[" + PS + "+4>>1]=HEAP16[tempDoublePtr+4>>1];" +
                    "HEAP16[" + PS + "+6>>1]=HEAP16[tempDoublePtr+6>>1]";
            break;
          }
          case 1: {
            text += "HEAP8[" + PS + ">>0]=HEAP8[tempDoublePtr>>0];" +
                    "HEAP8[" + PS + "+1>>0]=HEAP8[tempDoublePtr+1>>0];" +
                    "HEAP8[" + PS + "+2>>0]=HEAP8[tempDoublePtr+2>>0];" +
                    "HEAP8[" + PS + "+3>>0]=HEAP8[tempDoublePtr+3>>0];" +
                    "HEAP8[" + PS + "+4>>0]=HEAP8[tempDoublePtr+4>>0];" +
                    "HEAP8[" + PS + "+5>>0]=HEAP8[tempDoublePtr+5>>0];" +
                    "HEAP8[" + PS + "+6>>0]=HEAP8[tempDoublePtr+6>>0];" +
                    "HEAP8[" + PS + "+7>>0]=HEAP8[tempDoublePtr+7>>0]";
            break;
          }
          default: assert(0 && "bad 8 store");
        }
        break;
      }
      case 4: {
        if (T->isIntegerTy() || T->isPointerTy()) {
          switch (Alignment) {
            case 2: {
              text = "HEAP16[" + PS + ">>1]=" + VS + "&65535;" +
                     "HEAP16[" + PS + "+2>>1]=" + VS + ">>>16";
              break;
            }
            case 1: {
              text = "HEAP8[" + PS + ">>0]=" + VS + "&255;" +
                     "HEAP8[" + PS + "+1>>0]=(" + VS + ">>8)&255;" +
                     "HEAP8[" + PS + "+2>>0]=(" + VS + ">>16)&255;" +
                     "HEAP8[" + PS + "+3>>0]=" + VS + ">>24";
              break;
            }
            default: assert(0 && "bad 4i store");
          }
        } else { // float
          assert(T->isFloatingPointTy());
          text = "HEAPF32[tempDoublePtr>>2]=" + VS + ';';
          switch (Alignment) {
            case 2: {
              text += "HEAP16[" + PS + ">>1]=HEAP16[tempDoublePtr>>1];" +
                      "HEAP16[" + PS + "+2>>1]=HEAP16[tempDoublePtr+2>>1]";
              break;
            }
            case 1: {
              text += "HEAP8[" + PS + ">>0]=HEAP8[tempDoublePtr>>0];" +
                      "HEAP8[" + PS + "+1>>0]=HEAP8[tempDoublePtr+1>>0];" +
                      "HEAP8[" + PS + "+2>>0]=HEAP8[tempDoublePtr+2>>0];" +
                      "HEAP8[" + PS + "+3>>0]=HEAP8[tempDoublePtr+3>>0]";
              break;
            }
            default: assert(0 && "bad 4f store");
          }
        }
        break;
      }
      case 2: {
        text = "HEAP8[" + PS + ">>0]=" + VS + "&255;" +
               "HEAP8[" + PS + "+1>>0]=" + VS + ">>8";
        break;
      }
      default: assert(0 && "bad store");
    }
  }
  return text;
}

std::string JSWriter::getStackBump(unsigned Size) {
  return getStackBump(utostr(Size));
}

std::string JSWriter::getStackBump(const std::string &Size) {
  std::string ret = "STACKTOP = STACKTOP + " + Size + "|0;";
  if (EmscriptenAssertions) {
    ret += " if ((STACKTOP|0) >= (STACK_MAX|0)) abortStackOverflow(" + Size + "|0);";
  }
  return ret;
}

std::string JSWriter::getOpName(const Value* V) { // TODO: remove this
  return getJSName(V);
}

std::string JSWriter::getPtrLoad(const Value* Ptr) {
  Type *t = cast<PointerType>(Ptr->getType())->getElementType();
  return getCast(getPtrUse(Ptr), t, ASM_NONSPECIFIC);
}

std::string JSWriter::getHeapAccess(const std::string& Name, unsigned Bytes, bool Integer) {
  const char *HeapName = 0;
  std::string Index = getHeapNameAndIndexToPtr(Name, Bytes, Integer, &HeapName);
  return std::string(HeapName) + '[' + Index + ']';
}

std::string JSWriter::getShiftedPtr(const Value *Ptr, unsigned Bytes) {
  const char *HeapName = 0; // unused
  return getHeapNameAndIndex(Ptr, &HeapName, Bytes, true /* Integer; doesn't matter */);
}

std::string JSWriter::getPtrUse(const Value* Ptr) {
  const char *HeapName = 0;
  std::string Index = getHeapNameAndIndex(Ptr, &HeapName);
  return std::string(HeapName) + '[' + Index + ']';
}

std::string JSWriter::getUndefValue(Type* T, AsmCast sign) {
  std::string S;
  if (VectorType *VT = dyn_cast<VectorType>(T)) {
    checkVectorType(VT);
    S = std::string("SIMD_") + SIMDType(VT) + "_splat(" + ensureFloat("0", !VT->getElementType()->isIntegerTy()) + ')';
  } else {
    if (OnlyWebAssembly && T->isIntegerTy() && T->getIntegerBitWidth() == 64) {
      return "i64(0)";
    }
    S = T->isFloatingPointTy() ? "+0" : "0"; // XXX refactor this
    if (PreciseF32 && T->isFloatTy() && !(sign & ASM_FFI_OUT)) {
      S = "Math_fround(" + S + ")";
    }
  }
  return S;
}

std::string JSWriter::getConstant(const Constant* CV, AsmCast sign) {
  if (isa<ConstantPointerNull>(CV)) return "0";

  if (const Function *F = dyn_cast<Function>(CV)) {
    return relocateFunctionPointer(utostr(getFunctionIndex(F)));
  }

  if (const GlobalValue *GV = dyn_cast<GlobalValue>(CV)) {
    if (GV->isDeclaration()) {
      std::string Name = getOpName(GV);
      Externals.insert(Name);
      ExternalsOriginal.insert(GV->getName());
      if (Relocatable) {
        // we access linked externs through calls, which we load at the beginning of basic blocks
        FuncRelocatableExterns.insert(Name);
        Name = "t$" + Name;
        UsedVars[Name] = i32;
      }
      return Name;
    }
    if (const GlobalAlias *GA = dyn_cast<GlobalAlias>(CV)) {
      // Since we don't currently support linking of our output, we don't need
      // to worry about weak or other kinds of aliases.
      return getConstant(GA->getAliasee()->stripPointerCasts(), sign);
    }
    return relocateGlobal(utostr(getGlobalAddress(GV->getName().str())));
  }

  if (const ConstantFP *CFP = dyn_cast<ConstantFP>(CV)) {
    if (!(sign & ASM_FORCE_FLOAT_AS_INTBITS)) {
      std::string S = ftostr(CFP, sign);
      if (PreciseF32 && CV->getType()->isFloatTy() && !(sign & ASM_FFI_OUT)) {
        S = "Math_fround(" + S + ")";
      }
      return S;
    } else {
      const APFloat &flt = CFP->getValueAPF();
      APInt i = flt.bitcastToAPInt();
      assert(!(sign & ASM_UNSIGNED));
      if (i.getBitWidth() == 32) return itostr((int)(uint32_t)*i.getRawData());
      else return itostr(*i.getRawData());
    }
  } else if (const ConstantInt *CI = dyn_cast<ConstantInt>(CV)) {
    if (sign != ASM_UNSIGNED && CI->getValue().getBitWidth() == 1) {
      sign = ASM_UNSIGNED; // bools must always be unsigned: either 0 or 1
    }
    if (!OnlyWebAssembly || CI->getValue().getBitWidth() != 64) {
      return CI->getValue().toString(10, sign != ASM_UNSIGNED);
    } else {
      // i64 constant. emit as 32 bits, 32 bits, for ease of parsing by a JS-style parser
      return emitI64Const(CI->getValue());
    }
  } else if (isa<UndefValue>(CV)) {
    return getUndefValue(CV->getType(), sign);
  } else if (isa<ConstantAggregateZero>(CV)) {
    if (VectorType *VT = dyn_cast<VectorType>(CV->getType())) {
      checkVectorType(VT);
      return std::string("SIMD_") + SIMDType(VT) + "_splat(" + ensureFloat("0", !VT->getElementType()->isIntegerTy()) + ')';
    } else {
      // something like [0 x i8*] zeroinitializer, which clang can emit for landingpads
      return "0";
    }
  } else if (const ConstantDataVector *DV = dyn_cast<ConstantDataVector>(CV)) {
    return getConstantVector(DV);
  } else if (const ConstantVector *V = dyn_cast<ConstantVector>(CV)) {
    return getConstantVector(V);
  } else if (const ConstantArray *CA = dyn_cast<const ConstantArray>(CV)) {
    // handle things like [i8* bitcast (<{ i32, i32, i32 }>* @_ZTISt9bad_alloc to i8*)] which clang can emit for landingpads
    assert(CA->getNumOperands() == 1);
    CV = CA->getOperand(0);
    const ConstantExpr *CE = cast<ConstantExpr>(CV);
    CV = CE->getOperand(0); // ignore bitcast
    return getConstant(CV);
  } else if (const BlockAddress *BA = dyn_cast<const BlockAddress>(CV)) {
    return utostr(getBlockAddress(BA));
  } else if (const ConstantExpr *CE = dyn_cast<ConstantExpr>(CV)) {
    std::string Code;
    raw_string_ostream CodeStream(Code);
    CodeStream << '(';
    generateExpression(CE, CodeStream);
    CodeStream << ')';
    return CodeStream.str();
  } else {
    CV->dump();
    llvm_unreachable("Unsupported constant kind");
  }
}

template<typename VectorType/*= ConstantVector or ConstantDataVector*/>
class VectorOperandAccessor
{
public:
  static Constant *getOperand(const VectorType *C, unsigned index);
};
template<> Constant *VectorOperandAccessor<ConstantVector>::getOperand(const ConstantVector *C, unsigned index) { return C->getOperand(index); }
template<> Constant *VectorOperandAccessor<ConstantDataVector>::getOperand(const ConstantDataVector *C, unsigned index) { return C->getElementAsConstant(index); }

template<typename ConstantVectorType/*= ConstantVector or ConstantDataVector*/>
std::string JSWriter::getConstantVector(const ConstantVectorType *C) {
  checkVectorType(C->getType());
  unsigned NumElts = cast<VectorType>(C->getType())->getNumElements();

  bool isInt = C->getType()->getElementType()->isIntegerTy();

  // Test if this is a float vector, but it contains NaNs that have non-canonical bits that can't be represented as nans.
  // These must be casted via an integer vector.
  bool hasSpecialNaNs = false;

  if (!isInt) {
    const APInt nan32(32, 0x7FC00000);
    const APInt nan64(64, 0x7FF8000000000000ULL);

    for (unsigned i = 0; i < NumElts; ++i) {
      Constant *CV = VectorOperandAccessor<ConstantVectorType>::getOperand(C, i);
      const ConstantFP *CFP = dyn_cast<ConstantFP>(CV);
      if (CFP) {
        const APFloat &flt = CFP->getValueAPF();
        if (flt.getCategory() == APFloat::fcNaN) {
          APInt i = flt.bitcastToAPInt();
          if ((i.getBitWidth() == 32 && i != nan32) || (i.getBitWidth() == 64 && i != nan64)) {
            hasSpecialNaNs = true;
            break;
          }
        }
      }
    }
  }

  AsmCast cast = hasSpecialNaNs ? ASM_FORCE_FLOAT_AS_INTBITS : 0;

  // Check for a splat.
  bool allEqual = true;
  std::string op0 = getConstant(VectorOperandAccessor<ConstantVectorType>::getOperand(C, 0), cast);
  for (unsigned i = 1; i < NumElts; ++i) {
    if (getConstant(VectorOperandAccessor<ConstantVectorType>::getOperand(C, i), cast) != op0) {
      allEqual = false;
      break;
    }
  }
  if (allEqual) {
    if (!hasSpecialNaNs) {
      return std::string("SIMD_") + SIMDType(C->getType()) + "_splat(" + ensureFloat(op0, !isInt) + ')';
    } else {
      VectorType *IntTy = VectorType::getInteger(C->getType());
      checkVectorType(IntTy);
      return getSIMDCast(IntTy, C->getType(), std::string("SIMD_") + SIMDType(IntTy) + "_splat(" + op0 + ')', true);
    }
  }

  const int SIMDJsRetNumElements = SIMDNumElements(C->getType());

  std::string c;
  if (!hasSpecialNaNs) {
    c = std::string("SIMD_") + SIMDType(C->getType()) + '(' + ensureFloat(op0, !isInt);
    for (unsigned i = 1; i < NumElts; ++i) {
      c += ',' + ensureFloat(getConstant(VectorOperandAccessor<ConstantVectorType>::getOperand(C, i)), !isInt);
    }
    // Promote smaller than 128-bit vector types to 128-bit since smaller ones do not exist in SIMD.js. (pad with zero lanes)
    for (int i = NumElts; i < SIMDJsRetNumElements; ++i) {
      c += ',' + ensureFloat(isInt ? "0" : "+0", !isInt);
    }

    return c + ')';
  } else {
    VectorType *IntTy = VectorType::getInteger(C->getType());
    checkVectorType(IntTy);
    c = std::string("SIMD_") + SIMDType(IntTy) + '(' + op0;
    for (unsigned i = 1; i < NumElts; ++i) {
      c += ',' + getConstant(VectorOperandAccessor<ConstantVectorType>::getOperand(C, i), ASM_FORCE_FLOAT_AS_INTBITS);
    }

    // Promote smaller than 128-bit vector types to 128-bit since smaller ones do not exist in SIMD.js. (pad with zero lanes)
    for (int i = NumElts; i < SIMDJsRetNumElements; ++i) {
      c += ',' + ensureFloat(isInt ? "0" : "+0", !isInt);
    }

    return getSIMDCast(IntTy, C->getType(), c + ")", true);
  }
}

std::string JSWriter::getValueAsStr(const Value* V, AsmCast sign) {
  // Skip past no-op bitcasts and zero-index geps.
  V = stripPointerCastsWithoutSideEffects(V);

  if (const Constant *CV = dyn_cast<Constant>(V)) {
    return getConstant(CV, sign);
  } else {
    return getJSName(V);
  }
}

std::string JSWriter::getValueAsCastStr(const Value* V, AsmCast sign) {
  // Skip past no-op bitcasts and zero-index geps.
  V = stripPointerCastsWithoutSideEffects(V);

  if (isa<ConstantInt>(V) || isa<ConstantFP>(V)) {
    return getConstant(cast<Constant>(V), sign);
  } else {
    return getCast(getValueAsStr(V), V->getType(), sign);
  }
}

std::string JSWriter::getValueAsParenStr(const Value* V) {
  // Skip past no-op bitcasts and zero-index geps.
  V = stripPointerCastsWithoutSideEffects(V);

  if (const Constant *CV = dyn_cast<Constant>(V)) {
    return getConstant(CV);
  } else {
    return "(" + getValueAsStr(V) + ")";
  }
}

std::string JSWriter::getValueAsCastParenStr(const Value* V, AsmCast sign) {
  // Skip past no-op bitcasts and zero-index geps.
  V = stripPointerCastsWithoutSideEffects(V);

  if (isa<ConstantInt>(V) || isa<ConstantFP>(V) || isa<UndefValue>(V)) {
    return getConstant(cast<Constant>(V), sign);
  } else {
    return "(" + getCast(getValueAsStr(V), V->getType(), sign) + ")";
  }
}

void JSWriter::generateInsertElementExpression(const InsertElementInst *III, raw_string_ostream& Code) {
  // LLVM has no vector type constructor operator; it uses chains of
  // insertelement instructions instead. It also has no splat operator; it
  // uses an insertelement followed by a shuffle instead. If this insertelement
  // is part of either such sequence, skip it for now; we'll process it when we
  // reach the end.
  if (III->hasOneUse()) {
      const User *U = *III->user_begin();
      if (isa<InsertElementInst>(U))
          return;
      if (isa<ShuffleVectorInst>(U) &&
          isa<ConstantAggregateZero>(cast<ShuffleVectorInst>(U)->getMask()) &&
          !isa<InsertElementInst>(III->getOperand(0)) &&
          isa<ConstantInt>(III->getOperand(2)) &&
          cast<ConstantInt>(III->getOperand(2))->isZero())
      {
          return;
      }
  }

  // This insertelement is at the base of a chain of single-user insertelement
  // instructions. Collect all the inserted elements so that we can categorize
  // the chain as either a splat, a constructor, or an actual series of inserts.
  VectorType *VT = III->getType();
  checkVectorType(VT);
  unsigned NumElems = VT->getNumElements();
  unsigned NumInserted = 0;
  SmallVector<const Value *, 8> Operands(NumElems, NULL);
  const Value *Splat = III->getOperand(1);
  const Value *Base = III;
  do {
    const InsertElementInst *BaseIII = cast<InsertElementInst>(Base);
    const ConstantInt *IndexInt = cast<ConstantInt>(BaseIII->getOperand(2));
    unsigned Index = IndexInt->getZExtValue();
    if (Operands[Index] == NULL)
      ++NumInserted;
    Value *Op = BaseIII->getOperand(1);
    if (Operands[Index] == NULL) {
      Operands[Index] = Op;
      if (Op != Splat)
        Splat = NULL;
    }
    Base = BaseIII->getOperand(0);
  } while (Base->hasOneUse() && isa<InsertElementInst>(Base));

  // Emit code for the chain.
  Code << getAssignIfNeeded(III);
  if (NumInserted == NumElems) {
    if (Splat) {
      // Emit splat code.
      if (VT->getElementType()->isIntegerTy()) {
        Code << std::string("SIMD_") + SIMDType(VT) + "_splat(" << getValueAsStr(Splat) << ")";
      } else {
        std::string operand = getValueAsStr(Splat);
        if (!PreciseF32) {
          // SIMD_Float32x4_splat requires an actual float32 even if we're
          // otherwise not being precise about it.
          operand = "Math_fround(" + operand + ")";
        }
        Code << std::string("SIMD_") + SIMDType(VT) + "_splat(" << operand << ")";
      }
    } else {
      // Emit constructor code.
      Code << std::string("SIMD_") + SIMDType(VT) + '(';
      for (unsigned Index = 0; Index < NumElems; ++Index) {
        if (Index != 0)
          Code << ", ";
        std::string operand = getValueAsStr(Operands[Index]);
        if (!PreciseF32 && VT->getElementType()->isFloatTy()) {
          // SIMD_Float32x4_splat requires an actual float32 even if we're
          // otherwise not being precise about it.
          operand = "Math_fround(" + operand + ")";
        }
        Code << operand;
      }
      Code << ")";
    }
  } else {
    // Emit a series of inserts.
    std::string Result = getValueAsStr(Base);
    for (unsigned Index = 0; Index < NumElems; ++Index) {
      if (!Operands[Index])
        continue;
      std::string operand = getValueAsStr(Operands[Index]);
      if (!PreciseF32 && VT->getElementType()->isFloatTy()) {
        operand = "Math_fround(" + operand + ")";
      }
      Result = std::string("SIMD_") + SIMDType(VT) + "_replaceLane(" + Result + ',' + utostr(Index) + ',' + operand + ')';
    }
    Code << Result;
  }
}

void JSWriter::generateExtractElementExpression(const ExtractElementInst *EEI, raw_string_ostream& Code) {
  VectorType *VT = cast<VectorType>(EEI->getVectorOperand()->getType());
  checkVectorType(VT);
  const ConstantInt *IndexInt = dyn_cast<const ConstantInt>(EEI->getIndexOperand());
  if (IndexInt) {
    unsigned Index = IndexInt->getZExtValue();
    Code << getAssignIfNeeded(EEI);
    std::string OperandCode;
    raw_string_ostream CodeStream(OperandCode);
    CodeStream << std::string("SIMD_") << SIMDType(VT) << "_extractLane(" << getValueAsStr(EEI->getVectorOperand()) << ',' << Index << ')';
    Code << getCast(CodeStream.str(), EEI->getType());
    return;
  }

  error("SIMD extract element with non-constant index not implemented yet");
}


std::string castIntVecToBoolVec(int numElems, const std::string &str)
{
  int elemWidth = 128 / numElems;
  std::string simdType = "SIMD_Int" + to_string(elemWidth) + "x" + to_string(numElems);
  return simdType + "_notEqual(" + str + ", " + simdType + "_splat(0))";
}

std::string JSWriter::getSIMDCast(VectorType *fromType, VectorType *toType, const std::string &valueStr, bool signExtend)
{
  bool toInt = toType->getElementType()->isIntegerTy();
  bool fromInt = fromType->getElementType()->isIntegerTy();
  int fromPrimSize = fromType->getElementType()->getPrimitiveSizeInBits();
  int toPrimSize = toType->getElementType()->getPrimitiveSizeInBits();

  if (fromInt == toInt && fromPrimSize == toPrimSize) {
    // To and from are the same types, no cast needed.
    return valueStr;
  }

  // Promote smaller than 128-bit vector types to 128-bit since smaller ones do not exist in SIMD.js. (pad with zero lanes)
  const int toNumElems = SIMDNumElements(toType);

  bool fromIsBool = (fromInt && fromPrimSize == 1);
  bool toIsBool = (toInt && toPrimSize == 1);
  if (fromIsBool && !toIsBool) { // Casting from bool vector to a bit vector looks more complicated (e.g. Bool32x4 to Int32x4)
    return castBoolVecToIntVec(toNumElems, valueStr, signExtend);
  }

  if (fromType->getBitWidth() != toType->getBitWidth() && !fromIsBool && !toIsBool) {
    error("Invalid SIMD cast between items of different bit sizes!");
  }

  return std::string("SIMD_") + SIMDType(toType) + "_from" + SIMDType(fromType) + "Bits(" + valueStr + ")";
}

void JSWriter::generateShuffleVectorExpression(const ShuffleVectorInst *SVI, raw_string_ostream& Code) {
  Code << getAssignIfNeeded(SVI);

  // LLVM has no splat operator, so it makes do by using an insert and a
  // shuffle. If that's what this shuffle is doing, the code in
  // generateInsertElementExpression will have also detected it and skipped
  // emitting the insert, so we can just emit a splat here.
  if (isa<ConstantAggregateZero>(SVI->getMask()) &&
      isa<InsertElementInst>(SVI->getOperand(0)))
  {
    InsertElementInst *IEI = cast<InsertElementInst>(SVI->getOperand(0));
    if (ConstantInt *CI = dyn_cast<ConstantInt>(IEI->getOperand(2))) {
      if (CI->isZero()) {
        std::string operand = getValueAsStr(IEI->getOperand(1));
        if (!PreciseF32 && SVI->getType()->getElementType()->isFloatTy()) {
          // SIMD_Float32x4_splat requires an actual float32 even if we're
          // otherwise not being precise about it.
          operand = "Math_fround(" + operand + ")";
        }
        Code << "SIMD_" << SIMDType(SVI->getType()) << "_splat(" << operand << ')';
        return;
      }
    }
  }

  // Check whether can generate SIMD.js swizzle or shuffle.
  std::string A = getValueAsStr(SVI->getOperand(0));
  std::string B = getValueAsStr(SVI->getOperand(1));
  VectorType *op0 = cast<VectorType>(SVI->getOperand(0)->getType());
  int OpNumElements = op0->getNumElements();
  int ResultNumElements = SVI->getType()->getNumElements();
  // Promote smaller than 128-bit vector types to 128-bit since smaller ones do not exist in SIMD.js. (pad with zero lanes)
  const int SIMDJsRetNumElements = SIMDNumElements(cast<VectorType>(SVI->getType()));
  const int SIMDJsOp0NumElements = SIMDNumElements(op0);
  bool swizzleA = true;
  bool swizzleB = true;
  for(int i = 0; i < ResultNumElements; ++i) {
    if (SVI->getMaskValue(i) >= OpNumElements) swizzleA = false;
    if (SVI->getMaskValue(i) < OpNumElements) swizzleB = false;
  }
  assert(!(swizzleA && swizzleB));
  if (swizzleA || swizzleB) {
    std::string T = (swizzleA ? A : B);
    Code << "SIMD_" << SIMDType(SVI->getType()) << "_swizzle(" << T;
    int i = 0;
    for (; i < ResultNumElements; ++i) {
      Code << ", ";
      int Mask = SVI->getMaskValue(i);
      if (Mask < 0) {
        Code << 0;
      } else if (Mask < OpNumElements) {
        Code << Mask;
      } else {
        assert(Mask < OpNumElements * 2);
        Code << (Mask-OpNumElements);
      }
    }
    // Promote smaller than 128-bit vector types to 128-bit since smaller ones do not exist in SIMD.js. (pad with zero lanes)
    for(int i = ResultNumElements; i < SIMDJsRetNumElements; ++i) {
      Code << ", 0";
    }
    Code << ")";
    return;
  }

  // Emit a fully-general shuffle.
  Code << "SIMD_" << SIMDType(SVI->getType()) << "_shuffle(";

  Code << getSIMDCast(cast<VectorType>(SVI->getOperand(0)->getType()), SVI->getType(), A, true) << ", "
       << getSIMDCast(cast<VectorType>(SVI->getOperand(1)->getType()), SVI->getType(), B, true) << ", ";

  SmallVector<int, 16> Indices;
  SVI->getShuffleMask(Indices);
  for (unsigned int i = 0; i < Indices.size(); ++i) {
    if (i != 0)
      Code << ", ";
    int Mask = Indices[i];
    if (Mask < 0)
      Code << 0;
    else if (Mask < OpNumElements)
      Code << Mask;
    else
      Code << (Mask  + SIMDJsOp0NumElements - OpNumElements); // Fix up indices to second operand, since the first operand has potentially different number of lanes in SIMD.js compared to LLVM.
  }

  // Promote smaller than 128-bit vector types to 128-bit since smaller ones do not exist in SIMD.js. (pad with zero lanes)
  for(int i = Indices.size(); i < SIMDJsRetNumElements; ++i) {
    Code << ", 0";
  }

  Code << ')';
}

void JSWriter::generateICmpExpression(const ICmpInst *I, raw_string_ostream& Code) {
  bool Invert = false;
  const char *Name;
  switch (cast<ICmpInst>(I)->getPredicate()) {
    case ICmpInst::ICMP_EQ:  Name = "equal"; break;
    case ICmpInst::ICMP_NE:  Name = "equal"; Invert = true; break;
    case ICmpInst::ICMP_SLE: Name = "greaterThan"; Invert = true; break;
    case ICmpInst::ICMP_SGE: Name = "lessThan"; Invert = true; break;
    case ICmpInst::ICMP_ULE: Name = "unsignedLessThanOrEqual"; break;
    case ICmpInst::ICMP_UGE: Name = "unsignedGreaterThanOrEqual"; break;
    case ICmpInst::ICMP_ULT: Name = "unsignedLessThan"; break;
    case ICmpInst::ICMP_SLT: Name = "lessThan"; break;
    case ICmpInst::ICMP_UGT: Name = "unsignedGreaterThan"; break;
    case ICmpInst::ICMP_SGT: Name = "greaterThan"; break;
    default: I->dump(); error("invalid vector icmp"); break;
  }

  checkVectorType(I->getOperand(0)->getType());
  checkVectorType(I->getOperand(1)->getType());

  Code << getAssignIfNeeded(I);

  if (Invert)
    Code << "SIMD_" << SIMDType(cast<VectorType>(I->getType())) << "_not(";

  Code << "SIMD_" << SIMDType(cast<VectorType>(I->getOperand(0)->getType())) << '_' << Name << '('
       << getValueAsStr(I->getOperand(0)) << ',' << getValueAsStr(I->getOperand(1)) << ')';

  if (Invert)
    Code << ')';
}

void JSWriter::generateFCmpExpression(const FCmpInst *I, raw_string_ostream& Code) {
  const char *Name;
  bool Invert = false;
  VectorType *VT = cast<VectorType>(I->getType());
  checkVectorType(VT);
  switch (cast<FCmpInst>(I)->getPredicate()) {
    case ICmpInst::FCMP_FALSE:
      Code << getAssignIfNeeded(I) << "SIMD_" << SIMDType(cast<VectorType>(I->getType())) << "_splat(" << ensureFloat("0", true) << ')';
      return;
    case ICmpInst::FCMP_TRUE:
      Code << getAssignIfNeeded(I) << "SIMD_" << SIMDType(cast<VectorType>(I->getType())) << "_splat(" << ensureFloat("-1", true) << ')';
      return;
    case ICmpInst::FCMP_ONE:
      checkVectorType(I->getOperand(0)->getType());
      checkVectorType(I->getOperand(1)->getType());
      Code << getAssignIfNeeded(I)
           << castIntVecToBoolVec(VT->getNumElements(), std::string("SIMD_") + SIMDType(cast<VectorType>(I->getType())) + "_and(SIMD_" + SIMDType(cast<VectorType>(I->getType())) + "_and("
            + castBoolVecToIntVec(VT->getNumElements(), std::string("SIMD_") + SIMDType(cast<VectorType>(I->getOperand(0)->getType())) + "_equal(" + getValueAsStr(I->getOperand(0)) + ',' + getValueAsStr(I->getOperand(0)) + ')', true) + ','
            + castBoolVecToIntVec(VT->getNumElements(), std::string("SIMD_") + SIMDType(cast<VectorType>(I->getOperand(1)->getType())) + "_equal(" + getValueAsStr(I->getOperand(1)) + ',' + getValueAsStr(I->getOperand(1)) + ')', true) + ','
            + castBoolVecToIntVec(VT->getNumElements(), std::string("SIMD_") + SIMDType(cast<VectorType>(I->getOperand(0)->getType())) + "_notEqual(" + getValueAsStr(I->getOperand(0)) + ',' + getValueAsStr(I->getOperand(1)) + ')', true) + ')');
      return;
    case ICmpInst::FCMP_UEQ:
      checkVectorType(I->getOperand(0)->getType());
      checkVectorType(I->getOperand(1)->getType());
      Code << getAssignIfNeeded(I)
           << castIntVecToBoolVec(VT->getNumElements(), std::string("SIMD_") + SIMDType(cast<VectorType>(I->getType())) + "_or(SIMD_" + SIMDType(cast<VectorType>(I->getType())) + "_or("
            + castBoolVecToIntVec(VT->getNumElements(), std::string("SIMD_") + SIMDType(cast<VectorType>(I->getOperand(0)->getType())) + "_notEqual(" + getValueAsStr(I->getOperand(0)) + ',' + getValueAsStr(I->getOperand(0)) + ')', true) + ','
            + castBoolVecToIntVec(VT->getNumElements(), std::string("SIMD_") + SIMDType(cast<VectorType>(I->getOperand(1)->getType())) + "_notEqual(" + getValueAsStr(I->getOperand(1)) + ',' + getValueAsStr(I->getOperand(1)) + ')', true) + ','
            + castBoolVecToIntVec(VT->getNumElements(), std::string("SIMD_") + SIMDType(cast<VectorType>(I->getOperand(0)->getType())) + "_equal(" + getValueAsStr(I->getOperand(0)) + ',' + getValueAsStr(I->getOperand(1)) + ')', true) + ')');
      return;
    case FCmpInst::FCMP_ORD:
      checkVectorType(I->getOperand(0)->getType());
      checkVectorType(I->getOperand(1)->getType());
      Code << getAssignIfNeeded(I)
           << "SIMD_" << SIMDType(cast<VectorType>(I->getType())) << "_and("
           << "SIMD_" << SIMDType(cast<VectorType>(I->getOperand(0)->getType())) << "_equal(" << getValueAsStr(I->getOperand(0)) << ',' << getValueAsStr(I->getOperand(0)) << "),"
           << "SIMD_" << SIMDType(cast<VectorType>(I->getOperand(1)->getType())) << "_equal(" << getValueAsStr(I->getOperand(1)) << ',' << getValueAsStr(I->getOperand(1)) << "))";
      return;

    case FCmpInst::FCMP_UNO:
      checkVectorType(I->getOperand(0)->getType());
      checkVectorType(I->getOperand(1)->getType());
      Code << getAssignIfNeeded(I)
           << "SIMD_" << SIMDType(cast<VectorType>(I->getType())) << "_or("
           << "SIMD_" << SIMDType(cast<VectorType>(I->getOperand(0)->getType())) << "_notEqual(" << getValueAsStr(I->getOperand(0)) << ',' << getValueAsStr(I->getOperand(0)) << "),"
           << "SIMD_" << SIMDType(cast<VectorType>(I->getOperand(1)->getType())) << "_notEqual(" << getValueAsStr(I->getOperand(1)) << ',' << getValueAsStr(I->getOperand(1)) << "))";
      return;

    case ICmpInst::FCMP_OEQ:  Name = "equal"; break;
    case ICmpInst::FCMP_OGT:  Name = "greaterThan"; break;
    case ICmpInst::FCMP_OGE:  Name = "greaterThanOrEqual"; break;
    case ICmpInst::FCMP_OLT:  Name = "lessThan"; break;
    case ICmpInst::FCMP_OLE:  Name = "lessThanOrEqual"; break;
    case ICmpInst::FCMP_UGT:  Name = "lessThanOrEqual"; Invert = true; break;
    case ICmpInst::FCMP_UGE:  Name = "lessThan"; Invert = true; break;
    case ICmpInst::FCMP_ULT:  Name = "greaterThanOrEqual"; Invert = true; break;
    case ICmpInst::FCMP_ULE:  Name = "greaterThan"; Invert = true; break;
    case ICmpInst::FCMP_UNE:  Name = "notEqual"; break;
    default: I->dump(); error("invalid vector fcmp"); break;
  }

  checkVectorType(I->getOperand(0)->getType());
  checkVectorType(I->getOperand(1)->getType());

  Code << getAssignIfNeeded(I);

  if (Invert)
    Code << "SIMD_" << SIMDType(cast<VectorType>(I->getType())) << "_not(";

  Code << "SIMD_" << SIMDType(cast<VectorType>(I->getOperand(0)->getType())) << "_" << Name << "("
       << getValueAsStr(I->getOperand(0)) << ", " << getValueAsStr(I->getOperand(1)) << ")";

  if (Invert)
    Code << ")";
}

static const Value *getElement(const Value *V, unsigned i) {
    if (const InsertElementInst *II = dyn_cast<InsertElementInst>(V)) {
        if (ConstantInt *CI = dyn_cast<ConstantInt>(II->getOperand(2))) {
            if (CI->equalsInt(i))
                return II->getOperand(1);
        }
        return getElement(II->getOperand(0), i);
    }
    return NULL;
}

static const Value *getSplatValue(const Value *V) {
    if (const Constant *C = dyn_cast<Constant>(V))
        return C->getSplatValue();

    VectorType *VTy = cast<VectorType>(V->getType());
    const Value *Result = NULL;
    for (unsigned i = 0; i < VTy->getNumElements(); ++i) {
        const Value *E = getElement(V, i);
        if (!E)
            return NULL;
        if (!Result)
            Result = E;
        else if (Result != E)
            return NULL;
    }
    return Result;

}

void JSWriter::generateShiftExpression(const BinaryOperator *I, raw_string_ostream& Code) {
    // If we're shifting every lane by the same amount (shifting by a splat value
    // then we can use a ByScalar shift.
    const Value *Count = I->getOperand(1);
    if (const Value *Splat = getSplatValue(Count)) {
        Code << getAssignIfNeeded(I) << "SIMD_" << SIMDType(cast<VectorType>(I->getType())) << '_';
        if (I->getOpcode() == Instruction::AShr)
            Code << "shiftRightArithmeticByScalar";
        else if (I->getOpcode() == Instruction::LShr)
            Code << "shiftRightLogicalByScalar";
        else
            Code << "shiftLeftByScalar";
        Code << "(" << getValueAsStr(I->getOperand(0)) << ", " << getValueAsStr(Splat) << ")";
        return;
    }

    // SIMD.js does not currently have vector-vector shifts.
    generateUnrolledExpression(I, Code);
}

void JSWriter::generateUnrolledExpression(const User *I, raw_string_ostream& Code) {
  VectorType *VT = cast<VectorType>(I->getType());

  Code << getAssignIfNeeded(I);

  Code << "SIMD_" << SIMDType(VT) << '(';

  int primSize = VT->getElementType()->getPrimitiveSizeInBits();
  int numElems = VT->getNumElements();
  if (primSize == 32 && numElems < 4) {
    report_fatal_error("generateUnrolledExpression not expected to handle less than four-wide 32-bit vector types!");
  }

  for (unsigned Index = 0; Index < VT->getNumElements(); ++Index) {
    if (Index != 0)
        Code << ", ";
    if (!PreciseF32 && VT->getElementType()->isFloatTy()) {
        Code << "Math_fround(";
    }
    std::string Extract;
    if (VT->getElementType()->isIntegerTy()) {
      Extract = "SIMD_Int32x4_extractLane(";
      UsesSIMDInt32x4 = true;
    } else {
      Extract = "SIMD_Float32x4_extractLane(";
      UsesSIMDFloat32x4 = true;
    }
    switch (Operator::getOpcode(I)) {
      case Instruction::SDiv:
        Code << "(" << Extract << getValueAsStr(I->getOperand(0)) << "," << Index << ")|0)"
                " / "
                "(" << Extract << getValueAsStr(I->getOperand(1)) << "," << Index << ")|0)"
                "|0";
        break;
      case Instruction::UDiv:
        Code << "(" << Extract << getValueAsStr(I->getOperand(0)) << "," << Index << ")>>>0)"
                " / "
                "(" << Extract << getValueAsStr(I->getOperand(1)) << "," << Index << ")>>>0)"
                ">>>0";
        break;
      case Instruction::SRem:
        Code << "(" << Extract << getValueAsStr(I->getOperand(0)) << "," << Index << ")|0)"
                " % "
                "(" << Extract << getValueAsStr(I->getOperand(1)) << "," << Index << ")|0)"
                "|0";
        break;
      case Instruction::URem:
        Code << "(" << Extract << getValueAsStr(I->getOperand(0)) << "," << Index << ")>>>0)"
                " % "
                "(" << Extract << getValueAsStr(I->getOperand(1)) << "," << Index << ")>>>0)"
                ">>>0";
        break;
      case Instruction::AShr:
        Code << "(" << Extract << getValueAsStr(I->getOperand(0)) << "," << Index << ")|0)"
                " >> "
                "(" << Extract << getValueAsStr(I->getOperand(1)) << "," << Index << ")|0)"
                "|0";
        break;
      case Instruction::LShr:
        Code << "(" << Extract << getValueAsStr(I->getOperand(0)) << "," << Index << ")|0)"
                " >>> "
                "(" << Extract << getValueAsStr(I->getOperand(1)) << "," << Index << ")|0)"
                "|0";
        break;
      case Instruction::Shl:
        Code << "(" << Extract << getValueAsStr(I->getOperand(0)) << "," << Index << ")|0)"
                " << "
                "(" << Extract << getValueAsStr(I->getOperand(1)) << "," << Index << ")|0)"
                "|0";
        break;
      default: I->dump(); error("invalid unrolled vector instr"); break;
    }
    if (!PreciseF32 && VT->getElementType()->isFloatTy()) {
        Code << ")";
    }
  }

  Code << ")";
}

bool JSWriter::generateSIMDExpression(const User *I, raw_string_ostream& Code) {
  VectorType *VT;
  if ((VT = dyn_cast<VectorType>(I->getType()))) {
    // vector-producing instructions
    checkVectorType(VT);
    std::string simdType = SIMDType(VT);

    switch (Operator::getOpcode(I)) {
      default: I->dump(); error("invalid vector instr"); break;
      case Instruction::Call: // return value is just a SIMD value, no special handling
        return false;
      case Instruction::PHI: // handled separately - we push them back into the relooper branchings
        break;
      case Instruction::ICmp:
        generateICmpExpression(cast<ICmpInst>(I), Code);
        break;
      case Instruction::FCmp:
        generateFCmpExpression(cast<FCmpInst>(I), Code);
        break;
      case Instruction::SExt:
        assert(cast<VectorType>(I->getOperand(0)->getType())->getElementType()->isIntegerTy(1) &&
               "sign-extension from vector of other than i1 not yet supported");
        Code << getAssignIfNeeded(I) << getSIMDCast(cast<VectorType>(I->getOperand(0)->getType()), VT, getValueAsStr(I->getOperand(0)), true /* signExtend */);
        break;
      case Instruction::ZExt:
        assert(cast<VectorType>(I->getOperand(0)->getType())->getElementType()->isIntegerTy(1) &&
               "sign-extension from vector of other than i1 not yet supported");
        Code << getAssignIfNeeded(I) << getSIMDCast(cast<VectorType>(I->getOperand(0)->getType()), VT, getValueAsStr(I->getOperand(0)), false /* signExtend */);
        break;
      case Instruction::Select:
        // Since we represent vectors of i1 as vectors of sign extended wider integers,
        // selecting on them is just an elementwise select.
        if (isa<VectorType>(I->getOperand(0)->getType())) {
          if (cast<VectorType>(I->getType())->getElementType()->isIntegerTy()) {
            Code << getAssignIfNeeded(I) << "SIMD_" << simdType << "_select(" << getValueAsStr(I->getOperand(0)) << "," << getValueAsStr(I->getOperand(1)) << "," << getValueAsStr(I->getOperand(2)) << ")"; break;
          } else {
            Code << getAssignIfNeeded(I) << "SIMD_" << simdType << "_select(" << getValueAsStr(I->getOperand(0)) << "," << getValueAsStr(I->getOperand(1)) << "," << getValueAsStr(I->getOperand(2)) << ")"; break;
          }
          return true;
        }
        // Otherwise we have a scalar condition, so it's a ?: operator.
        return false;
      case Instruction::FAdd: Code << getAssignIfNeeded(I) << "SIMD_" << simdType << "_add(" << getValueAsStr(I->getOperand(0)) << "," << getValueAsStr(I->getOperand(1)) << ")"; break;
      case Instruction::FMul: Code << getAssignIfNeeded(I) << "SIMD_" << simdType << "_mul(" << getValueAsStr(I->getOperand(0)) << "," << getValueAsStr(I->getOperand(1)) << ")"; break;
      case Instruction::FDiv: Code << getAssignIfNeeded(I) << "SIMD_" << simdType << "_div(" << getValueAsStr(I->getOperand(0)) << "," << getValueAsStr(I->getOperand(1)) << ")"; break;
      case Instruction::Add: Code << getAssignIfNeeded(I) << "SIMD_" << simdType << "_add(" << getValueAsStr(I->getOperand(0)) << "," << getValueAsStr(I->getOperand(1)) << ")"; break;
      case Instruction::Sub: Code << getAssignIfNeeded(I) << "SIMD_" << simdType << "_sub(" << getValueAsStr(I->getOperand(0)) << "," << getValueAsStr(I->getOperand(1)) << ")"; break;
      case Instruction::Mul: Code << getAssignIfNeeded(I) << "SIMD_" << simdType << "_mul(" << getValueAsStr(I->getOperand(0)) << "," << getValueAsStr(I->getOperand(1)) << ")"; break;
      case Instruction::And: Code << getAssignIfNeeded(I) << "SIMD_" << simdType << "_and(" << getValueAsStr(I->getOperand(0)) << "," << getValueAsStr(I->getOperand(1)) << ")"; break;
      case Instruction::Or:  Code << getAssignIfNeeded(I) << "SIMD_" << simdType << "_or(" <<  getValueAsStr(I->getOperand(0)) << "," << getValueAsStr(I->getOperand(1)) << ")"; break;
      case Instruction::Xor:
        // LLVM represents a not(x) as -1 ^ x
        Code << getAssignIfNeeded(I);
        if (BinaryOperator::isNot(I)) {
          Code << "SIMD_" << simdType << "_not(" << getValueAsStr(BinaryOperator::getNotArgument(I)) << ")"; break;
        } else {
          Code << "SIMD_" << simdType << "_xor(" << getValueAsStr(I->getOperand(0)) << "," << getValueAsStr(I->getOperand(1)) << ")"; break;
        }
        break;
      case Instruction::FSub:
        // LLVM represents an fneg(x) as -0.0 - x.
        Code << getAssignIfNeeded(I);
        if (BinaryOperator::isFNeg(I)) {
          Code << "SIMD_" << simdType << "_neg(" << getValueAsStr(BinaryOperator::getFNegArgument(I)) << ")";
        } else {
          Code << "SIMD_" << simdType << "_sub(" << getValueAsStr(I->getOperand(0)) << "," << getValueAsStr(I->getOperand(1)) << ")";
        }
        break;
      case Instruction::BitCast: {
      case Instruction::SIToFP:
        Code << getAssignIfNeeded(I);
        Code << getSIMDCast(cast<VectorType>(I->getOperand(0)->getType()), cast<VectorType>(I->getType()), getValueAsStr(I->getOperand(0)), true);
        break;
      }
      case Instruction::Load: {
        const LoadInst *LI = cast<LoadInst>(I);
        const Value *P = LI->getPointerOperand();
        std::string PS = getValueAsStr(P);
        const char *load = "_load";
        if (VT->getElementType()->getPrimitiveSizeInBits() == 32) {
          switch (VT->getNumElements()) {
            case 1: load = "_load1"; break;
            case 2: load = "_load2"; break;
            case 3: load = "_load3"; break;
            default: break;
          }
        }
        Code << getAssignIfNeeded(I) << "SIMD_" << simdType << load << "(HEAPU8, " << PS << ")";
        break;
      }
      case Instruction::InsertElement:
        generateInsertElementExpression(cast<InsertElementInst>(I), Code);
        break;
      case Instruction::ShuffleVector:
        generateShuffleVectorExpression(cast<ShuffleVectorInst>(I), Code);
        break;
      case Instruction::SDiv:
      case Instruction::UDiv:
      case Instruction::SRem:
      case Instruction::URem:
        // The SIMD API does not currently support these operations directly.
        // Emulate them using scalar operations (which is essentially the same
        // as what would happen if the API did support them, since hardware
        // doesn't support them).
        generateUnrolledExpression(I, Code);
        break;
      case Instruction::AShr:
      case Instruction::LShr:
      case Instruction::Shl:
        generateShiftExpression(cast<BinaryOperator>(I), Code);
        break;
    }
    return true;
  } else {
    // vector-consuming instructions
    if (Operator::getOpcode(I) == Instruction::Store && (VT = dyn_cast<VectorType>(I->getOperand(0)->getType())) && VT->isVectorTy()) {
      checkVectorType(VT);
      std::string simdType = SIMDType(VT);
      const StoreInst *SI = cast<StoreInst>(I);
      const Value *P = SI->getPointerOperand();
      std::string PS = "temp_" + simdType + "_ptr";
      std::string VS = getValueAsStr(SI->getValueOperand());
      Code << getAdHocAssign(PS, P->getType()) << getValueAsStr(P) << ';';
      const char *store = "_store";
      if (VT->getElementType()->getPrimitiveSizeInBits() == 32) {
        switch (VT->getNumElements()) {
          case 1: store = "_store1"; break;
          case 2: store = "_store2"; break;
          case 3: store = "_store3"; break;
          default: break;
        }
      }
      Code << "SIMD_" << simdType << store << "(HEAPU8, " << PS << ", " << VS << ")";
      return true;
    } else if (Operator::getOpcode(I) == Instruction::ExtractElement) {
      generateExtractElementExpression(cast<ExtractElementInst>(I), Code);
      return true;
    }
  }
  return false;
}

static uint64_t LSBMask(unsigned numBits) {
  return numBits >= 64 ? 0xFFFFFFFFFFFFFFFFULL : (1ULL << numBits) - 1;
}

// Given a string which contains a printed base address, print a new string
// which contains that address plus the given offset.
static std::string AddOffset(const std::string &base, int32_t Offset) {
  if (base.empty())
    return itostr(Offset);

  if (Offset == 0)
    return base;

  return "((" + base + ") + " + itostr(Offset) + "|0)";
}

// Generate code for and operator, either an Instruction or a ConstantExpr.
void JSWriter::generateExpression(const User *I, raw_string_ostream& Code) {
  // To avoid emiting code and variables for the no-op pointer bitcasts
  // and all-zero-index geps that LLVM needs to satisfy its type system, we
  // call stripPointerCasts() on all values before translating them. This
  // includes bitcasts whose only use is lifetime marker intrinsics.
  assert(I == stripPointerCastsWithoutSideEffects(I));

  Type *T = I->getType();
  if (T->isIntegerTy() && ((!OnlyWebAssembly && T->getIntegerBitWidth() > 32) ||
                           ( OnlyWebAssembly && T->getIntegerBitWidth() > 64))) {
    errs() << *I << "\n";
    report_fatal_error("legalization problem");
  }

  if (!generateSIMDExpression(I, Code)) switch (Operator::getOpcode(I)) {
  default: {
    I->dump();
    error("Invalid instruction in JSWriter::generateExpression");
    break;
  }
  case Instruction::Ret: {
    const ReturnInst* ret =  cast<ReturnInst>(I);
    const Value *RV = ret->getReturnValue();
    if (StackBumped) {
      Code << "STACKTOP = sp;";
    }
    Code << "return";
    if (RV != NULL) {
      Code << " " << getValueAsCastParenStr(RV, ASM_NONSPECIFIC | ASM_MUST_CAST);
    }
    break;
  }
  case Instruction::Br:
  case Instruction::IndirectBr:
  case Instruction::Switch: return; // handled while relooping
  case Instruction::Unreachable: {
    // Typically there should be an abort right before these, so we don't emit any code // TODO: when ASSERTIONS are on, emit abort(0)
    Code << "// unreachable";
    break;
  }
  case Instruction::Add:
  case Instruction::FAdd:
  case Instruction::Sub:
  case Instruction::FSub:
  case Instruction::Mul:
  case Instruction::FMul:
  case Instruction::UDiv:
  case Instruction::SDiv:
  case Instruction::FDiv:
  case Instruction::URem:
  case Instruction::SRem:
  case Instruction::FRem:
  case Instruction::And:
  case Instruction::Or:
  case Instruction::Xor:
  case Instruction::Shl:
  case Instruction::LShr:
  case Instruction::AShr:{
    Code << getAssignIfNeeded(I);
    unsigned opcode = Operator::getOpcode(I);
    if (OnlyWebAssembly && I->getType()->isIntegerTy() && I->getType()->getIntegerBitWidth() == 64) {
      switch (opcode) {
        case Instruction::Add:  Code << "i64_add(" << getValueAsStr(I->getOperand(0)) << "," << getValueAsStr(I->getOperand(1)) << ")"; break;
        case Instruction::Sub:  Code << "i64_sub(" << getValueAsStr(I->getOperand(0)) << "," << getValueAsStr(I->getOperand(1)) << ")"; break;
        case Instruction::Mul:  Code << "i64_mul(" << getValueAsStr(I->getOperand(0)) << "," << getValueAsStr(I->getOperand(1)) << ")"; break;
        case Instruction::UDiv: Code << "i64_udiv(" << getValueAsStr(I->getOperand(0)) << "," << getValueAsStr(I->getOperand(1)) << ")"; break;
        case Instruction::SDiv: Code << "i64_sdiv(" << getValueAsStr(I->getOperand(0)) << "," << getValueAsStr(I->getOperand(1)) << ")"; break;
        case Instruction::URem: Code << "i64_urem(" << getValueAsStr(I->getOperand(0)) << "," << getValueAsStr(I->getOperand(1)) << ")"; break;
        case Instruction::SRem: Code << "i64_srem(" << getValueAsStr(I->getOperand(0)) << "," << getValueAsStr(I->getOperand(1)) << ")"; break;
        case Instruction::And:  Code << "i64_and(" << getValueAsStr(I->getOperand(0)) << "," << getValueAsStr(I->getOperand(1)) << ")"; break;
        case Instruction::Or:   Code << "i64_or(" << getValueAsStr(I->getOperand(0)) << "," << getValueAsStr(I->getOperand(1)) << ")"; break;
        case Instruction::Xor:  Code << "i64_xor(" << getValueAsStr(I->getOperand(0)) << "," << getValueAsStr(I->getOperand(1)) << ")"; break;
        case Instruction::Shl:  Code << "i64_shl(" << getValueAsStr(I->getOperand(0)) << "," << getValueAsStr(I->getOperand(1)) << ")"; break;
        case Instruction::AShr: Code << "i64_ashr(" << getValueAsStr(I->getOperand(0)) << "," << getValueAsStr(I->getOperand(1)) << ")"; break;
        case Instruction::LShr: Code << "i64_lshr(" << getValueAsStr(I->getOperand(0)) << "," << getValueAsStr(I->getOperand(1)) << ")"; break;
        default: error("bad wasm-i64 binary opcode"); break;
      }
      break;
    }
    switch (opcode) {
      case Instruction::Add:  Code << getParenCast(
                                        getValueAsParenStr(I->getOperand(0)) +
                                        " + " +
                                        getValueAsParenStr(I->getOperand(1)),
                                        I->getType()
                                      ); break;
      case Instruction::Sub:  Code << getParenCast(
                                        getValueAsParenStr(I->getOperand(0)) +
                                        " - " +
                                        getValueAsParenStr(I->getOperand(1)),
                                        I->getType()
                                      ); break;
      case Instruction::Mul:  Code << getIMul(I->getOperand(0), I->getOperand(1)); break;
      case Instruction::UDiv:
      case Instruction::SDiv:
      case Instruction::URem:
      case Instruction::SRem: Code << "(" <<
                                      getValueAsCastParenStr(I->getOperand(0), (opcode == Instruction::SDiv || opcode == Instruction::SRem) ? ASM_SIGNED : ASM_UNSIGNED) <<
                                      ((opcode == Instruction::UDiv || opcode == Instruction::SDiv) ? " / " : " % ") <<
                                      getValueAsCastParenStr(I->getOperand(1), (opcode == Instruction::SDiv || opcode == Instruction::SRem) ? ASM_SIGNED : ASM_UNSIGNED) <<
                                      ")&-1"; break;
      case Instruction::And:  Code << getValueAsStr(I->getOperand(0)) << " & " <<   getValueAsStr(I->getOperand(1)); break;
      case Instruction::Or:   Code << getValueAsStr(I->getOperand(0)) << " | " <<   getValueAsStr(I->getOperand(1)); break;
      case Instruction::Xor:  Code << getValueAsStr(I->getOperand(0)) << " ^ " <<   getValueAsStr(I->getOperand(1)); break;
      case Instruction::Shl:  {
        std::string Shifted = getValueAsStr(I->getOperand(0)) + " << " +  getValueAsStr(I->getOperand(1));
        if (I->getType()->getIntegerBitWidth() < 32) {
          Shifted = getParenCast(Shifted, I->getType(), ASM_UNSIGNED); // remove bits that are shifted beyond the size of this value
        }
        Code << Shifted;
        break;
      }
      case Instruction::AShr:
      case Instruction::LShr: {
        std::string Input = getValueAsStr(I->getOperand(0));
        if (I->getType()->getIntegerBitWidth() < 32) {
          Input = '(' + getCast(Input, I->getType(), opcode == Instruction::AShr ? ASM_SIGNED : ASM_UNSIGNED) + ')'; // fill in high bits, as shift needs those and is done in 32-bit
        }
        Code << Input << (opcode == Instruction::AShr ? " >> " : " >>> ") <<  getValueAsStr(I->getOperand(1));
        break;
      }

      case Instruction::FAdd: Code << ensureFloat(getValueAsStr(I->getOperand(0)) + " + " + getValueAsStr(I->getOperand(1)), I->getType()); break;
      case Instruction::FMul: Code << ensureFloat(getValueAsStr(I->getOperand(0)) + " * " + getValueAsStr(I->getOperand(1)), I->getType()); break;
      case Instruction::FDiv: Code << ensureFloat(getValueAsStr(I->getOperand(0)) + " / " + getValueAsStr(I->getOperand(1)), I->getType()); break;
      case Instruction::FRem: Code << ensureFloat(getValueAsStr(I->getOperand(0)) + " % " + getValueAsStr(I->getOperand(1)), I->getType()); break;
      case Instruction::FSub:
        // LLVM represents an fneg(x) as -0.0 - x.
        if (BinaryOperator::isFNeg(I)) {
          Code << ensureFloat("-" + getValueAsStr(BinaryOperator::getFNegArgument(I)), I->getType());
        } else {
          Code << ensureFloat(getValueAsStr(I->getOperand(0)) + " - " + getValueAsStr(I->getOperand(1)), I->getType());
        }
        break;
      default: error("bad binary opcode"); break;
    }
    break;
  }
  case Instruction::FCmp: {
    unsigned predicate = isa<ConstantExpr>(I) ?
                         (unsigned)cast<ConstantExpr>(I)->getPredicate() :
                         (unsigned)cast<FCmpInst>(I)->getPredicate();
    Code << getAssignIfNeeded(I);
    switch (predicate) {
      // Comparisons which are simple JS operators.
      case FCmpInst::FCMP_OEQ:   Code << getValueAsStr(I->getOperand(0)) << " == " << getValueAsStr(I->getOperand(1)); break;
      case FCmpInst::FCMP_UNE:   Code << getValueAsStr(I->getOperand(0)) << " != " << getValueAsStr(I->getOperand(1)); break;
      case FCmpInst::FCMP_OGT:   Code << getValueAsStr(I->getOperand(0)) << " > "  << getValueAsStr(I->getOperand(1)); break;
      case FCmpInst::FCMP_OGE:   Code << getValueAsStr(I->getOperand(0)) << " >= " << getValueAsStr(I->getOperand(1)); break;
      case FCmpInst::FCMP_OLT:   Code << getValueAsStr(I->getOperand(0)) << " < "  << getValueAsStr(I->getOperand(1)); break;
      case FCmpInst::FCMP_OLE:   Code << getValueAsStr(I->getOperand(0)) << " <= " << getValueAsStr(I->getOperand(1)); break;

      // Comparisons which are inverses of JS operators.
      case FCmpInst::FCMP_UGT:
        Code << "!(" << getValueAsStr(I->getOperand(0)) << " <= " << getValueAsStr(I->getOperand(1)) << ")";
        break;
      case FCmpInst::FCMP_UGE:
        Code << "!(" << getValueAsStr(I->getOperand(0)) << " < "  << getValueAsStr(I->getOperand(1)) << ")";
        break;
      case FCmpInst::FCMP_ULT:
        Code << "!(" << getValueAsStr(I->getOperand(0)) << " >= " << getValueAsStr(I->getOperand(1)) << ")";
        break;
      case FCmpInst::FCMP_ULE:
        Code << "!(" << getValueAsStr(I->getOperand(0)) << " > "  << getValueAsStr(I->getOperand(1)) << ")";
        break;

      // Comparisons which require explicit NaN checks.
      case FCmpInst::FCMP_UEQ:
        Code << "(" << getValueAsStr(I->getOperand(0)) << " != " << getValueAsStr(I->getOperand(0)) << ") | " <<
                "(" << getValueAsStr(I->getOperand(1)) << " != " << getValueAsStr(I->getOperand(1)) << ") |" <<
                "(" << getValueAsStr(I->getOperand(0)) << " == " << getValueAsStr(I->getOperand(1)) << ")";
        break;
      case FCmpInst::FCMP_ONE:
        Code << "(" << getValueAsStr(I->getOperand(0)) << " == " << getValueAsStr(I->getOperand(0)) << ") & " <<
                "(" << getValueAsStr(I->getOperand(1)) << " == " << getValueAsStr(I->getOperand(1)) << ") &" <<
                "(" << getValueAsStr(I->getOperand(0)) << " != " << getValueAsStr(I->getOperand(1)) << ")";
        break;

      // Simple NaN checks.
      case FCmpInst::FCMP_ORD:   Code << "(" << getValueAsStr(I->getOperand(0)) << " == " << getValueAsStr(I->getOperand(0)) << ") & " <<
                                         "(" << getValueAsStr(I->getOperand(1)) << " == " << getValueAsStr(I->getOperand(1)) << ")"; break;
      case FCmpInst::FCMP_UNO:   Code << "(" << getValueAsStr(I->getOperand(0)) << " != " << getValueAsStr(I->getOperand(0)) << ") | " <<
                                         "(" << getValueAsStr(I->getOperand(1)) << " != " << getValueAsStr(I->getOperand(1)) << ")"; break;

      // Simple constants.
      case FCmpInst::FCMP_FALSE: Code << "0"; break;
      case FCmpInst::FCMP_TRUE : Code << "1"; break;

      default: error("bad fcmp"); break;
    }
    break;
  }
  case Instruction::ICmp: {
    auto predicate = isa<ConstantExpr>(I) ?
                     (CmpInst::Predicate)cast<ConstantExpr>(I)->getPredicate() :
                     cast<ICmpInst>(I)->getPredicate();
    if (OnlyWebAssembly && I->getOperand(0)->getType()->isIntegerTy() && I->getOperand(0)->getType()->getIntegerBitWidth() == 64) {
      Code << getAssignIfNeeded(I);
      switch (predicate) {
        case ICmpInst::ICMP_EQ:  Code << "i64_eq(" << getValueAsStr(I->getOperand(0)) << "," << getValueAsStr(I->getOperand(1)) << ")"; break;
        case ICmpInst::ICMP_NE:  Code << "i64_ne(" << getValueAsStr(I->getOperand(0)) << "," << getValueAsStr(I->getOperand(1)) << ")"; break;
        case ICmpInst::ICMP_ULE: Code << "i64_ule(" << getValueAsStr(I->getOperand(0)) << "," << getValueAsStr(I->getOperand(1)) << ")"; break;
        case ICmpInst::ICMP_SLE: Code << "i64_sle(" << getValueAsStr(I->getOperand(0)) << "," << getValueAsStr(I->getOperand(1)) << ")"; break;
        case ICmpInst::ICMP_UGE: Code << "i64_uge(" << getValueAsStr(I->getOperand(0)) << "," << getValueAsStr(I->getOperand(1)) << ")"; break;
        case ICmpInst::ICMP_SGE: Code << "i64_sge(" << getValueAsStr(I->getOperand(0)) << "," << getValueAsStr(I->getOperand(1)) << ")"; break;
        case ICmpInst::ICMP_ULT: Code << "i64_ult(" << getValueAsStr(I->getOperand(0)) << "," << getValueAsStr(I->getOperand(1)) << ")"; break;
        case ICmpInst::ICMP_SLT: Code << "i64_slt(" << getValueAsStr(I->getOperand(0)) << "," << getValueAsStr(I->getOperand(1)) << ")"; break;
        case ICmpInst::ICMP_UGT: Code << "i64_ugt(" << getValueAsStr(I->getOperand(0)) << "," << getValueAsStr(I->getOperand(1)) << ")"; break;
        case ICmpInst::ICMP_SGT: Code << "i64_sgt(" << getValueAsStr(I->getOperand(0)) << "," << getValueAsStr(I->getOperand(1)) << ")"; break;
        default: llvm_unreachable("Invalid ICmp-64 predicate");
      }
      break;
    }
    AsmCast sign = CmpInst::isUnsigned(predicate) ? ASM_UNSIGNED : ASM_SIGNED;
    Code << getAssignIfNeeded(I) << "(" <<
      getValueAsCastStr(I->getOperand(0), sign) <<
    ")";
    switch (predicate) {
    case ICmpInst::ICMP_EQ:  Code << "==";  break;
    case ICmpInst::ICMP_NE:  Code << "!=";  break;
    case ICmpInst::ICMP_ULE: Code << "<="; break;
    case ICmpInst::ICMP_SLE: Code << "<="; break;
    case ICmpInst::ICMP_UGE: Code << ">="; break;
    case ICmpInst::ICMP_SGE: Code << ">="; break;
    case ICmpInst::ICMP_ULT: Code << "<"; break;
    case ICmpInst::ICMP_SLT: Code << "<"; break;
    case ICmpInst::ICMP_UGT: Code << ">"; break;
    case ICmpInst::ICMP_SGT: Code << ">"; break;
    default: llvm_unreachable("Invalid ICmp predicate");
    }
    Code << "(" <<
      getValueAsCastStr(I->getOperand(1), sign) <<
    ")";
    break;
  }
  case Instruction::Alloca: {
    const AllocaInst* AI = cast<AllocaInst>(I);

    // We've done an alloca, so we'll have bumped the stack and will
    // need to restore it.
    // Yes, we shouldn't have to bump it for nativized vars, however
    // they are included in the frame offset, so the restore is still
    // needed until that is fixed.
    StackBumped = true;

    if (NativizedVars.count(AI)) {
      // nativized stack variable, we just need a 'var' definition
      UsedVars[getJSName(AI)] = AI->getType()->getElementType();
      return;
    }

    // Fixed-size entry-block allocations are allocated all at once in the
    // function prologue.
    if (AI->isStaticAlloca()) {
      uint64_t Offset;
      if (Allocas.getFrameOffset(AI, &Offset)) {
        Code << getAssign(AI);
        if (Allocas.getMaxAlignment() <= STACK_ALIGN) {
          Code << "sp";
        } else {
          Code << "sp_a"; // aligned base of stack is different, use that
        }
        if (Offset != 0) {
          Code << " + " << Offset << "|0";
        }
        break;
      }
      // Otherwise, this alloca is being represented by another alloca, so
      // there's nothing to print.
      return;
    }

    assert(AI->getAlignment() <= STACK_ALIGN); // TODO

    Type *T = AI->getAllocatedType();
    std::string Size;
    uint64_t BaseSize = DL->getTypeAllocSize(T);
    const Value *AS = AI->getArraySize();
    if (const ConstantInt *CI = dyn_cast<ConstantInt>(AS)) {
      Size = Twine(stackAlign(BaseSize * CI->getZExtValue())).str();
    } else {
      Size = stackAlignStr("((" + utostr(BaseSize) + '*' + getValueAsStr(AS) + ")|0)");
    }
    Code << getAssign(AI) << "STACKTOP; " << getStackBump(Size);
    break;
  }
  case Instruction::Load: {
    const LoadInst *LI = cast<LoadInst>(I);
    const Value *P = LI->getPointerOperand();
    unsigned Alignment = LI->getAlignment();
    if (NativizedVars.count(P)) {
      Code << getAssign(LI) << getValueAsStr(P);
    } else {
      Code << getLoad(LI, P, LI->getType(), Alignment);
    }
    break;
  }
  case Instruction::Store: {
    const StoreInst *SI = cast<StoreInst>(I);
    const Value *P = SI->getPointerOperand();
    const Value *V = SI->getValueOperand();
    unsigned Alignment = SI->getAlignment();
    std::string VS = getValueAsStr(V);
    if (NativizedVars.count(P)) {
      Code << getValueAsStr(P) << " = " << VS;
    } else {
      Code << getStore(SI, P, V->getType(), VS, Alignment);
    }

    Type *T = V->getType();
    if (T->isIntegerTy() && T->getIntegerBitWidth() > 32 && !OnlyWebAssembly) {
      errs() << *I << "\n";
      report_fatal_error("legalization problem");
    }
    break;
  }
  case Instruction::GetElementPtr: {
    Code << getAssignIfNeeded(I);
    const GEPOperator *GEP = cast<GEPOperator>(I);
    gep_type_iterator GTI = gep_type_begin(GEP);
    int32_t ConstantOffset = 0;
    std::string text;

    // If the base is an initialized global variable, the address is just an
    // integer constant, so we can fold it into the ConstantOffset directly.
    const Value *Ptr = GEP->getPointerOperand()->stripPointerCasts();
    if (isa<GlobalVariable>(Ptr) && cast<GlobalVariable>(Ptr)->hasInitializer() && !Relocatable) {
      ConstantOffset = getGlobalAddress(Ptr->getName().str());
    } else {
      text = getValueAsParenStr(Ptr);
    }

    GetElementPtrInst::const_op_iterator I = GEP->op_begin();
    I++;
    for (GetElementPtrInst::const_op_iterator E = GEP->op_end();
       I != E; ++I, ++GTI) {
      const Value *Index = *I;
      if (StructType *STy = GTI.getStructTypeOrNull()) {
        // For a struct, add the member offset.
        unsigned FieldNo = cast<ConstantInt>(Index)->getZExtValue();
        uint32_t Offset = DL->getStructLayout(STy)->getElementOffset(FieldNo);
        ConstantOffset = (uint32_t)ConstantOffset + Offset;
      } else {
        // For an array, add the element offset, explicitly scaled.
        uint32_t ElementSize = DL->getTypeAllocSize(GTI.getIndexedType());
        if (const ConstantInt *CI = dyn_cast<ConstantInt>(Index)) {
          // The index is constant. Add it to the accumulating offset.
          ConstantOffset = (uint32_t)ConstantOffset + (uint32_t)CI->getSExtValue() * ElementSize;
        } else {
          // The index is non-constant. To avoid reassociating, which increases
          // the risk of slow wraparounds, add the accumulated offset first.
          text = AddOffset(text, ConstantOffset);
          ConstantOffset = 0;

          // Now add the scaled dynamic index.
          std::string Mul = getIMul(Index, ConstantInt::get(i32, ElementSize));
          text = text.empty() ? Mul : ("(" + text + " + (" + Mul + ")|0)");
        }
      }
    }
    // Add in the final accumulated offset.
    Code << AddOffset(text, ConstantOffset);
    break;
  }
  case Instruction::PHI: {
    // handled separately - we push them back into the relooper branchings
    return;
  }
  case Instruction::PtrToInt: {
    if (OnlyWebAssembly && I->getType()->getIntegerBitWidth() == 64) {
      // it is valid in LLVM IR to convert a pointer into an i64, it zexts
      Code << getAssignIfNeeded(I) << "i64_zext(" << getValueAsStr(I->getOperand(0)) << ')';
      break;
    }
    Code << getAssignIfNeeded(I) << getValueAsStr(I->getOperand(0));
    break;
  }
  case Instruction::IntToPtr: {
    if (OnlyWebAssembly && I->getOperand(0)->getType()->getIntegerBitWidth() == 64) {
      // it is valid in LLVM IR to convert an i64 into a 32-bit pointer, it truncates
      Code << getAssignIfNeeded(I) << "i64_trunc(" << getValueAsStr(I->getOperand(0)) << ')';
      break;
    }
    Code << getAssignIfNeeded(I) << getValueAsStr(I->getOperand(0));
    break;
  }
  case Instruction::Trunc:
  case Instruction::ZExt:
  case Instruction::SExt:
  case Instruction::FPTrunc:
  case Instruction::FPExt:
  case Instruction::FPToUI:
  case Instruction::FPToSI:
  case Instruction::UIToFP:
  case Instruction::SIToFP: {
    Code << getAssignIfNeeded(I);
    if (OnlyWebAssembly &&
        ((I->getType()->isIntegerTy() && I->getType()->getIntegerBitWidth() == 64) ||
         (I->getOperand(0)->getType()->isIntegerTy() && I->getOperand(0)->getType()->getIntegerBitWidth() == 64))) {
      switch (Operator::getOpcode(I)) {
        case Instruction::Trunc: {
          unsigned outBits = I->getType()->getIntegerBitWidth();
          Code << "i64_trunc(" << getValueAsStr(I->getOperand(0)) << ')';
          if (outBits < 32) {
            Code << "&" << utostr(LSBMask(outBits));
          }
          break;
        }
        case Instruction::SExt: {
          unsigned inBits = I->getOperand(0)->getType()->getIntegerBitWidth();
          std::string bits = utostr(32 - inBits);
          Code << "i64_sext(" << getValueAsStr(I->getOperand(0));
          if (inBits < 32) {
            Code << " << " << bits << " >> " << bits;
          }
          Code << ')';
          break;
        }
        case Instruction::ZExt: {
          Code << "i64_zext(" << getValueAsCastStr(I->getOperand(0), ASM_UNSIGNED) << ')';
          break;
        }
        case Instruction::SIToFP: Code << (I->getType()->isFloatTy() ? "i64_s2f(" : "i64_s2d(") << getValueAsStr(I->getOperand(0)) << ')'; break;
        case Instruction::UIToFP: Code << (I->getType()->isFloatTy() ? "i64_u2f(" : "i64_u2d(") << getValueAsStr(I->getOperand(0)) << ')'; break;
        case Instruction::FPToSI: Code << (I->getOperand(0)->getType()->isFloatTy() ? "i64_f2s(" : "i64_d2s(") << getValueAsStr(I->getOperand(0)) << ')'; break;
        case Instruction::FPToUI: Code << (I->getOperand(0)->getType()->isFloatTy() ? "i64_f2u(" : "i64_d2u(") << getValueAsStr(I->getOperand(0)) << ')'; break;
        default: llvm_unreachable("Unreachable-i64");
      }
      break;
    }
    switch (Operator::getOpcode(I)) {
    case Instruction::Trunc: {
      //unsigned inBits = V->getType()->getIntegerBitWidth();
      unsigned outBits = I->getType()->getIntegerBitWidth();
      Code << getValueAsStr(I->getOperand(0)) << "&" << utostr(LSBMask(outBits));
      break;
    }
    case Instruction::SExt: {
      std::string bits = utostr(32 - I->getOperand(0)->getType()->getIntegerBitWidth());
      Code << getValueAsStr(I->getOperand(0)) << " << " << bits << " >> " << bits;
      break;
    }
    case Instruction::ZExt: {
      Code << getValueAsCastStr(I->getOperand(0), ASM_UNSIGNED);
      break;
    }
    case Instruction::FPExt: {
      if (PreciseF32) {
        Code << "+" << getValueAsStr(I->getOperand(0)); break;
      } else {
        Code << getValueAsStr(I->getOperand(0)); break;
      }
      break;
    }
    case Instruction::FPTrunc: {
      Code << ensureFloat(getValueAsStr(I->getOperand(0)), I->getType());
      break;
    }
    case Instruction::SIToFP:   Code << '(' << getCast(getValueAsCastParenStr(I->getOperand(0), ASM_SIGNED),   I->getType()) << ')'; break;
    case Instruction::UIToFP:   Code << '(' << getCast(getValueAsCastParenStr(I->getOperand(0), ASM_UNSIGNED), I->getType()) << ')'; break;
    case Instruction::FPToSI:   Code << '(' << getDoubleToInt(getValueAsParenStr(I->getOperand(0))) << ')'; break;
    case Instruction::FPToUI:   Code << '(' << getCast(getDoubleToInt(getValueAsParenStr(I->getOperand(0))), I->getType(), ASM_UNSIGNED) << ')'; break;
    case Instruction::PtrToInt: Code << '(' << getValueAsStr(I->getOperand(0)) << ')'; break;
    case Instruction::IntToPtr: Code << '(' << getValueAsStr(I->getOperand(0)) << ')'; break;
    default: llvm_unreachable("Unreachable");
    }
    break;
  }
  case Instruction::BitCast: {
    Code << getAssignIfNeeded(I);
    // Most bitcasts are no-ops for us. However, the exception is int to float and float to int
    Type *InType = I->getOperand(0)->getType();
    Type *OutType = I->getType();
    std::string V = getValueAsStr(I->getOperand(0));
    if (InType->isIntegerTy() && OutType->isFloatingPointTy()) {
      if (OnlyWebAssembly) {
        if (InType->getIntegerBitWidth() == 64) {
          Code << "i64_bc2d(" << V << ')';
        } else {
          Code << "i32_bc2f(" << V << ')';
        }
        break;
      }
      assert(InType->getIntegerBitWidth() == 32);
      Code << "(HEAP32[tempDoublePtr>>2]=" << V << "," << getCast("HEAPF32[tempDoublePtr>>2]", Type::getFloatTy(TheModule->getContext())) << ")";
    } else if (OutType->isIntegerTy() && InType->isFloatingPointTy()) {
      if (OnlyWebAssembly) {
        if (OutType->getIntegerBitWidth() == 64) {
          Code << "i64_bc2i(" << V << ')';
        } else {
          Code << "i32_bc2i(" << V << ')';
        }
        break;
      }
      assert(OutType->getIntegerBitWidth() == 32);
      Code << "(HEAPF32[tempDoublePtr>>2]=" << V << "," "HEAP32[tempDoublePtr>>2]|0)";
    } else {
      Code << V;
    }
    break;
  }
  case Instruction::Call: {
    const CallInst *CI = cast<CallInst>(I);
    std::string Call = handleCall(CI);
    if (Call.empty()) return;
    Code << Call;
    break;
  }
  case Instruction::Select: {
    Code << getAssignIfNeeded(I) << getValueAsStr(I->getOperand(0)) << " ? " <<
                                    getValueAsStr(I->getOperand(1)) << " : " <<
                                    getValueAsStr(I->getOperand(2));
    break;
  }
  case Instruction::AtomicRMW: {
    const AtomicRMWInst *rmwi = cast<AtomicRMWInst>(I);
    const Value *P = rmwi->getOperand(0);
    const Value *V = rmwi->getOperand(1);
    std::string VS = getValueAsStr(V);

    if (EnablePthreads) {
      std::string Assign = getAssign(rmwi);
      std::string text;
      const char *HeapName;
      std::string Index = getHeapNameAndIndex(P, &HeapName);
      const char *atomicFunc = 0;
      switch (rmwi->getOperation()) {
        case AtomicRMWInst::Xchg: atomicFunc = "exchange"; break;
        case AtomicRMWInst::Add:  atomicFunc = "add"; break;
        case AtomicRMWInst::Sub:  atomicFunc = "sub"; break;
        case AtomicRMWInst::And:  atomicFunc = "and"; break;
        case AtomicRMWInst::Or:   atomicFunc = "or"; break;
        case AtomicRMWInst::Xor:  atomicFunc = "xor"; break;
        case AtomicRMWInst::Nand: // TODO
        case AtomicRMWInst::Max:
        case AtomicRMWInst::Min:
        case AtomicRMWInst::UMax:
        case AtomicRMWInst::UMin:
        case AtomicRMWInst::BAD_BINOP: llvm_unreachable("Bad atomic operation");
      }
      if (!strcmp(HeapName, "HEAPF32") || !strcmp(HeapName, "HEAPF64")) {
        // TODO: If https://bugzilla.mozilla.org/show_bug.cgi?id=1131613 and https://bugzilla.mozilla.org/show_bug.cgi?id=1131624 are
        // implemented, we could remove the emulation, but until then we must emulate manually.
        bool fround = PreciseF32 && !strcmp(HeapName, "HEAPF32");
        Code << Assign << (fround ? "Math_fround(" : "+") << "_emscripten_atomic_" << atomicFunc << "_" << heapNameToAtomicTypeName(HeapName) << "(" << getValueAsStr(P) << ", " << VS << (fround ? "))" : ")"); break;

      // TODO: Remove the following two lines once https://bugzilla.mozilla.org/show_bug.cgi?id=1141986 is implemented!
      } else if (rmwi->getOperation() == AtomicRMWInst::Xchg && !strcmp(HeapName, "HEAP32")) {
        Code << Assign << "_emscripten_atomic_exchange_u32(" << getValueAsStr(P) << ", " << VS << ")|0"; break;

      } else {
        Code << Assign << "(Atomics_" << atomicFunc << "(" << HeapName << ", " << Index << ", " << VS << ")|0)"; break;
      }
    } else {
      Code << getLoad(rmwi, P, I->getType(), 0) << ';';
      // Most bitcasts are no-ops for us. However, the exception is int to float and float to int
      switch (rmwi->getOperation()) {
        case AtomicRMWInst::Xchg: Code << getStore(rmwi, P, I->getType(), VS, 0); break;
        case AtomicRMWInst::Add:  Code << getStore(rmwi, P, I->getType(), "((" + getJSName(I) + '+' + VS + ")|0)", 0); break;
        case AtomicRMWInst::Sub:  Code << getStore(rmwi, P, I->getType(), "((" + getJSName(I) + '-' + VS + ")|0)", 0); break;
        case AtomicRMWInst::And:  Code << getStore(rmwi, P, I->getType(), "(" + getJSName(I) + '&' + VS + ")", 0); break;
        case AtomicRMWInst::Nand: Code << getStore(rmwi, P, I->getType(), "(~(" + getJSName(I) + '&' + VS + "))", 0); break;
        case AtomicRMWInst::Or:   Code << getStore(rmwi, P, I->getType(), "(" + getJSName(I) + '|' + VS + ")", 0); break;
        case AtomicRMWInst::Xor:  Code << getStore(rmwi, P, I->getType(), "(" + getJSName(I) + '^' + VS + ")", 0); break;
        case AtomicRMWInst::Max:
        case AtomicRMWInst::Min:
        case AtomicRMWInst::UMax:
        case AtomicRMWInst::UMin:
        case AtomicRMWInst::BAD_BINOP: llvm_unreachable("Bad atomic operation");
      }
    }
    break;
  }
  case Instruction::Fence:
    if (EnablePthreads) Code << "(Atomics_add(HEAP32, 0, 0)|0) /* fence */";
    else Code << "/* fence */";
    break;
  }

  if (const Instruction *Inst = dyn_cast<Instruction>(I)) {
    Code << ';';
    // append debug info
    emitDebugInfo(Code, Inst);
    Code << '\n';
  }
}

// Checks whether to use a condition variable. We do so for switches and for indirectbrs
static const Value *considerConditionVar(const Instruction *I) {
  if (const IndirectBrInst *IB = dyn_cast<const IndirectBrInst>(I)) {
    return IB->getAddress();
  }
  const SwitchInst *SI = dyn_cast<SwitchInst>(I);
  if (!SI) return NULL;
  // otherwise, we trust LLVM switches. if they were too big or sparse, the switch expansion pass should have fixed that
  return SI->getCondition();
}

void JSWriter::addBlock(const BasicBlock *BB, Relooper& R, LLVMToRelooperMap& LLVMToRelooper) {
  std::string Code;
  raw_string_ostream CodeStream(Code);
  for (BasicBlock::const_iterator II = BB->begin(), E = BB->end();
       II != E; ++II) {
    auto I = &*II;
    if (stripPointerCastsWithoutSideEffects(I) == I) {
      CurrInstruction = I;
      generateExpression(I, CodeStream);
    }
  }
  CurrInstruction = nullptr;
  CodeStream.flush();
  const Value* Condition = considerConditionVar(BB->getTerminator());
  Block *Curr = new Block(Code.c_str(), Condition ? getValueAsCastStr(Condition).c_str() : NULL);
  LLVMToRelooper[BB] = Curr;
  R.AddBlock(Curr);
}

void JSWriter::printFunctionBody(const Function *F) {
  assert(!F->isDeclaration());

  // Prepare relooper
  Relooper::MakeOutputBuffer(1024*1024);
  Relooper R;
  //if (!canReloop(F)) R.SetEmulate(true);
  if (F->getAttributes().hasAttribute(AttributeSet::FunctionIndex, Attribute::MinSize) ||
      F->getAttributes().hasAttribute(AttributeSet::FunctionIndex, Attribute::OptimizeForSize)) {
    R.SetMinSize(true);
  }
  R.SetAsmJSMode(1);
  Block *Entry = NULL;
  LLVMToRelooperMap LLVMToRelooper;

  // Create relooper blocks with their contents. TODO: We could optimize
  // indirectbr by emitting indexed blocks first, so their indexes
  // match up with the label index.
  for (Function::const_iterator I = F->begin(), BE = F->end();
       I != BE; ++I) {
    auto BI = &*I;
    InvokeState = 0; // each basic block begins in state 0; the previous may not have cleared it, if e.g. it had a throw in the middle and the rest of it was decapitated
    addBlock(BI, R, LLVMToRelooper);
    if (!Entry) Entry = LLVMToRelooper[BI];
  }
  assert(Entry);

  // Create branchings
  for (Function::const_iterator I = F->begin(), BE = F->end();
       I != BE; ++I) {
    auto BI = &*I;
    const TerminatorInst *TI = BI->getTerminator();
    switch (TI->getOpcode()) {
      default: {
        report_fatal_error("invalid branch instr " + Twine(TI->getOpcodeName()));
        break;
      }
      case Instruction::Br: {
        const BranchInst* br = cast<BranchInst>(TI);
        if (br->getNumOperands() == 3) {
          BasicBlock *S0 = br->getSuccessor(0);
          BasicBlock *S1 = br->getSuccessor(1);
          std::string P0 = getPhiCode(&*BI, S0);
          std::string P1 = getPhiCode(&*BI, S1);
          LLVMToRelooper[&*BI]->AddBranchTo(LLVMToRelooper[&*S0], getValueAsStr(TI->getOperand(0)).c_str(), P0.size() > 0 ? P0.c_str() : NULL);
          LLVMToRelooper[&*BI]->AddBranchTo(LLVMToRelooper[&*S1], NULL,                                     P1.size() > 0 ? P1.c_str() : NULL);
        } else if (br->getNumOperands() == 1) {
          BasicBlock *S = br->getSuccessor(0);
          std::string P = getPhiCode(&*BI, S);
          LLVMToRelooper[&*BI]->AddBranchTo(LLVMToRelooper[&*S], NULL, P.size() > 0 ? P.c_str() : NULL);
        } else {
          error("Branch with 2 operands?");
        }
        break;
      }
      case Instruction::IndirectBr: {
        const IndirectBrInst* br = cast<IndirectBrInst>(TI);
        unsigned Num = br->getNumDestinations();
        std::set<const BasicBlock*> Seen; // sadly llvm allows the same block to appear multiple times
        bool SetDefault = false; // pick the first and make it the default, llvm gives no reasonable default here
        for (unsigned i = 0; i < Num; i++) {
          const BasicBlock *S = br->getDestination(i);
          if (Seen.find(S) != Seen.end()) continue;
          Seen.insert(S);
          std::string P = getPhiCode(&*BI, S);
          std::string Target;
          if (!SetDefault) {
            SetDefault = true;
          } else {
            Target = "case " + utostr(getBlockAddress(F, S)) + ": ";
          }
          LLVMToRelooper[&*BI]->AddBranchTo(LLVMToRelooper[&*S], Target.size() > 0 ? Target.c_str() : NULL, P.size() > 0 ? P.c_str() : NULL);
        }
        break;
      }
      case Instruction::Switch: {
        const SwitchInst* SI = cast<SwitchInst>(TI);
        bool UseSwitch = !!considerConditionVar(SI);
        BasicBlock *DD = SI->getDefaultDest();
        std::string P = getPhiCode(&*BI, DD);
        LLVMToRelooper[&*BI]->AddBranchTo(LLVMToRelooper[&*DD], NULL, P.size() > 0 ? P.c_str() : NULL);
        typedef std::map<const BasicBlock*, std::string> BlockCondMap;
        BlockCondMap BlocksToConditions;
        for (SwitchInst::ConstCaseIt i = SI->case_begin(), e = SI->case_end(); i != e; ++i) {
          const BasicBlock *BB = i.getCaseSuccessor();
          APInt CaseValue = i.getCaseValue()->getValue();
          std::string Curr;
          if (CaseValue.getBitWidth() == 64) {
            Curr = emitI64Const(CaseValue);
          } else {
            Curr = CaseValue.toString(10, true);
          }
          std::string Condition;
          if (UseSwitch) {
            Condition = "case " + Curr + ": ";
          } else {
            Condition = "(" + getValueAsCastParenStr(SI->getCondition()) + " == " + Curr + ")";
          }
          BlocksToConditions[BB] = Condition + (!UseSwitch && BlocksToConditions[BB].size() > 0 ? " | " : "") + BlocksToConditions[BB];
        }
        std::set<const BasicBlock *> alreadyProcessed;
        for (SwitchInst::ConstCaseIt i = SI->case_begin(), e = SI->case_end(); i != e; ++i) {
          const BasicBlock *BB = i.getCaseSuccessor();
          if (!alreadyProcessed.insert(BB).second) continue;
          if (BB == DD) continue; // ok to eliminate this, default dest will get there anyhow
          std::string P = getPhiCode(&*BI, BB);
          LLVMToRelooper[&*BI]->AddBranchTo(LLVMToRelooper[&*BB], BlocksToConditions[BB].c_str(), P.size() > 0 ? P.c_str() : NULL);
        }
        break;
      }
      case Instruction::Ret:
      case Instruction::Unreachable: break;
    }
  }

  // Calculate relooping and print
  R.Calculate(Entry);
  R.Render();

  // Emit local variables
  UsedVars["sp"] = i32;
  unsigned MaxAlignment = Allocas.getMaxAlignment();
  if (MaxAlignment > STACK_ALIGN) {
    UsedVars["sp_a"] = i32;
  }
  UsedVars["label"] = i32;
  if (!UsedVars.empty()) {
    unsigned Count = 0;
    for (VarMap::const_iterator VI = UsedVars.begin(); VI != UsedVars.end(); ++VI) {
      if (Count == 20) {
        Out << ";\n";
        Count = 0;
      }
      if (Count == 0) Out << " var ";
      if (Count > 0) {
        Out << ", ";
      }
      Count++;
      Out << VI->first << " = ";
      switch (VI->second->getTypeID()) {
        default:
          llvm_unreachable("unsupported variable initializer type");
        case Type::PointerTyID:
          Out << "0";
          break;
        case Type::IntegerTyID:
          if (VI->second->getIntegerBitWidth() == 64) {
            assert(OnlyWebAssembly);
            Out << "i64()";
          } else {
            Out << "0";
          }
          break;
        case Type::FloatTyID:
          if (PreciseF32) {
            Out << "Math_fround(0)";
            break;
          }
          // otherwise fall through to double
        case Type::DoubleTyID:
          Out << "+0";
          break;
        case Type::VectorTyID: {
          VectorType *VT = cast<VectorType>(VI->second);
          Out << "SIMD_" << SIMDType(VT) << "(0";

          // SIMD.js has only a fixed set of SIMD types, and no arbitrary vector sizes like <float x 3> or <i8 x 7>, so
          // codegen rounds up to the smallest appropriate size where the LLVM vector fits.
          unsigned simdJsNumElements = VT->getNumElements();
          if (simdJsNumElements <= 2 && VT->getElementType()->getPrimitiveSizeInBits() > 32) simdJsNumElements = 2;
          else if (simdJsNumElements <= 4 && VT->getElementType()->getPrimitiveSizeInBits() <= 32) simdJsNumElements = 4;
          else if (simdJsNumElements <= 8 && VT->getElementType()->getPrimitiveSizeInBits() <= 16) simdJsNumElements = 8;
          else if (simdJsNumElements <= 16 && VT->getElementType()->getPrimitiveSizeInBits() <= 8) simdJsNumElements = 16;

          for (unsigned i = 1; i < simdJsNumElements; ++i) {
            Out << ",0";
          }
          Out << ')';
          break;
        }
      }
    }
    Out << ";";
    nl(Out);
  }

  {
    static bool Warned = false;
    if (!Warned && OptLevel < 2 && UsedVars.size() > 2000) {
      prettyWarning() << "emitted code will contain very large numbers of local variables, which is bad for performance (build to JS with -O2 or above to avoid this - make sure to do so both on source files, and during 'linking')\n";
      Warned = true;
    }
  }

  // Emit stack entry
  Out << " " << getAdHocAssign("sp", i32) << "STACKTOP;";
  if (uint64_t FrameSize = Allocas.getFrameSize()) {
    if (MaxAlignment > STACK_ALIGN) {
      // We must align this entire stack frame to something higher than the default
      Out << "\n ";
      Out << "sp_a = STACKTOP = (STACKTOP + " << utostr(MaxAlignment-1) << ")&-" << utostr(MaxAlignment) << ";";
    }
    Out << "\n ";
    Out << getStackBump(FrameSize);
  }

  // Emit extern loads, if we have any
  if (Relocatable) {
    if (FuncRelocatableExterns.size() > 0) {
      for (auto& RE : FuncRelocatableExterns) {
        std::string Temp = "t$" + RE;
        std::string Call = "g$" + RE;
        Out << Temp + " = " + Call + "() | 0;\n";
      }
      FuncRelocatableExterns.clear();
    }
  }

  // Emit (relooped) code
  char *buffer = Relooper::GetOutputBuffer();
  nl(Out) << buffer;

  // Ensure a final return if necessary
  Type *RT = F->getFunctionType()->getReturnType();
  if (!RT->isVoidTy()) {
    char *LastCurly = strrchr(buffer, '}');
    if (!LastCurly) LastCurly = buffer;
    char *FinalReturn = strstr(LastCurly, "return ");
    if (!FinalReturn) {
      Out << " return " << getParenCast(getConstant(UndefValue::get(RT)), RT, ASM_NONSPECIFIC) << ";\n";
    }
  }

  if (Relocatable) {
    if (!F->hasInternalLinkage()) {
      Exports.push_back(getJSName(F));
    }
  }
}

static std::string tmp[] = {
"__objc_selrefs",
"__objc_msgrefs",
"__objc_classrefs",
"__objc_superrefs",
"__objc_classlist",
"__objc_nlclslist",
"__objc_catlist",
"__objc_nlcatlist",
"__objc_protolist",
"__objc_protorefs",
};
static std::vector<std::string> objcSections(tmp, end(tmp));

static bool isObjCMetaVar(const std::string &section) {
	if(section.empty()) {
		return false;
	}
    for (std::vector<std::string>::iterator i = objcSections.begin(), e = objcSections.end(); i != e; ++i) {
		size_t pos = section.find(*i, 0);
		if(pos != std::string::npos) return true;
	}
	return false;
}

void JSWriter::processConstants() {
  // Ensure a name for each global
  for (Module::global_iterator I = TheModule->global_begin(),
         E = TheModule->global_end(); I != E; ++I) {
    if (I->hasInitializer()) {
      if (!I->hasName()) {
        // ensure a unique name
        static int id = 1;
        std::string newName;
        while (1) {
          newName = std::string("glb_") + utostr(id);
          if (!TheModule->getGlobalVariable("glb_" + utostr(id))) break;
          id++;
          assert(id != 0);
        }
        I->setName(Twine(newName));
      }
    }
  }
  // First, calculate the address of each constant
  for (Module::const_global_iterator I = TheModule->global_begin(),
         E = TheModule->global_end(); I != E; ++I) {
    if (I->hasInitializer() && !isObjCMetaVar(I->getSection())) {
      parseConstant(I->getName().str(), I->getInitializer(), I->getAlignment(), true);
    }
  }
  //TODO refactor alignment handling
  for (std::vector<std::string>::iterator i = objcSections.begin(), e = objcSections.end(); i != e; ++i) {
    for (Module::const_global_iterator I = TheModule->global_begin(),
           E = TheModule->global_end(); I != E; ++I) {
      if (I->hasInitializer() && std::string(I->getSection()).find(*i, 0) != std::string::npos) {
        parseConstant(I->getName().str(), I->getInitializer(), I->getAlignment(), true);
      }
    }
  }
  if (WebAssembly && SideModule && StackSize > 0) {
    // allocate the stack
    allocateZeroInitAddress("wasm-module-stack", STACK_ALIGN, StackSize);
  }
  // Calculate MaxGlobalAlign, adjust final paddings, and adjust GlobalBasePadding
  assert(MaxGlobalAlign == 0);
  for (auto& GI : GlobalDataMap) {
    int Alignment = GI.first;
    if (Alignment > MaxGlobalAlign) MaxGlobalAlign = Alignment;
    ensureAligned(Alignment, &GlobalDataMap[Alignment]);
  }
  if (int(ZeroInitSizes.size()-1) > MaxGlobalAlign) MaxGlobalAlign = ZeroInitSizes.size()-1; // highest index in ZeroInitSizes is the largest zero-init alignment
  if (!Relocatable && MaxGlobalAlign > 0) {
    while ((GlobalBase+GlobalBasePadding) % MaxGlobalAlign != 0) GlobalBasePadding++;
  }
  while (AlignedHeapStarts.size() <= (unsigned)MaxGlobalAlign) AlignedHeapStarts.push_back(0);
  while (ZeroInitStarts.size() <= (unsigned)MaxGlobalAlign) ZeroInitStarts.push_back(0);
  for (auto& GI : GlobalDataMap) {
    int Alignment = GI.first;
    int Curr = GlobalBase + GlobalBasePadding;
    for (auto& GI : GlobalDataMap) { // bigger alignments show up first, smaller later
      if (GI.first > Alignment) {
        Curr += GI.second.size();
      }
    }
    AlignedHeapStarts[Alignment] = Curr;
  }

  unsigned ZeroInitStart = GlobalBase + GlobalBasePadding;
  for (auto& GI : GlobalDataMap) {
    ZeroInitStart += GI.second.size();
  }
  if (!ZeroInitSizes.empty()) {
    while (ZeroInitStart & (MaxGlobalAlign-1)) ZeroInitStart++; // fully align zero init area
    for (int Alignment = ZeroInitSizes.size() - 1; Alignment > 0; Alignment--) {
      if (ZeroInitSizes[Alignment] == 0) continue;
      assert((ZeroInitStart & (Alignment-1)) == 0);
      ZeroInitStarts[Alignment] = ZeroInitStart;
      ZeroInitStart += ZeroInitSizes[Alignment];
    }
  }
  StaticBump = ZeroInitStart; // total size of all the data section

  // Second, allocate their contents
  for (Module::const_global_iterator I = TheModule->global_begin(),
         E = TheModule->global_end(); I != E; ++I) {
    if (I->hasInitializer() && !isObjCMetaVar(I->getSection())) {
      parseConstant(I->getName().str(), I->getInitializer(), I->getAlignment(), false);
    }
  }
  for (std::vector<std::string>::iterator i = objcSections.begin(), e = objcSections.end(); i != e; ++i) {
    for (Module::const_global_iterator I = TheModule->global_begin(),
           E = TheModule->global_end(); I != E; ++I) {
      if (I->hasInitializer() && std::string(I->getSection()).find(*i, 0) != std::string::npos) {
        parseConstant(I->getName().str(), I->getInitializer(), I->getAlignment(), false);
      }
    }
  }
  if (Relocatable) {
    for (Module::const_global_iterator II = TheModule->global_begin(),
           E = TheModule->global_end(); II != E; ++II) {
      auto I = &*II;
      if (I->hasInitializer() && !I->hasInternalLinkage()) {
        std::string Name = I->getName().str();
        if (GlobalAddresses.find(Name) != GlobalAddresses.end()) {
          std::string JSName = getJSName(I).substr(1);
          if (
            (Name == JSName // don't export things that have weird internal names, that C can't dlsym anyhow
            || JSName.compare(0, 10, "OBJC_CLASS") == 0 // pass ObjC metadata global names
            || JSName.compare(0, 14, "OBJC_METACLASS") == 0
            || JSName.compare(0, 11, "OBJC_EHTYPE") == 0
            || JSName.compare(0, 9, "OBJC_IVAR") == 0)
            && JSName.compare(0, 15, "OBJC_CLASS_NAME") != 0 // don't pass ObjC internal global names, which are not referenced
            && JSName.compare(0, 25, "OBJC_CLASSLIST_REFERENCES") != 0
            && JSName.compare(0, 23, "OBJC_CLASSLIST_SUP_REFS") != 0
            && JSName.compare(0, 18, "OBJC_METH_VAR_NAME") != 0
            && JSName.compare(0, 18, "OBJC_METH_VAR_TYPE") != 0
            && JSName.compare(0, 24, "OBJC_SELECTOR_REFERENCES") != 0
            && JSName.compare(0, 19, "OBJC_PROP_NAME_ATTR") != 0
            && JSName.compare(0, 18, "OBJC_METH_VAR_NAME") != 0
            && JSName.compare(0, 17, "_unnamed_cfstring") != 0) {
            NamedGlobals[JSName] = getGlobalAddress(Name);
          }
        }
      }
    }
  }

  for (Module::const_global_iterator I = TheModule->global_begin(),
         E = TheModule->global_end(); I != E; ++I) {
    std::string name = I->getName().str();
    std::string section = I->getSection();

    if(section.find("__objc_") == std::string::npos) continue;

    const Constant* CV = I->getInitializer();

    unsigned Num;
    if(const ConstantStruct *CS = dyn_cast<ConstantStruct>(CV)) {
      Num = CS->getNumOperands();
    } else {
      Num = 1;
    }

    unsigned addr = getGlobalAddress(name);
    for(unsigned i = 0; i < Num; i++, addr += 4) {
      if(section.find("__objc_selrefs") != std::string::npos) {
        objcSelectorRefs.push_back(addr);
      } else if(section.find("__objc_msgrefs") != std::string::npos) {
        objcMessageRefs.push_back(addr);
      } else if(section.find("__objc_classrefs") != std::string::npos) {
        objcClassRefs.push_back(addr);
      } else if(section.find("__objc_superrefs") != std::string::npos) {
        objcSuperRefs.push_back(addr);
      } else if(section.find("__objc_classlist") != std::string::npos) {
        objcClassList.push_back(addr);
      } else if(section.find("__objc_nlclslist") != std::string::npos) {
        objcNonlazyClassList.push_back(addr);
      } else if(section.find("__objc_catlist") != std::string::npos) {
        objcCategoryList.push_back(addr);
      } else if(section.find("__objc_nlcatlist") != std::string::npos) {
        objcNonlazyCategoryList.push_back(addr);
      } else if(section.find("__objc_protolist") != std::string::npos) {
        objcProtocolList.push_back(addr);
      } else if(section.find("__objc_protorefs") != std::string::npos) {
        objcProtocolRefs.push_back(addr);
      }
    }
  }
}

void JSWriter::printFunction(const Function *F) {
  ValueNames.clear();

  // Prepare and analyze function

  UsedVars.clear();
  UniqueNum = 0;

  // When optimizing, the regular optimizer (mem2reg, SROA, GVN, and others)
  // will have already taken all the opportunities for nativization.
  if (OptLevel == CodeGenOpt::None)
    calculateNativizedVars(F);

  // Do alloca coloring at -O1 and higher.
  Allocas.analyze(*F, *DL, OptLevel != CodeGenOpt::None);

  // Emit the function

  std::string Name = F->getName();
  sanitizeGlobal(Name);
  Out << "function " << Name << "(";
  for (Function::const_arg_iterator AI = F->arg_begin(), AE = F->arg_end();
       AI != AE; ++AI) {
    if (AI != F->arg_begin()) Out << ",";
    Out << getJSName(&*AI);
  }
  Out << ") {";
  nl(Out);
  for (Function::const_arg_iterator II = F->arg_begin(), AE = F->arg_end();
       II != AE; ++II) {
    auto AI = &*II;
    std::string name = getJSName(AI);
    Out << " " << name << " = " << getCast(name, AI->getType(), ASM_NONSPECIFIC) << ";";
    nl(Out);
  }
  printFunctionBody(F);
  Out << "}";
  nl(Out);

  Allocas.clear();
  StackBumped = false;
}

static std::string escapeJSONString(llvm::StringRef str)
{
  std::string out;
  for(llvm::StringRef::const_iterator itr = str.begin(); itr < str.end(); ++itr) {
    char ch = *itr;
    if(ch < 0x1f) {
      char escaped[7];
      sprintf(escaped, "\\u%04d", ch);
      out.append(escaped);
    } else {
      out.append(1, ch);
    }
  }
  return out;
}

void JSWriter::printAddressList(AddressList &addressList) {
  bool first = true;
  for (AddressList::const_iterator I = addressList.begin(), E = addressList.end(); I != E; ++I) {
    if (first) {
      first = false;
    } else {
      Out << ", ";
    }
	Out << *I;
  }
}

void JSWriter::printModuleBody() {
  processConstants();

  if (Relocatable) {
    for (Module::const_alias_iterator I = TheModule->alias_begin(), E = TheModule->alias_end();
         I != E; ++I) {
      if (const GlobalAlias *GA = dyn_cast<GlobalAlias>(I)) {
        const Value* Target = resolveFully(GA);
        Aliases[getJSName(GA)] = getJSName(Target);
      }
    }
  }

  // Emit function bodies.
  nl(Out) << "// EMSCRIPTEN_START_FUNCTIONS"; nl(Out);
  for (Module::const_iterator II = TheModule->begin(), E = TheModule->end();
       II != E; ++II) {
    auto I = &*II;
    if (!I->isDeclaration()) printFunction(I);
  }
  // Emit postSets, split up into smaller functions to avoid one massive one that is slow to compile (more likely to occur in dynamic linking, as more postsets)
  {
    const int CHUNK = 100;
    int i = 0;
    int chunk = 0;
    int num = PostSets.size();
    do {
      if (chunk == 0) {
        Out << "function runPostSets() {\n";
      } else {
        Out << "function runPostSets" << chunk << "() {\n";
      }
      if (Relocatable) Out << " var temp = 0;\n"; // need a temp var for relocation calls, for proper validation in heap growth
      int j = i + CHUNK;
      if (j > num) j = num;
      while (i < j) {
        Out << PostSets[i] << "\n";
        i++;
      }
      // call the next chunk, if there is one
      chunk++;
      if (i < num) {
        Out << " runPostSets" << chunk << "();\n";
      }
      Out << "}\n";
    } while (i < num);

    PostSets.clear();
    if (WebAssembly && SideModule) {
      // emit the init method for a wasm side module,
      // which runs postsets and global inits
      // note that we can't use the wasm start mechanism, as the JS side is
      // not yet ready - imagine that in the start method we call out to JS,
      // then try to call back in, but we haven't yet captured the exports
      // from the wasm module to their places on the JS Module object etc.
      Out << "function __post_instantiate() {\n";
      if (StackSize > 0) {
        Out << " STACKTOP = " << relocateGlobal(utostr(getGlobalAddress("wasm-module-stack"))) << ";\n";
        Out << " STACK_MAX = STACKTOP + " << StackSize << " | 0;\n";
      }
      Out << " runPostSets();\n";
      Out << "}\n";
      Exports.push_back("__post_instantiate");

      Out << "function __run_global_initializers() {\n";
      for (auto& init : GlobalInitializers) {
        Out << " " << init << "();\n";
      }
      GlobalInitializers.clear();
      Out << "}\n";
      Exports.push_back("__run_global_initializers");
    }
    if (DeclaresNeedingTypeDeclarations.size() > 0) {
      Out << "function __emscripten_dceable_type_decls() {\n";
      for (auto& Decl : DeclaresNeedingTypeDeclarations) {
        std::string Call = getJSName(Decl) + "(";
        bool First = true;
        auto* FT = Decl->getFunctionType();
        for (auto AI = FT->param_begin(), AE = FT->param_end(); AI != AE; ++AI) {
          if (First) {
            First = false;
          } else {
            Call += ", ";
          }
          Call += getUndefValue(*AI);
        }
        Call += ")";
        Type *RT = FT->getReturnType();
        if (!RT->isVoidTy()) {
          Call = getCast(Call, RT);
        }
        Out << " " << Call << ";\n";
      }
      Out << "}\n";
    }
    for (auto& Name : ExtraFunctions) {
      Out << Name << '\n';
    }
  }
  Out << "// EMSCRIPTEN_END_FUNCTIONS\n\n";

  if (EnablePthreads) {
    Out << "if (!ENVIRONMENT_IS_PTHREAD) {\n";
  }
  Out << "/* memory initializer */ allocate([";
  if (MaxGlobalAlign > 0) {
    bool First = true;
    for (int i = 0; i < GlobalBasePadding; i++) {
      if (First) {
        First = false;
      } else {
        Out << ",";
      }
      Out << "0";
    }
    int Curr = MaxGlobalAlign;
    while (Curr > 0) {
      if (GlobalDataMap.find(Curr) == GlobalDataMap.end()) {
        Curr = Curr/2;
        continue;
      }
      HeapData* GlobalData = &GlobalDataMap[Curr];
      if (GlobalData->size() > 0) {
        if (First) {
          First = false;
        } else {
          Out << ",";
        }
        printCommaSeparated(*GlobalData);
      }
      Curr = Curr/2;
    }
  }
  Out << "], \"i8\", ALLOC_NONE, Runtime.GLOBAL_BASE);\n";
  if (EnablePthreads) {
    Out << "}\n";
  }
  // Emit metadata for emcc driver
  Out << "\n\n// EMSCRIPTEN_METADATA\n";
  Out << "{\n";

  Out << "\"staticBump\": " << StaticBump << ",\n";

  Out << "\"declares\": [";
  bool first = true;
  for (Module::const_iterator I = TheModule->begin(), E = TheModule->end();
       I != E; ++I) {
    if (I->isDeclaration() && !I->use_empty()) {
      // Ignore intrinsics that are always no-ops or expanded into other code
      // which doesn't require the intrinsic function itself to be declared.
      if (I->isIntrinsic()) {
        switch (I->getIntrinsicID()) {
        default: break;
        case Intrinsic::dbg_declare:
        case Intrinsic::dbg_value:
        case Intrinsic::lifetime_start:
        case Intrinsic::lifetime_end:
        case Intrinsic::invariant_start:
        case Intrinsic::invariant_end:
        case Intrinsic::prefetch:
        case Intrinsic::memcpy:
        case Intrinsic::memset:
        case Intrinsic::memmove:
        case Intrinsic::expect:
        case Intrinsic::flt_rounds:
          continue;
        }
      }
      // Do not report methods implemented in a call handler, unless
      // they are accessed by a function pointer (in which case, we
      // need the expected name to be available TODO: optimize
      // that out, call handlers can declare their "function table
      // name").
      std::string fullName = std::string("_") + I->getName().str();
      if (CallHandlers.count(fullName) > 0) {
        if (IndexedFunctions.find(fullName) == IndexedFunctions.end()) {
          continue;
        }
      }

      if (first) {
        first = false;
      } else {
        Out << ", \n";
      }
      Out << "\"" << escapeJSONString(I->getName()) << "\"";
    }
  }
  for (NameSet::const_iterator I = Declares.begin(), E = Declares.end();
       I != E; ++I) {
    if (first) {
      first = false;
    } else {
      Out << ", \n";
    }
    Out << "\"" << escapeJSONString(*I) << "\"";
  }
  Out << "],";

  Out << "\"redirects\": {";
  first = true;
  for (StringMap::const_iterator I = Redirects.begin(), E = Redirects.end();
       I != E; ++I) {
    if (first) {
      first = false;
    } else {
      Out << ", \n";
    }
    Out << "\"_" << escapeJSONString(I->first) << "\": \"" << escapeJSONString(I->second) << "\"";
  }
  Out << "},";

  Out << "\"externs\": [";
  first = true;
  for (NameSet::const_iterator I = Externals.begin(), E = Externals.end();
       I != E; ++I) {
    if (first) {
      first = false;
    } else {
      Out << ", \n";
    }
    Out << "\"" << escapeJSONString(*I) << "\"";
  }
  Out << "],";

  Out << "\"externsOriginal\": [";
  first = true;
  for (NameSet::const_iterator I = ExternalsOriginal.begin(), E = ExternalsOriginal.end();
       I != E; ++I) {
    if (first) {
      first = false;
    } else {
      Out << ", \n";
    }
    Out << "\"" << escapeJSONString(*I) << "\"";
  }
  Out << "],";

  Out << "\"objCMessageFuncs\": [";
  first = true;
  for (NameSet::const_iterator I = ObjCMessageFuncs.begin(), E = ObjCMessageFuncs.end();
       I != E; ++I) {
    if (first) {
      first = false;
    } else {
      Out << ", \n";
    }
    Out << "\"" << escapeJSONString(*I) << "\"";
  }
  Out << "],";

  Out << "\"implementedFunctions\": [";
  first = true;
  for (Module::const_iterator I = TheModule->begin(), E = TheModule->end();
       I != E; ++I) {
    if (!I->isDeclaration()) {
      if (first) {
        first = false;
      } else {
        Out << ", \n";
      }
      std::string name = I->getName();
      sanitizeGlobal(name);
      Out << '"' << escapeJSONString(name) << '"';
    }
  }
  Out << "],";

  Out << "\"tables\": {";
  unsigned Num = FunctionTables.size();
  for (FunctionTableMap::iterator I = FunctionTables.begin(), E = FunctionTables.end(); I != E; ++I) {
    Out << "  \"" << I->first << "\": \"var FUNCTION_TABLE_" << I->first << " = [";
    // wasm emulated function pointers use just one table
    if (!(WebAssembly && EmulatedFunctionPointers && I->first != "X")) {
      FunctionTable &Table = I->second;
      // ensure power of two
      unsigned Size = 1;
      while (Size < Table.size()) Size <<= 1;
      while (Table.size() < Size) Table.push_back("0");
      for (unsigned i = 0; i < Table.size(); i++) {
        Out << Table[i];
        if (i < Table.size()-1) Out << ",";
      }
    }
    Out << "];\"";
    if (--Num > 0) Out << ",";
    Out << "\n";
  }
  Out << "},";

  Out << "\"initializers\": [";
  first = true;
  for (unsigned i = 0; i < GlobalInitializers.size(); i++) {
    if (first) {
      first = false;
    } else {
      Out << ", ";
    }
    Out << "\"" << escapeJSONString(GlobalInitializers[i]) << "\"";
  }
  Out << "],";

  Out << "\"exports\": [";
  first = true;
  for (unsigned i = 0; i < Exports.size(); i++) {
    if (first) {
      first = false;
    } else {
      Out << ", \n";
    }
    Out << "\"" << escapeJSONString(Exports[i]) << "\"";
  }
  Out << "],";

  Out << "\"aliases\": {";
  first = true;
  for (StringMap::const_iterator I = Aliases.begin(), E = Aliases.end();
       I != E; ++I) {
    if (first) {
      first = false;
    } else {
      Out << ", ";
    }
    Out << "\"" << I->first << "\": \"" << I->second << "\"";
  }
  Out << "},";

  Out << "\"cantValidate\": \"" << CantValidate << "\",";

  Out << "\"simd\": " << (UsesSIMDUint8x16 || UsesSIMDInt8x16 || UsesSIMDUint16x8 || UsesSIMDInt16x8 || UsesSIMDUint32x4 || UsesSIMDInt32x4 || UsesSIMDFloat32x4 || UsesSIMDFloat64x2 ? "1" : "0") << ",";
  Out << "\"simdUint8x16\": " << (UsesSIMDUint8x16 ? "1" : "0") << ",";
  Out << "\"simdInt8x16\": " << (UsesSIMDInt8x16 ? "1" : "0") << ",";
  Out << "\"simdUint16x8\": " << (UsesSIMDUint16x8 ? "1" : "0") << ",";
  Out << "\"simdInt16x8\": " << (UsesSIMDInt16x8 ? "1" : "0") << ",";
  Out << "\"simdUint32x4\": " << (UsesSIMDUint32x4 ? "1" : "0") << ",";
  Out << "\"simdInt32x4\": " << (UsesSIMDInt32x4 ? "1" : "0") << ",";
  Out << "\"simdFloat32x4\": " << (UsesSIMDFloat32x4 ? "1" : "0") << ",";
  Out << "\"simdFloat64x2\": " << (UsesSIMDFloat64x2 ? "1" : "0") << ",";
  Out << "\"simdBool8x16\": " << (UsesSIMDBool8x16 ? "1" : "0") << ",";
  Out << "\"simdBool16x8\": " << (UsesSIMDBool16x8 ? "1" : "0") << ",";
  Out << "\"simdBool32x4\": " << (UsesSIMDBool32x4 ? "1" : "0") << ",";
  Out << "\"simdBool64x2\": " << (UsesSIMDBool64x2 ? "1" : "0") << ",";

  Out << "\"maxGlobalAlign\": " << utostr(MaxGlobalAlign) << ",";

  Out << "\"namedGlobals\": {";
  first = true;
  for (NameIntMap::const_iterator I = NamedGlobals.begin(), E = NamedGlobals.end(); I != E; ++I) {
    if (first) {
      first = false;
    } else {
      Out << ", \n";
    }
    Out << "\"_" << escapeJSONString(I->first) << "\": \"" << escapeJSONString(utostr(I->second)) << "\"";
  }
  Out << "},";

  Out << "\"asmConsts\": {";
  first = true;
  for (auto& I : AsmConsts) {
    if (first) {
      first = false;
    } else {
      Out << ", ";
    }
    Out << "\"" << utostr(I.second.Id) << "\": [\"" << I.first.c_str() << "\", [";
    auto& Sigs = I.second.Sigs;
    bool innerFirst = true;
    for (auto& Sig : Sigs) {
      if (innerFirst) {
        innerFirst = false;
      } else {
        Out << ", ";
      }
      Out << "\"" << Sig << "\"";
    }
    Out << "]]";
  }
  Out << "}, ";

  Out << "\"objc\": {";
  Out << "\"__objc_selrefs\":[";
	printAddressList(objcSelectorRefs);
  Out << "], \"__objc_msgrefs\":[";
	printAddressList(objcMessageRefs);
  Out << "], \"__objc_classrefs\":[";
	printAddressList(objcClassRefs);
  Out << "], \"__objc_superrefs\":[";
	printAddressList(objcSuperRefs);
  Out << "], \"__objc_classlist\":[";
	printAddressList(objcClassList);
  Out << "], \"__objc_nlclslist\":[";
	printAddressList(objcNonlazyClassList);
  Out << "], \"__objc_catlist\":[";
	printAddressList(objcCategoryList);
  Out << "], \"__objc_nlcatlist\":[";
	printAddressList(objcNonlazyCategoryList);
  Out << "], \"__objc_protolist\":[";
	printAddressList(objcProtocolList);
  Out << "], \"__objc_protorefs\":[";
	printAddressList(objcProtocolRefs);
  Out << "]";
  Out << "}";

  if (EnableCyberDWARF) {
    Out << ",\"cyberdwarf_data\": {\n";
    Out << "\"types\": {";

    // Remove trailing comma
    std::string TDD = cyberDWARFData.TypeDebugData.str().substr(0, cyberDWARFData.TypeDebugData.str().length() - 1);
    // One Windows, paths can have \ separators
    std::replace(TDD.begin(), TDD.end(), '\\', '/');
    Out << TDD << "}, \"type_name_map\": {";

    std::string TNM = cyberDWARFData.TypeNameMap.str().substr(0, cyberDWARFData.TypeNameMap.str().length() - 1);
    std::replace(TNM.begin(), TNM.end(), '\\', '/');
    Out << TNM << "}, \"functions\": {";

    std::string FM = cyberDWARFData.FunctionMembers.str().substr(0, cyberDWARFData.FunctionMembers.str().length() - 1);
    std::replace(FM.begin(), FM.end(), '\\', '/');
    Out << FM << "}, \"vtable_offsets\": {";
    bool first_elem = true;
    for (auto VTO: cyberDWARFData.VtableOffsets) {
      if (!first_elem) {
        Out << ",";
      }
      Out << "\"" << VTO.first << "\":\"" << VTO.second << "\"";
      first_elem = false;
    }
    Out << "}\n}";
  }

  Out << "\n}\n";
}

void JSWriter::parseConstant(const std::string& name, const Constant* CV, int Alignment, bool calculate) {
  if (isa<GlobalValue>(CV))
    return;
  if (Alignment == 0) Alignment = DEFAULT_MEM_ALIGN;
  //errs() << "parsing constant " << name << " : " << Alignment << "\n";
  // TODO: we repeat some work in both calculate and emit phases here
  // FIXME: use the proper optimal alignments
  if (const ConstantDataSequential *CDS =
         dyn_cast<ConstantDataSequential>(CV)) {
    assert(CDS->isString());
    if (calculate) {
      HeapData *GlobalData = allocateAddress(name, Alignment);
      StringRef Str = CDS->getAsString();
      ensureAligned(Alignment, GlobalData);
      for (unsigned int i = 0; i < Str.size(); i++) {
        GlobalData->push_back(Str.data()[i]);
      }
    }
  } else if (const ConstantFP *CFP = dyn_cast<ConstantFP>(CV)) {
    APFloat APF = CFP->getValueAPF();
    if (CFP->getType() == Type::getFloatTy(CFP->getContext())) {
      if (calculate) {
        HeapData *GlobalData = allocateAddress(name, Alignment);
        union flt { float f; unsigned char b[sizeof(float)]; } flt;
        flt.f = APF.convertToFloat();
        ensureAligned(Alignment, GlobalData);
        for (unsigned i = 0; i < sizeof(float); ++i) {
          GlobalData->push_back(flt.b[i]);
        }
      }
    } else if (CFP->getType() == Type::getDoubleTy(CFP->getContext())) {
      if (calculate) {
        HeapData *GlobalData = allocateAddress(name, Alignment);
        union dbl { double d; unsigned char b[sizeof(double)]; } dbl;
        dbl.d = APF.convertToDouble();
        ensureAligned(Alignment, GlobalData);
        for (unsigned i = 0; i < sizeof(double); ++i) {
          GlobalData->push_back(dbl.b[i]);
        }
      }
    } else {
      assert(false && "Unsupported floating-point type");
    }
  } else if (const ConstantInt *CI = dyn_cast<ConstantInt>(CV)) {
    if (calculate) {
      union { uint64_t i; unsigned char b[sizeof(uint64_t)]; } integer;
      integer.i = *CI->getValue().getRawData();
      unsigned BitWidth = 64; // CI->getValue().getBitWidth();
      assert(BitWidth == 32 || BitWidth == 64);
      HeapData *GlobalData = allocateAddress(name, Alignment);
      // assuming compiler is little endian
      ensureAligned(Alignment, GlobalData);
      for (unsigned i = 0; i < BitWidth / 8; ++i) {
        GlobalData->push_back(integer.b[i]);
      }
    }
  } else if (isa<ConstantPointerNull>(CV)) {
    assert(false && "Unlowered ConstantPointerNull");
  } else if (isa<ConstantAggregateZero>(CV)) {
    if (calculate) {
      unsigned Bytes = DL->getTypeStoreSize(CV->getType());
      allocateZeroInitAddress(name, Alignment, Bytes);
    }
  } else if (const ConstantArray *CA = dyn_cast<ConstantArray>(CV)) {
    if (calculate) {
      for (Constant::const_user_iterator UI = CV->user_begin(), UE = CV->user_end(); UI != UE; ++UI) {
        if ((*UI)->getName() == "llvm.used") {
          // export the kept-alives
          for (unsigned i = 0; i < CA->getNumOperands(); i++) {
            const Constant *C = CA->getOperand(i);
            if (const ConstantExpr *CE = dyn_cast<ConstantExpr>(C)) {
              C = CE->getOperand(0); // ignore bitcasts
            }
            if (isa<Function>(C)) Exports.push_back(getJSName(C));
          }
        } else if ((*UI)->getName() == "llvm.global.annotations") {
          // llvm.global.annotations can be ignored.
        } else if ((*UI)->getName() == "llvm.compiler.used") {
          // can be ignored
        } else {
          llvm_unreachable("Unexpected constant array");
        }
        break; // we assume one use here
      }
    }
  } else if (const ConstantStruct *CS = dyn_cast<ConstantStruct>(CV)) {
	//errs() << "struct\n";
    if (name == "__init_array_start") {
      // this is the global static initializer
      if (calculate) {
        unsigned Num = CS->getNumOperands();
        for (unsigned i = 0; i < Num; i++) {
          const Value* C = CS->getOperand(i);
          if (const ConstantExpr *CE = dyn_cast<ConstantExpr>(C)) {
            C = CE->getOperand(0); // ignore bitcasts
          }
          GlobalInitializers.push_back(getJSName(C));
        }
      }
    } else if (calculate) {
      HeapData *GlobalData = allocateAddress(name, Alignment);
      unsigned Bytes = DL->getTypeStoreSize(CV->getType());
      //errs() << "assigned: " << Bytes << "bytes\n";
      ensureAligned(Alignment, GlobalData);
      for (unsigned i = 0; i < Bytes; ++i) {
        GlobalData->push_back(0);
      }
    } else {
      // errs() << name << "\n";
      //if(name.find("OBJC_", 0) != std::string::npos) CS->dump();
      // Per the PNaCl abi, this must be a packed struct of a very specific type
      // https://chromium.googlesource.com/native_client/pnacl-llvm/+/7287c45c13dc887cebe3db6abfa2f1080186bb97/lib/Transforms/NaCl/FlattenGlobals.cpp
      assert(CS->getType()->isPacked());
      // This is the only constant where we cannot just emit everything during the first phase, 'calculate', as we may refer to other globals
      unsigned Num = CS->getNumOperands();
      unsigned Offset = getRelativeGlobalAddress(name);
      unsigned OffsetStart = Offset;
      unsigned Absolute = getGlobalAddress(name);
      // errs() << "Offset: " << Offset << ",Num: " << Num << ", Absolute: " << Absolute << "\n";

      // VTable for the object
      if (name.compare(0, 4, "_ZTV") == 0) {
        cyberDWARFData.VtableOffsets[Absolute] = name;
      }

      for (unsigned i = 0; i < Num; i++) {
        const Constant* C = CS->getOperand(i);
		//if(name.find("OBJC_", 0) != std::string::npos) C->dump();

        if (isa<ConstantAggregateZero>(C)) {
          unsigned Bytes = DL->getTypeStoreSize(C->getType());
          Offset += Bytes; // zeros, so just skip
        } else if (const ConstantExpr *CE = dyn_cast<ConstantExpr>(C)) {
          const Value *V = CE->getOperand(0);
          unsigned Data = 0;
          if (CE->getOpcode() == Instruction::PtrToInt) {
	        //if(name.find("OBJC_", 0) != std::string::npos) V->dump();
            Data = getConstAsOffset(V, Absolute + Offset - OffsetStart);
          } else if (CE->getOpcode() == Instruction::Add) {
            V = cast<ConstantExpr>(V)->getOperand(0);
            Data = getConstAsOffset(V, Absolute + Offset - OffsetStart);
            ConstantInt *CI = cast<ConstantInt>(CE->getOperand(1));
            Data += *CI->getValue().getRawData();
          } else {
            CE->dump();
            llvm_unreachable("Unexpected constant expr kind");
          }
          union { unsigned i; unsigned char b[sizeof(unsigned)]; } integer;
          integer.i = Data;
          HeapData& GlobalData = GlobalDataMap[Alignment];
          assert(Offset+4 <= GlobalData.size());
          ensureAligned(Alignment, GlobalData);
          for (unsigned i = 0; i < 4; ++i) {
            GlobalData[Offset++] = integer.b[i];
          }
        } else if (const ConstantDataSequential *CDS = dyn_cast<ConstantDataSequential>(C)) {
          assert(CDS->isString());
          StringRef Str = CDS->getAsString();
          HeapData& GlobalData = GlobalDataMap[Alignment];
          assert(Offset+Str.size() <= GlobalData.size());
          ensureAligned(Alignment, GlobalData);
          for (unsigned int i = 0; i < Str.size(); i++) {
            GlobalData[Offset++] = Str.data()[i];
          }
        } else {
          C->dump();
          llvm_unreachable("Unexpected constant kind");
        }
      }
    }
  } else if (isa<ConstantVector>(CV)) {
    assert(false && "Unlowered ConstantVector");
  } else if (isa<BlockAddress>(CV)) {
    assert(false && "Unlowered BlockAddress");
  } else if (const ConstantExpr *CE = dyn_cast<ConstantExpr>(CV)) {
    if (name == "__init_array_start") {
      // this is the global static initializer
      if (calculate) {
        const Value *V = CE->getOperand(0);
        GlobalInitializers.push_back(getJSName(V));
        // is the func
      }
    } else if (name == "__fini_array_start") {
      // nothing to do
    } else {
      // a global equal to a ptrtoint of some function, so a 32-bit integer for us
      if (calculate) {
        HeapData *GlobalData = allocateAddress(name, Alignment);
        ensureAligned(Alignment, GlobalData);
        for (unsigned i = 0; i < 4; ++i) {
          GlobalData->push_back(0);
        }
      } else {
        unsigned Data = 0;

        // Deconstruct lowered getelementptrs.
        if (CE->getOpcode() == Instruction::Add) {
          Data = cast<ConstantInt>(CE->getOperand(1))->getZExtValue();
          CE = cast<ConstantExpr>(CE->getOperand(0));
        }
        const Value *V = CE;
        if (CE->getOpcode() == Instruction::PtrToInt) {
          V = CE->getOperand(0);
        }

        // Deconstruct getelementptrs.
        int64_t BaseOffset;
        V = GetPointerBaseWithConstantOffset(V, BaseOffset, *DL);
        Data += (uint64_t)BaseOffset;

        Data += getConstAsOffset(V, getGlobalAddress(name));
        union { unsigned i; unsigned char b[sizeof(unsigned)]; } integer;
        integer.i = Data;
        unsigned Offset = getRelativeGlobalAddress(name);
        HeapData& GlobalData = GlobalDataMap[Alignment];
        assert(Offset+4 <= GlobalData.size());
        ensureAligned(Alignment, GlobalData);
        for (unsigned i = 0; i < 4; ++i) {
          GlobalData[Offset++] = integer.b[i];
        }
      }
    }
  } else if (isa<UndefValue>(CV)) {
    assert(false && "Unlowered UndefValue");
  } else {
    CV->dump();
    assert(false && "Unsupported constant kind");
  }
}

std::string JSWriter::generateDebugRecordForVar(Metadata *MD) {
  // void shows up as nullptr for Metadata
  if (!MD) {
    cyberDWARFData.IndexedMetadata[0] = 0;
    return "\"0\"";
  }
  if (cyberDWARFData.IndexedMetadata.find(MD) == cyberDWARFData.IndexedMetadata.end()) {
    cyberDWARFData.IndexedMetadata[MD] = cyberDWARFData.MetadataNum++;
  }
  else {
    return "\"" + utostr(cyberDWARFData.IndexedMetadata[MD]) + "\"";
  }

  std::string VarIDForJSON = "\"" + utostr(cyberDWARFData.IndexedMetadata[MD]) + "\"";

  if (DIBasicType *BT = dyn_cast<DIBasicType>(MD)) {
    cyberDWARFData.TypeDebugData << VarIDForJSON << ":"
    << "[0,\""
    << BT->getName().str()
    << "\","
    << BT->getEncoding()
    << ","
    << BT->getOffsetInBits()
    << ","
    << BT->getSizeInBits()
    << "],";
  }
  else if (MDString *MDS = dyn_cast<MDString>(MD)) {
    cyberDWARFData.TypeDebugData << VarIDForJSON << ":"
    << "[10,\"" << MDS->getString().str() << "\"],";
  }
  else if (DIDerivedType *DT = dyn_cast<DIDerivedType>(MD)) {
    if (DT->getRawBaseType() && isa<MDString>(DT->getRawBaseType())) {
      auto MDS = cast<MDString>(DT->getRawBaseType());
      cyberDWARFData.TypeDebugData << VarIDForJSON << ":"
      << "[1, \""
      << DT->getName().str()
      << "\","
      << DT->getTag()
      << ",\""
      << MDS->getString().str()
      << "\","
      << DT->getOffsetInBits()
      << ","
      << DT->getSizeInBits() << "],";
    }
    else {
      if (cyberDWARFData.IndexedMetadata.find(DT->getRawBaseType()) == cyberDWARFData.IndexedMetadata.end()) {
        generateDebugRecordForVar(DT->getRawBaseType());
      }

    cyberDWARFData.TypeDebugData << VarIDForJSON << ":"
        << "[1, \""
        << DT->getName().str()
        << "\","
        << DT->getTag()
        << ","
        << cyberDWARFData.IndexedMetadata[DT->getRawBaseType()]
        << ","
        << DT->getOffsetInBits()
        << ","
        << DT->getSizeInBits() << "],";
    }
  }
  else if (DICompositeType *CT = dyn_cast<DICompositeType>(MD)) {

    if (CT->getIdentifier().str() != "") {
      if (CT->isForwardDecl()) {
        cyberDWARFData.TypeNameMap << "\"" << "fd_" << CT->getIdentifier().str() << "\":" << VarIDForJSON << ",";
      } else {
        cyberDWARFData.TypeNameMap << "\"" << CT->getIdentifier().str() << "\":" << VarIDForJSON << ",";
      }
    }

    // Pull in debug info for any used elements before emitting ours
    for (auto e : CT->getElements()) {
      generateDebugRecordForVar(e);
    }

    // Build our base type, if we have one (arrays)
    if (cyberDWARFData.IndexedMetadata.find(CT->getRawBaseType()) == cyberDWARFData.IndexedMetadata.end()) {
      generateDebugRecordForVar(CT->getRawBaseType());
    }

    cyberDWARFData.TypeDebugData << VarIDForJSON << ":"
      << "[2, \""
      << CT->getName().str()
      << "\","
      << CT->getTag()
      << ","
      << cyberDWARFData.IndexedMetadata[CT->getRawBaseType()]
      << ","
      << CT->getOffsetInBits()
      << ","
      << CT->getSizeInBits()
      << ",\""
      << CT->getIdentifier().str()
      << "\",[";

    bool first_elem = true;
    for (auto e : CT->getElements()) {
      auto *vx = dyn_cast<DIType>(e);
      if ((vx && vx->isStaticMember()) || isa<DISubroutineType>(e))
        continue;
      if (!first_elem) {
        cyberDWARFData.TypeDebugData << ",";
      }
      first_elem = false;
      cyberDWARFData.TypeDebugData << generateDebugRecordForVar(e);
    }

    cyberDWARFData.TypeDebugData << "]],";

  }
  else if (DISubroutineType *ST = dyn_cast<DISubroutineType>(MD)) {
    cyberDWARFData.TypeDebugData << VarIDForJSON << ":"
    << "[3," << ST->getTag() << "],";
  }
  else if (DISubrange *SR = dyn_cast<DISubrange>(MD)) {
    cyberDWARFData.TypeDebugData << VarIDForJSON << ":"
    << "[4," << SR->getCount() << "],";
  }
  else if (DISubprogram *SP = dyn_cast<DISubprogram>(MD)) {
    cyberDWARFData.TypeDebugData << VarIDForJSON << ":"
    << "[5,\"" << SP->getName().str() << "\"],";
  }
  else if (DIEnumerator *E = dyn_cast<DIEnumerator>(MD)) {
    cyberDWARFData.TypeDebugData << VarIDForJSON << ":"
    << "[6,\"" << E->getName().str() << "\"," << E->getValue() << "],";
  }
  else {
    //MD->dump();
  }

  return VarIDForJSON;
}

void JSWriter::buildCyberDWARFData() {
  for (auto &F : TheModule->functions()) {
    auto MD = F.getMetadata("dbg");
    if (MD) {
      auto *SP = cast<DISubprogram>(MD);

      if (SP->getLinkageName() != "") {
        cyberDWARFData.FunctionMembers << "\"" << SP->getLinkageName().str() << "\":{";
      }
      else {
        cyberDWARFData.FunctionMembers << "\"" << SP->getName().str() << "\":{";
      }
      bool first_elem = true;
      for (auto V : SP->getVariables()) {
        auto RT = V->getRawType();
        if (!first_elem) {
          cyberDWARFData.FunctionMembers << ",";
        }
        first_elem = false;
        cyberDWARFData.FunctionMembers << "\"" << V->getName().str() << "\":" << generateDebugRecordForVar(RT);
      }
      cyberDWARFData.FunctionMembers << "},";
    }
  }

  // Need to dump any types under each compilation unit's retained types
  auto CUs = TheModule->getNamedMetadata("llvm.dbg.cu");

  for (auto CUi : CUs->operands()) {
    auto CU = cast<DICompileUnit>(CUi);
    auto RT = CU->getRetainedTypes();
    for (auto RTi : RT) {
      generateDebugRecordForVar(RTi);
    }
  }
}

// nativization

void JSWriter::calculateNativizedVars(const Function *F) {
  NativizedVars.clear();

  for (Function::const_iterator I = F->begin(), BE = F->end(); I != BE; ++I) {
    auto BI = &*I;
    for (BasicBlock::const_iterator II = BI->begin(), E = BI->end(); II != E; ++II) {
      const Instruction *I = &*II;
      if (const AllocaInst *AI = dyn_cast<const AllocaInst>(I)) {
        if (AI->getAllocatedType()->isVectorTy()) continue; // we do not nativize vectors, we rely on the LLVM optimizer to avoid load/stores on them
        if (AI->getAllocatedType()->isAggregateType()) continue; // we do not nativize aggregates either
        // this is on the stack. if its address is never used nor escaped, we can nativize it
        bool Fail = false;
        for (Instruction::const_user_iterator UI = I->user_begin(), UE = I->user_end(); UI != UE && !Fail; ++UI) {
          const Instruction *U = dyn_cast<Instruction>(*UI);
          if (!U) { Fail = true; break; } // not an instruction, not cool
          switch (U->getOpcode()) {
            case Instruction::Load: break; // load is cool
            case Instruction::Store: {
              if (U->getOperand(0) == I) Fail = true; // store *of* it is not cool; store *to* it is fine
              break;
            }
            default: { Fail = true; break; } // anything that is "not" "cool", is "not cool"
          }
        }
        if (!Fail) NativizedVars.insert(I);
      }
    }
  }
}

// special analyses

bool JSWriter::canReloop(const Function *F) {
  return true;
}

// main entry

void JSWriter::printCommaSeparated(const HeapData data) {
  for (HeapData::const_iterator I = data.begin();
       I != data.end(); ++I) {
    if (I != data.begin()) {
      Out << ",";
    }
    Out << (int)*I;
  }
}

void JSWriter::printProgram(const std::string& fname,
                             const std::string& mName) {
  printModule(fname,mName);
}

void JSWriter::printModule(const std::string& fname,
                            const std::string& mName) {
  printModuleBody();
}

bool JSWriter::runOnModule(Module &M) {
  TheModule = &M;
  DL = &M.getDataLayout();
  i32 = Type::getInt32Ty(M.getContext());

  // sanity checks on options
  assert(Relocatable ? GlobalBase == 0 : true);
  assert(Relocatable ? EmulatedFunctionPointers : true);

  // Build debug data first, so that inline metadata can reuse the indicies
  if (EnableCyberDWARF)
    buildCyberDWARFData();

  setupCallHandlers();

  printProgram("", "");

  return false;
}

char JSWriter::ID = 0;

class CheckTriple : public ModulePass {
public:
  static char ID;
  CheckTriple() : ModulePass(ID) {}
  bool runOnModule(Module &M) override {
    if (M.getTargetTriple() != "asmjs-unknown-emscripten") {
      prettyWarning() << "incorrect target triple '" << M.getTargetTriple() << "' (did you use emcc/em++ on all source files and not clang directly?)\n";
    }
    return false;
  }
};

char CheckTriple::ID;

Pass *createCheckTriplePass() {
  return new CheckTriple();
}

//===----------------------------------------------------------------------===//
//                       External Interface declaration
//===----------------------------------------------------------------------===//

bool JSTargetMachine::addPassesToEmitFile(
      PassManagerBase &PM, raw_pwrite_stream &Out, CodeGenFileType FileType,
      bool DisableVerify, AnalysisID StartBefore,
      AnalysisID StartAfter, AnalysisID StopBefore, AnalysisID StopAfter,
      MachineFunctionInitializer *MFInitializer) {
  assert(FileType == TargetMachine::CGFT_AssemblyFile);

  PM.add(createCheckTriplePass());

  if (NoExitRuntime) {
    PM.add(createNoExitRuntimePass());
    // removing atexits opens up globalopt/globaldce opportunities
    PM.add(createGlobalOptimizerPass());
    PM.add(createGlobalDCEPass());
  }

  // PNaCl legalization
  {
    PM.add(createStripDanglingDISubprogramsPass());
    if (EnableSjLjEH) {
      // This comes before ExpandTls because it introduces references to
      // a TLS variable, __pnacl_eh_stack.  This comes before
      // InternalizePass because it assumes various variables (including
      // __pnacl_eh_stack) have not been internalized yet.
      PM.add(createPNaClSjLjEHPass());
    } else if (EnableEmCxxExceptions) {
      PM.add(createLowerEmExceptionsPass());
    } else {
      // LowerInvoke prevents use of C++ exception handling by removing
      // references to BasicBlocks which handle exceptions.
      PM.add(createLowerInvokePass());
    }
    // Run CFG simplification passes for a few reasons:
    // (1) Landingpad blocks can be made unreachable by LowerInvoke
    // when EnableSjLjEH is not enabled, so clean those up to ensure
    // there are no landingpad instructions in the stable ABI.
    // (2) Unreachable blocks can have strange properties like self-referencing
    // instructions, so remove them.
    PM.add(createCFGSimplificationPass());

    PM.add(createLowerEmSetjmpPass());

    // Expand out computed gotos (indirectbr and blockaddresses) into switches.
    PM.add(createExpandIndirectBrPass());

    // ExpandStructRegs must be run after ExpandVarArgs so that struct-typed
    // "va_arg" instructions have been removed.
    PM.add(createExpandVarArgsPass());

    // Convert struct reg function params to struct* byval. This needs to be
    // before ExpandStructRegs so it has a chance to rewrite aggregates from
    // function arguments and returns into something ExpandStructRegs can expand.
    PM.add(createSimplifyStructRegSignaturesPass());

    // TODO(mtrofin) Remove the following and only run it as a post-opt pass once
    //               the following bug is fixed.
    // https://code.google.com/p/nativeclient/issues/detail?id=3857
    PM.add(createExpandStructRegsPass());

    PM.add(createExpandCtorsPass());

    if (EnableEmAsyncify)
      PM.add(createLowerEmAsyncifyPass());

    // ExpandStructRegs must be run after ExpandArithWithOverflow to expand out
    // the insertvalue instructions that ExpandArithWithOverflow introduces.
    PM.add(createExpandArithWithOverflowPass());

    // We place ExpandByVal after optimization passes because some byval
    // arguments can be expanded away by the ArgPromotion pass.  Leaving
    // in "byval" during optimization also allows some dead stores to be
    // eliminated, because "byval" is a stronger constraint than what
    // ExpandByVal expands it to.
    PM.add(createExpandByValPass());

    PM.add(createPromoteI1OpsPass());

    // We should not place arbitrary passes after ExpandConstantExpr
    // because they might reintroduce ConstantExprs.
    PM.add(createExpandConstantExprPass());
    // The following pass inserts GEPs, it must precede ExpandGetElementPtr. It
    // also creates vector loads and stores, the subsequent pass cleans them up to
    // fix their alignment.
    PM.add(createConstantInsertExtractElementIndexPass());

    // Optimization passes and ExpandByVal introduce
    // memset/memcpy/memmove intrinsics with a 64-bit size argument.
    // This pass converts those arguments to 32-bit.
    PM.add(createCanonicalizeMemIntrinsicsPass());

    // ConstantMerge cleans up after passes such as GlobalizeConstantVectors. It
    // must run before the FlattenGlobals pass because FlattenGlobals loses
    // information that otherwise helps ConstantMerge do a good job.
    PM.add(createConstantMergePass());
    // FlattenGlobals introduces ConstantExpr bitcasts of globals which
    // are expanded out later. ReplacePtrsWithInts also creates some
    // ConstantExprs, and it locally creates an ExpandConstantExprPass
    // to clean both of these up.
    PM.add(createFlattenGlobalsPass());

    // The type legalization passes (ExpandLargeIntegers and PromoteIntegers) do
    // not handle constexprs and create GEPs, so they go between those passes.
    PM.add(createExpandLargeIntegersPass());
    PM.add(createPromoteIntegersPass());
    // Rewrite atomic and volatile instructions with intrinsic calls.
    PM.add(createRewriteAtomicsPass());

    PM.add(createSimplifyAllocasPass());

    // The atomic cmpxchg instruction returns a struct, and is rewritten to an
    // intrinsic as a post-opt pass, we therefore need to expand struct regs.
    PM.add(createExpandStructRegsPass());

    // Eliminate simple dead code that the post-opt passes could have created.
    PM.add(createDeadCodeEliminationPass());
  }
  // end PNaCl legalization

  PM.add(createExpandInsertExtractElementPass());

  if (!OnlyWebAssembly) {
    // if only wasm, then we can emit i64s, otherwise they must be lowered
    PM.add(createExpandI64Pass());
  } else {
    // only wasm, and for now no atomics there, so just lower them out
    PM.add(createLowerAtomicPass());
  }

  CodeGenOpt::Level OptLevel = getOptLevel();

  // When optimizing, there shouldn't be any opportunities for SimplifyAllocas
  // because the regular optimizer should have taken them all (GVN, and possibly
  // also SROA).
  if (OptLevel == CodeGenOpt::None)
    PM.add(createEmscriptenSimplifyAllocasPass());

  PM.add(createEmscriptenRemoveLLVMAssumePass());
  PM.add(createEmscriptenExpandBigSwitchesPass());

  PM.add(createGenObjcFuncsPass());

  PM.add(new JSWriter(Out, OptLevel));

  return false;
}<|MERGE_RESOLUTION|>--- conflicted
+++ resolved
@@ -620,19 +620,11 @@
             Externals.insert(Name);
             ExternalsOriginal.insert(V->getName());
             if (Relocatable) {
-<<<<<<< HEAD
-              std::string line = "\n temp = g$" + Name + "() | 0;"; // we access linked externs through calls, and must do so to a temp for heap growth validation
-              // see later down about adding to an offset
-              std::string access = "HEAP32[" + relocateGlobal(utostr(AbsoluteTarget)) + " >> 2]";
-              line += "\n " + access + " = (" + access + " | 0) + temp;";
-              PostSets.push_back(line);
-=======
               std::string access = "HEAP32[" + relocateGlobal(utostr(AbsoluteTarget)) + " >> 2]";
               PostSets.push_back(
                 "\n temp = g$" + Name + "() | 0;" // we access linked externs through calls, and must do so to a temp for heap growth validation
                 + "\n " + access + " = (" + access + " | 0) + temp;" // see later down about adding to an offset
               );
->>>>>>> 042f4a81
             } else {
               PostSets.push_back("\n HEAP32[" + relocateGlobal(utostr(AbsoluteTarget)) + " >> 2] = " + Name + ';');
             }
