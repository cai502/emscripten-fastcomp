//===-- JSBackend.cpp - Library for converting LLVM code to JS       -----===//
//
//                     The LLVM Compiler Infrastructure
//
// This file is distributed under the University of Illinois Open Source
// License. See LICENSE.TXT for details.
//
//===----------------------------------------------------------------------===//
//
// This file implements compiling of LLVM IR, which is assumed to have been
// simplified using the PNaCl passes, i64 legalization, and other necessary
// transformations, into JavaScript in asm.js format, suitable for passing
// to emscripten for final processing.
//
//===----------------------------------------------------------------------===//

#include "JSTargetMachine.h"
#include "MCTargetDesc/JSBackendMCTargetDesc.h"
#include "AllocaManager.h"
#include "llvm/Analysis/ValueTracking.h"
#include "llvm/ADT/SmallPtrSet.h"
#include "llvm/ADT/SmallString.h"
#include "llvm/ADT/StringExtras.h"
#include "llvm/ADT/STLExtras.h"
#include "llvm/Config/config.h"
#include "llvm/IR/Constants.h"
#include "llvm/IR/DerivedTypes.h"
#include "llvm/IR/InlineAsm.h"
#include "llvm/IR/Instruction.h"
#include "llvm/IR/Instructions.h"
#include "llvm/IR/Intrinsics.h"
#include "llvm/IR/Module.h"
#include "llvm/IR/Operator.h"
#include "llvm/Pass.h"
#include "llvm/IR/LegacyPassManager.h"
#include "llvm/IR/CallSite.h"
#include "llvm/Support/CommandLine.h"
#include "llvm/Support/ErrorHandling.h"
#include "llvm/IR/GetElementPtrTypeIterator.h"
#include "llvm/Support/MathExtras.h"
#include "llvm/Support/TargetRegistry.h"
#include "llvm/IR/DebugInfo.h"
#include "llvm/Transforms/IPO.h"
#include "llvm/Transforms/NaCl.h"
#include "llvm/Transforms/Scalar.h"
#include <algorithm>
#include <cstdio>
#include <map>
#include <set> // TODO: unordered_set?
#include <sstream>
using namespace llvm;

#include <OptPasses.h>
#include <Relooper.h>

raw_ostream &prettyWarning() {
  errs().changeColor(raw_ostream::YELLOW);
  errs() << "warning:";
  errs().resetColor();
  errs() << " ";
  return errs();
}

static cl::opt<bool>
PreciseF32("emscripten-precise-f32",
           cl::desc("Enables Math.fround usage to implement precise float32 semantics and performance (see emscripten PRECISE_F32 option)"),
           cl::init(false));

static cl::opt<bool>
EnablePthreads("emscripten-enable-pthreads",
           cl::desc("Enables compilation targeting JavaScript Shared Array Buffer and Atomics API to implement support for pthreads-based multithreading"),
           cl::init(false));

static cl::opt<bool>
WarnOnUnaligned("emscripten-warn-unaligned",
                cl::desc("Warns about unaligned loads and stores (which can negatively affect performance)"),
                cl::init(false));

static cl::opt<bool>
WarnOnNoncanonicalNans("emscripten-warn-noncanonical-nans",
                cl::desc("Warns about detected noncanonical bit patterns in NaNs that will not be preserved in the generated output (this can cause code to run wrong if the exact bits were important)"),
                cl::init(true));

static cl::opt<int>
ReservedFunctionPointers("emscripten-reserved-function-pointers",
                         cl::desc("Number of reserved slots in function tables for functions to be added at runtime (see emscripten RESERVED_FUNCTION_POINTERS option)"),
                         cl::init(0));

static cl::opt<bool>
EmulatedFunctionPointers("emscripten-emulated-function-pointers",
                         cl::desc("Emulate function pointers, avoiding asm.js function tables (see emscripten EMULATED_FUNCTION_POINTERS option)"),
                         cl::init(false));

static cl::opt<int>
EmscriptenAssertions("emscripten-assertions",
                     cl::desc("Additional JS-specific assertions (see emscripten ASSERTIONS)"),
                     cl::init(0));

static cl::opt<bool>
NoAliasingFunctionPointers("emscripten-no-aliasing-function-pointers",
                           cl::desc("Forces function pointers to not alias (this is more correct, but rarely needed, and has the cost of much larger function tables; it is useful for debugging though; see emscripten ALIASING_FUNCTION_POINTERS option)"),
                           cl::init(false));

static cl::opt<int>
GlobalBase("emscripten-global-base",
           cl::desc("Where global variables start out in memory (see emscripten GLOBAL_BASE option)"),
           cl::init(8));

static cl::opt<bool>
Relocatable("emscripten-relocatable",
            cl::desc("Whether to emit relocatable code (see emscripten RELOCATABLE option)"),
            cl::init(false));

static cl::opt<bool>
EnableSjLjEH("enable-pnacl-sjlj-eh",
             cl::desc("Enable use of SJLJ-based C++ exception handling "
                      "as part of the pnacl-abi-simplify passes"),
             cl::init(false));

static cl::opt<bool>
EnableEmCxxExceptions("enable-emscripten-cxx-exceptions",
                      cl::desc("Enables C++ exceptions in emscripten"),
                      cl::init(false));

static cl::opt<bool>
EnableEmAsyncify("emscripten-asyncify",
                 cl::desc("Enable asyncify transformation (see emscripten ASYNCIFY option)"),
                 cl::init(false));

static cl::opt<bool>
NoExitRuntime("emscripten-no-exit-runtime",
              cl::desc("Generate code which assumes the runtime is never exited (so atexit etc. is unneeded; see emscripten NO_EXIT_RUNTIME setting)"),
              cl::init(false));

static cl::opt<bool>

EnableCyberDWARF("enable-cyberdwarf",
                 cl::desc("Include CyberDWARF debug information"),
                 cl::init(false));

static cl::opt<bool>
EnableCyberDWARFIntrinsics("enable-debug-intrinsics",
                           cl::desc("Include debug intrinsics in generated output"),
                           cl::init(false));

static cl::opt<bool>
WebAssembly("emscripten-wasm",
            cl::desc("Generate asm.js which will later be compiled to WebAssembly (see emscripten BINARYEN setting)"),
            cl::init(false));


extern "C" void LLVMInitializeJSBackendTarget() {
  // Register the target.
  RegisterTargetMachine<JSTargetMachine> X(TheJSBackendTarget);
}

namespace {
  #define ASM_SIGNED 0
  #define ASM_UNSIGNED 1
  #define ASM_NONSPECIFIC 2 // nonspecific means to not differentiate ints. |0 for all, regardless of size and sign
  #define ASM_FFI_IN 4 // FFI return values are limited to things that work in ffis
  #define ASM_FFI_OUT 8 // params to FFIs are limited to things that work in ffis
  #define ASM_MUST_CAST 16 // this value must be explicitly cast (or be an integer constant)
  #define ASM_FORCE_FLOAT_AS_INTBITS 32 // if the value is a float, it should be returned as an integer representing the float bits (or NaN canonicalization will eat them away). This flag cannot be used with ASM_UNSIGNED set.
  typedef unsigned AsmCast;

  typedef std::map<const Value*,std::string> ValueMap;
  typedef std::set<std::string> NameSet;
  typedef std::set<int> IntSet;
  typedef std::vector<unsigned char> HeapData;
  typedef std::map<int, HeapData> HeapDataMap;
  typedef std::vector<int> AlignedHeapStartMap;
  struct Address {
    unsigned Offset, Alignment;
    bool ZeroInit;
    Address() {}
    Address(unsigned Offset, unsigned Alignment, bool ZeroInit) : Offset(Offset), Alignment(Alignment), ZeroInit(ZeroInit) {}
  };
  typedef std::map<std::string, Type *> VarMap;
  typedef std::map<std::string, Address> GlobalAddressMap;
  typedef std::vector<std::string> FunctionTable;
  typedef std::map<std::string, FunctionTable> FunctionTableMap;
  typedef std::map<std::string, std::string> StringMap;
  typedef std::map<std::string, unsigned> NameIntMap;
  typedef std::map<unsigned, IntSet> IntIntSetMap;
  typedef std::map<const BasicBlock*, unsigned> BlockIndexMap;
  typedef std::map<const Function*, BlockIndexMap> BlockAddressMap;
  typedef std::map<const BasicBlock*, Block*> LLVMToRelooperMap;
<<<<<<< HEAD
  typedef std::vector<unsigned> AddressList;
=======
  struct AsmConstInfo {
    int Id;
    std::set<std::string> Sigs;
  };
>>>>>>> 48132339

  /// JSWriter - This class is the main chunk of code that converts an LLVM
  /// module to JavaScript.
  class JSWriter : public ModulePass {
    raw_pwrite_stream &Out;
    Module *TheModule;
    unsigned UniqueNum;
    unsigned NextFunctionIndex; // used with NoAliasingFunctionPointers
    ValueMap ValueNames;
    VarMap UsedVars;
    AllocaManager Allocas;
    HeapDataMap GlobalDataMap;
    std::vector<int> ZeroInitSizes; // alignment => used offset in the zeroinit zone
    AlignedHeapStartMap AlignedHeapStarts, ZeroInitStarts;
    GlobalAddressMap GlobalAddresses;
    NameSet Externals; // vars
    NameSet Declares; // funcs
    NameSet ObjCMessageFuncs; // funcs
    StringMap Redirects; // library function redirects actually used, needed for wrapper funcs in tables
    std::vector<std::string> PostSets;
    std::map<unsigned, unsigned> RelocationTable;
    NameIntMap NamedGlobals; // globals that we export as metadata to JS, so it can access them by name
    std::map<std::string, unsigned> IndexedFunctions; // name -> index
    FunctionTableMap FunctionTables; // sig => list of functions
    std::vector<std::string> GlobalInitializers;
    std::vector<std::string> Exports; // additional exports
    StringMap Aliases;
    BlockAddressMap BlockAddresses;
    std::map<std::string, AsmConstInfo> AsmConsts; // code => { index, list of seen sigs }
    NameSet FuncRelocatableExterns; // which externals are accessed in this function; we load them once at the beginning (avoids a potential call in a heap access, and might be faster)
    AddressList objcSelectorRefs;
    AddressList objcMessageRefs;
    AddressList objcClassRefs;
    AddressList objcSuperRefs;
    AddressList objcClassList;
    AddressList objcNonlazyClassList;
    AddressList objcCategoryList;
    AddressList objcNonlazyCategoryList;
    AddressList objcProtocolList;
    AddressList objcProtocolRefs;

    struct {
      // 0 is reserved for void type
      unsigned MetadataNum = 1;
      std::map<Metadata *, unsigned> IndexedMetadata;
      std::map<unsigned, std::string> VtableOffsets;
      std::ostringstream TypeDebugData;
      std::ostringstream TypeNameMap;
      std::ostringstream FunctionMembers;
    } cyberDWARFData;

    std::string CantValidate;
    bool UsesSIMDUint8x16;
    bool UsesSIMDInt8x16;
    bool UsesSIMDUint16x8;
    bool UsesSIMDInt16x8;
    bool UsesSIMDUint32x4;
    bool UsesSIMDInt32x4;
    bool UsesSIMDFloat32x4;
    bool UsesSIMDFloat64x2;
    bool UsesSIMDBool8x16;
    bool UsesSIMDBool16x8;
    bool UsesSIMDBool32x4;
    bool UsesSIMDBool64x2;
    int InvokeState; // cycles between 0, 1 after preInvoke, 2 after call, 0 again after postInvoke. hackish, no argument there.
    CodeGenOpt::Level OptLevel;
    const DataLayout *DL;
    bool StackBumped;
    int GlobalBasePadding;
    int MaxGlobalAlign;
    int StaticBump;
    const Instruction* CurrInstruction;

    #include "CallHandlers.h"

  public:
    static char ID;
    JSWriter(raw_pwrite_stream &o, CodeGenOpt::Level OptLevel)
      : ModulePass(ID), Out(o), UniqueNum(0), NextFunctionIndex(0), CantValidate(""),
        UsesSIMDUint8x16(false), UsesSIMDInt8x16(false), UsesSIMDUint16x8(false),
        UsesSIMDInt16x8(false), UsesSIMDUint32x4(false), UsesSIMDInt32x4(false),
        UsesSIMDFloat32x4(false), UsesSIMDFloat64x2(false), UsesSIMDBool8x16(false),
        UsesSIMDBool16x8(false), UsesSIMDBool32x4(false), UsesSIMDBool64x2(false), InvokeState(0),
        OptLevel(OptLevel), StackBumped(false), GlobalBasePadding(0), MaxGlobalAlign(0),
        CurrInstruction(nullptr) {}

    const char *getPassName() const override { return "JavaScript backend"; }

    bool runOnModule(Module &M) override;

    void getAnalysisUsage(AnalysisUsage &AU) const override {
      AU.setPreservesAll();
      ModulePass::getAnalysisUsage(AU);
    }

    void printProgram(const std::string& fname, const std::string& modName );
    void printModule(const std::string& fname, const std::string& modName );
    void printFunction(const Function *F);
	void printAddressList(AddressList &addressList);

    LLVM_ATTRIBUTE_NORETURN void error(const std::string& msg);

    raw_pwrite_stream& nl(raw_pwrite_stream &Out, int delta = 0);

  private:
    void printCommaSeparated(const HeapData v);

    // parsing of constants has two phases: calculate, and then emit
    void parseConstant(const std::string& name, const Constant* CV, int Alignment, bool calculate);

    #define DEFAULT_MEM_ALIGN 8

    #define STACK_ALIGN 16
    #define STACK_ALIGN_BITS 128

    unsigned stackAlign(unsigned x) {
      return alignTo(x, STACK_ALIGN);
    }
    std::string stackAlignStr(std::string x) {
      return "((" + x + "+" + utostr(STACK_ALIGN-1) + ")&-" + utostr(STACK_ALIGN) + ")";
    }

    void ensureAligned(int Alignment, HeapData* GlobalData) {
      assert(isPowerOf2_32(Alignment) && Alignment > 0);
      while (GlobalData->size() & (Alignment-1)) GlobalData->push_back(0);
    }
    void ensureAligned(int Alignment, HeapData& GlobalData) {
      assert(isPowerOf2_32(Alignment) && Alignment > 0);
      while (GlobalData.size() & (Alignment-1)) GlobalData.push_back(0);
    }

    HeapData *allocateAddress(const std::string& Name, unsigned Alignment) {
      assert(isPowerOf2_32(Alignment) && Alignment > 0);
      HeapData* GlobalData = &GlobalDataMap[Alignment];
      ensureAligned(Alignment, GlobalData);
      GlobalAddresses[Name] = Address(GlobalData->size(), Alignment*8, false);
      return GlobalData;
    }

    void allocateZeroInitAddress(const std::string& Name, unsigned Alignment, unsigned Size) {
      assert(isPowerOf2_32(Alignment) && Alignment > 0);
      while (ZeroInitSizes.size() <= Alignment) ZeroInitSizes.push_back(0);
      GlobalAddresses[Name] = Address(ZeroInitSizes[Alignment], Alignment*8, true);
      ZeroInitSizes[Alignment] += Size;
      while (ZeroInitSizes[Alignment] & (Alignment-1)) ZeroInitSizes[Alignment]++;
    }

    // return the absolute offset of a global
    unsigned getGlobalAddress(const std::string &s) {
      GlobalAddressMap::const_iterator I = GlobalAddresses.find(s);
      if (I == GlobalAddresses.end()) {
        report_fatal_error("cannot find global address " + Twine(s));
      }
      Address a = I->second;
      int Alignment = a.Alignment/8;
      assert(AlignedHeapStarts.size() > (unsigned)Alignment);
      int Ret = a.Offset + (a.ZeroInit ? ZeroInitStarts[Alignment] : AlignedHeapStarts[Alignment]);
      assert(Alignment < (int)(a.ZeroInit ? ZeroInitStarts.size() : AlignedHeapStarts.size()));
      assert(Ret % Alignment == 0);
      return Ret;
    }
    // returns the internal offset inside the proper block: GlobalData8, 32, 64
    unsigned getRelativeGlobalAddress(const std::string &s) {
      GlobalAddressMap::const_iterator I = GlobalAddresses.find(s);
      if (I == GlobalAddresses.end()) {
        report_fatal_error("cannot find global address " + Twine(s));
      }
      Address a = I->second;
      return a.Offset;
    }
    char getFunctionSignatureLetter(Type *T) {
      if (T->isVoidTy()) return 'v';
      else if (T->isFloatingPointTy()) {
        if (PreciseF32 && T->isFloatTy()) {
          return 'f';
        } else {
          return 'd';
        }
      } else if (VectorType *VT = dyn_cast<VectorType>(T)) {
        checkVectorType(VT);
        if (VT->getElementType()->isIntegerTy()) {
          return 'I';
        } else {
          return 'F';
        }
      } else {
        return 'i';
      }
    }
<<<<<<< HEAD
    bool isObjCFunction(const std::string *Name) {
      return Name && (Name->compare(0, 6, "_OBJC_") == 0 || Name->compare(0, 9, "_objc_msg") == 0);
    }
    std::string getFunctionSignature(const FunctionType *F, const std::string *Name=NULL) {
=======
    std::string getFunctionSignature(const FunctionType *F) {
>>>>>>> 48132339
      std::string Ret;
      Ret += getFunctionSignatureLetter(F->getReturnType());
      for (FunctionType::param_iterator AI = F->param_begin(),
             AE = F->param_end(); AI != AE; ++AI) {
        Ret += getFunctionSignatureLetter(*AI);
      }
      return Ret;
    }
    FunctionTable& ensureFunctionTable(const FunctionType *FT, const std::string *Name=NULL) {
      FunctionTable &Table = FunctionTables[getFunctionSignature(FT, Name)];
      unsigned MinSize = ReservedFunctionPointers ? 2*(ReservedFunctionPointers+1) : 1; // each reserved slot must be 2-aligned
      while (Table.size() < MinSize) Table.push_back("0");

      return Table;
    }
    unsigned getFunctionIndex(const Function *F) {
      const std::string &Name = getJSName(F);
      if (IndexedFunctions.find(Name) != IndexedFunctions.end()) return IndexedFunctions[Name];
<<<<<<< HEAD
      std::string Sig = getFunctionSignature(F->getFunctionType(), &Name);
      FunctionTable& Table = ensureFunctionTable(F->getFunctionType(), &Name);
=======
      std::string Sig = getFunctionSignature(F->getFunctionType());
      FunctionTable& Table = ensureFunctionTable(F->getFunctionType());
>>>>>>> 48132339
      if (NoAliasingFunctionPointers) {
        while (Table.size() < NextFunctionIndex) Table.push_back("0");
      }
      // XXX this is wrong, it's always 1. but, that's fine in the ARM-like ABI
      // we have which allows unaligned func the one risk is if someone forces a
      // function to be aligned, and relies on that. Could do F->getAlignment()
      // instead.
      unsigned Alignment = 1;
      while (Table.size() % Alignment) Table.push_back("0");
      unsigned Index = Table.size();
      Table.push_back(Name);

      IndexedFunctions[Name] = Index;
      if (NoAliasingFunctionPointers) {
        NextFunctionIndex = Index+1;
      }

      // invoke the callHandler for this, if there is one. the function may only be indexed but never called directly, and we may need to do things in the handler
      CallHandlerMap::const_iterator CH = CallHandlers.find(Name);
      if (CH != CallHandlers.end()) {
        (this->*(CH->second))(NULL, Name, -1);
      }

      return Index;
    }

    unsigned getBlockAddress(const Function *F, const BasicBlock *BB) {
      BlockIndexMap& Blocks = BlockAddresses[F];
      if (Blocks.find(BB) == Blocks.end()) {
        Blocks[BB] = Blocks.size(); // block addresses start from 0
      }
      return Blocks[BB];
    }

    unsigned getBlockAddress(const BlockAddress *BA) {
      return getBlockAddress(BA->getFunction(), BA->getBasicBlock());
    }

    const Value *resolveFully(const Value *V) {
      bool More = true;
      while (More) {
        More = false;
        if (const GlobalAlias *GA = dyn_cast<GlobalAlias>(V)) {
          V = GA->getAliasee();
          More = true;
        }
        if (const ConstantExpr *CE = dyn_cast<ConstantExpr>(V)) {
          V = CE->getOperand(0); // ignore bitcasts
          More = true;
        }
      }
      return V;
    }

    std::string relocateFunctionPointer(std::string FP) {
      return Relocatable ? "(fb + (" + FP + ") | 0)" : FP;
    }

    std::string relocateGlobal(std::string G) {
      return Relocatable ? "(gb + (" + G + ") | 0)" : G;
    }

    unsigned getIDForMetadata(Metadata *MD) {
      if (cyberDWARFData.IndexedMetadata.find(MD) == cyberDWARFData.IndexedMetadata.end()) {
        cyberDWARFData.IndexedMetadata[MD] = cyberDWARFData.MetadataNum++;
      }
      return cyberDWARFData.IndexedMetadata[MD];
    }

    // Return a constant we are about to write into a global as a numeric offset. If the
    // value is not known at compile time, emit a postSet to that location.
    unsigned getConstAsOffset(const Value *V, unsigned AbsoluteTarget) {
      assert(AbsoluteTarget % 4 == 0);
      V = resolveFully(V);
      if (const Function *F = dyn_cast<const Function>(V)) {
        if (Relocatable) {
          //PostSets.push_back("\n HEAP32[" + relocateGlobal(utostr(AbsoluteTarget)) + " >> 2] = " + relocateFunctionPointer(utostr(getFunctionIndex(F))) + ';');
          RelocationTable[AbsoluteTarget] = getFunctionIndex(F) * 2;
          assert(getFunctionIndex(F));
          return 0; // emit zero in there for now, until the postSet
        }
        return getFunctionIndex(F);
      } else if (const BlockAddress *BA = dyn_cast<const BlockAddress>(V)) {
        return getBlockAddress(BA);
      } else {
        if (const GlobalVariable *GV = dyn_cast<GlobalVariable>(V)) {
          if (!GV->hasInitializer()) {
            // We don't have a constant to emit here, so we must emit a postSet
            // All postsets are of external values, so they are pointers, hence 32-bit
            std::string Name = getOpName(V);
            Externals.insert(Name);
            if (Relocatable) {
              std::string line = "\n temp = g$" + Name + "() | 0;"; // we access linked externs through calls, and must do so to a temp for heap growth validation
              // see later down about adding to an offset
              std::string access = "HEAP32[" + relocateGlobal(utostr(AbsoluteTarget)) + " >> 2]";
              line += "\n " + access + " = (" + access + " | 0) + temp;";
              PostSets.push_back(line);
            } else {
              PostSets.push_back("\n HEAP32[" + relocateGlobal(utostr(AbsoluteTarget)) + " >> 2] = " + Name + ';');
            }
            return 0; // emit zero in there for now, until the postSet
          } else if (Relocatable) {
            // this is one of our globals, but we must relocate it. we return zero, but the caller may store
            // an added offset, which we read at postSet time; in other words, we just add to that offset
            //std::string access = "HEAP32[" + relocateGlobal(utostr(AbsoluteTarget)) + " >> 2]";
            //PostSets.push_back("\n " + access + " = (" + access + " | 0) + " + relocateGlobal(utostr(getGlobalAddress(V->getName().str()))) + ';');
            RelocationTable[AbsoluteTarget] = getGlobalAddress(V->getName().str()) * 2 + 1;
            return 0; // emit zero in there for now, until the postSet
          }
        }
        assert(!Relocatable);
        return getGlobalAddress(V->getName().str());
      }
    }

    // Transform the string input into emscripten_asm_const_*(str, args1, arg2)
    // into an id. We emit a map of id => string contents, and emscripten
    // wraps it up so that calling that id calls that function.
    unsigned getAsmConstId(const Value *V, std::string Sig) {
      V = resolveFully(V);
      const Constant *CI = cast<GlobalVariable>(V)->getInitializer();
      std::string code;
      if (isa<ConstantAggregateZero>(CI)) {
        code = " ";
      } else {
        const ConstantDataSequential *CDS = cast<ConstantDataSequential>(CI);
        code = CDS->getAsString();
        // replace newlines quotes with escaped newlines
        size_t curr = 0;
        while ((curr = code.find("\\n", curr)) != std::string::npos) {
          code = code.replace(curr, 2, "\\\\n");
          curr += 3; // skip this one
        }
        // replace double quotes with escaped single quotes
        curr = 0;
        while ((curr = code.find('"', curr)) != std::string::npos) {
          if (curr == 0 || code[curr-1] != '\\') {
            code = code.replace(curr, 1, "\\" "\"");
            curr += 2; // skip this one
          } else { // already escaped, escape the slash as well
            code = code.replace(curr, 1, "\\" "\\" "\"");
            curr += 3; // skip this one
          }
        }
      }
      unsigned Id;
      if (AsmConsts.count(code) > 0) {
        auto& Info = AsmConsts[code];
        Id = Info.Id;
        Info.Sigs.insert(Sig);
      } else {
        AsmConstInfo Info;
        Info.Id = Id = AsmConsts.size();
        Info.Sigs.insert(Sig);
        AsmConsts[code] = Info;
      }
      return Id;
    }

    // Test whether the given value is known to be an absolute value or one we turn into an absolute value
    bool isAbsolute(const Value *P) {
      if (const IntToPtrInst *ITP = dyn_cast<IntToPtrInst>(P)) {
        return isa<ConstantInt>(ITP->getOperand(0));
      }
      if (isa<ConstantPointerNull>(P) || isa<UndefValue>(P)) {
        return true;
      }
      return false;
    }

    void checkVectorType(Type *T) {
      VectorType *VT = cast<VectorType>(T);
      // LLVM represents the results of vector comparison as vectors of i1. We
      // represent them as vectors of integers the size of the vector elements
      // of the compare that produced them.
      assert(VT->getElementType()->getPrimitiveSizeInBits() == 8 ||
             VT->getElementType()->getPrimitiveSizeInBits() == 16 ||
             VT->getElementType()->getPrimitiveSizeInBits() == 32 ||
             VT->getElementType()->getPrimitiveSizeInBits() == 64 ||
             VT->getElementType()->getPrimitiveSizeInBits() == 128 ||
             VT->getElementType()->getPrimitiveSizeInBits() == 1);
      assert(VT->getBitWidth() <= 128);
      assert(VT->getNumElements() <= 16);
      if (VT->getElementType()->isIntegerTy())
      {
        if (VT->getNumElements() <= 16 && VT->getElementType()->getPrimitiveSizeInBits() == 8) UsesSIMDInt8x16 = true;
        else if (VT->getNumElements() <= 8 && VT->getElementType()->getPrimitiveSizeInBits() == 16) UsesSIMDInt16x8 = true;
        else if (VT->getNumElements() <= 4 && VT->getElementType()->getPrimitiveSizeInBits() == 32) UsesSIMDInt32x4 = true;
        else if (VT->getElementType()->getPrimitiveSizeInBits() == 1) {
          if (VT->getNumElements() == 16) UsesSIMDBool8x16 = true;
          else if (VT->getNumElements() == 8) UsesSIMDBool16x8 = true;
          else if (VT->getNumElements() == 4) UsesSIMDBool32x4 = true;
          else if (VT->getNumElements() == 2) UsesSIMDBool64x2 = true;
          else report_fatal_error("Unsupported boolean vector type with numElems: " + Twine(VT->getNumElements()) + ", primitiveSize: " + Twine(VT->getElementType()->getPrimitiveSizeInBits()) + "!");
        } else if (VT->getElementType()->getPrimitiveSizeInBits() != 1 && VT->getElementType()->getPrimitiveSizeInBits() != 128) {
          report_fatal_error("Unsupported integer vector type with numElems: " + Twine(VT->getNumElements()) + ", primitiveSize: " + Twine(VT->getElementType()->getPrimitiveSizeInBits()) + "!");
        }
      }
      else
      {
        if (VT->getNumElements() <= 4 && VT->getElementType()->getPrimitiveSizeInBits() == 32) UsesSIMDFloat32x4 = true;
        else if (VT->getNumElements() <= 2 && VT->getElementType()->getPrimitiveSizeInBits() == 64) UsesSIMDFloat64x2 = true;
        else report_fatal_error("Unsupported floating point vector type numElems: " + Twine(VT->getNumElements()) + ", primitiveSize: " + Twine(VT->getElementType()->getPrimitiveSizeInBits()) + "!");
      }
    }

    std::string ensureCast(std::string S, Type *T, AsmCast sign) {
      if (sign & ASM_MUST_CAST) return getCast(S, T);
      return S;
    }

    static void emitDebugInfo(raw_ostream& Code, const Instruction *I) {
      auto &Loc = I->getDebugLoc();
      if (Loc) {
        unsigned Line = Loc.getLine();
        auto *Scope = cast_or_null<DIScope>(Loc.getScope());
        if (Scope) {
          StringRef File = Scope->getFilename();
          if (Line > 0)
            Code << " //@line " << utostr(Line) << " \"" << (File.size() > 0 ? File.str() : "?") << "\"";
        }
      }
    }

    std::string ftostr(const ConstantFP *CFP, AsmCast sign) {
      const APFloat &flt = CFP->getValueAPF();

      // Emscripten has its own spellings for infinity and NaN.
      if (flt.getCategory() == APFloat::fcInfinity) return ensureCast(flt.isNegative() ? "-inf" : "inf", CFP->getType(), sign);
      else if (flt.getCategory() == APFloat::fcNaN) {
        APInt i = flt.bitcastToAPInt();
        if ((i.getBitWidth() == 32 && i != APInt(32, 0x7FC00000)) || (i.getBitWidth() == 64 && i != APInt(64, 0x7FF8000000000000ULL))) {
          // If we reach here, things have already gone bad, and JS engine NaN canonicalization will kill the bits in the float. However can't make
          // this a build error in order to not break people's existing code, so issue a warning instead.
          if (WarnOnNoncanonicalNans) {
            errs() << "emcc: warning: cannot represent a NaN literal '" << CFP << "' with custom bit pattern in NaN-canonicalizing JS engines (e.g. Firefox and Safari) without erasing bits!\n";
            if (CurrInstruction) {
              errs() << "  in " << *CurrInstruction << " in " << CurrInstruction->getParent()->getParent()->getName() << "() ";
              emitDebugInfo(errs(), CurrInstruction);
              errs() << '\n';
            }
          }
        }
        return ensureCast("nan", CFP->getType(), sign);
      }

      // Request 9 or 17 digits, aka FLT_DECIMAL_DIG or DBL_DECIMAL_DIG (our
      // long double is the the same as our double), to avoid rounding errors.
      SmallString<29> Str;
      flt.toString(Str, PreciseF32 && CFP->getType()->isFloatTy() ? 9 : 17);

      // asm.js considers literals to be floating-point literals when they contain a
      // dot, however our output may be processed by UglifyJS, which doesn't
      // currently preserve dots in all cases. Mark floating-point literals with
      // unary plus to force them to floating-point.
      if (APFloat(flt).roundToIntegral(APFloat::rmNearestTiesToEven) == APFloat::opOK) {
        return '+' + Str.str().str();
      }

      return Str.str().str();
    }

    std::string getPtrLoad(const Value* Ptr);

    /// Given a pointer to memory, returns the HEAP object and index to that object that is used to access that memory.
    /// @param Ptr [in] The heap object.
    /// @param HeapName [out] Receives the name of the HEAP object used to perform the memory acess.
    /// @return The index to the heap HeapName for the memory access.
    std::string getHeapNameAndIndex(const Value *Ptr, const char **HeapName);

    // Like getHeapNameAndIndex(), but uses the given memory operation size and whether it is an Integer instead of the type of Ptr.
    std::string getHeapNameAndIndex(const Value *Ptr, const char **HeapName, unsigned Bytes, bool Integer);

    /// Like getHeapNameAndIndex(), but for global variables only.
    std::string getHeapNameAndIndexToGlobal(const GlobalVariable *GV, unsigned Bytes, bool Integer, const char **HeapName);

    /// Like getHeapNameAndIndex(), but for pointers represented in string expression form.
    static std::string getHeapNameAndIndexToPtr(const std::string& Ptr, unsigned Bytes, bool Integer, const char **HeapName);

    std::string getShiftedPtr(const Value *Ptr, unsigned Bytes);

    /// Returns a string expression for accessing the given memory address.
    std::string getPtrUse(const Value* Ptr);

    /// Like getPtrUse(), but for pointers represented in string expression form.
    static std::string getHeapAccess(const std::string& Name, unsigned Bytes, bool Integer=true);

    std::string getConstant(const Constant*, AsmCast sign=ASM_SIGNED);
    template<typename VectorType/*= ConstantVector or ConstantDataVector*/>
    std::string getConstantVector(const VectorType *C);
    std::string getValueAsStr(const Value*, AsmCast sign=ASM_SIGNED);
    std::string getValueAsCastStr(const Value*, AsmCast sign=ASM_SIGNED);
    std::string getValueAsParenStr(const Value*);
    std::string getValueAsCastParenStr(const Value*, AsmCast sign=ASM_SIGNED);

    const std::string &getJSName(const Value* val);

    std::string getPhiCode(const BasicBlock *From, const BasicBlock *To);

    void printAttributes(const AttributeSet &PAL, const std::string &name);
    void printType(Type* Ty);
    void printTypes(const Module* M);

    std::string getAdHocAssign(const StringRef &, Type *);
    std::string getAssign(const Instruction *I);
    std::string getAssignIfNeeded(const Value *V);
    std::string getCast(const StringRef &, Type *, AsmCast sign=ASM_SIGNED);
    std::string getParenCast(const StringRef &, Type *, AsmCast sign=ASM_SIGNED);
    std::string getDoubleToInt(const StringRef &);
    std::string getIMul(const Value *, const Value *);
    std::string getLoad(const Instruction *I, const Value *P, Type *T, unsigned Alignment, char sep=';');
    std::string getStore(const Instruction *I, const Value *P, Type *T, const std::string& VS, unsigned Alignment, char sep=';');
    std::string getStackBump(unsigned Size);
    std::string getStackBump(const std::string &Size);

    void addBlock(const BasicBlock *BB, Relooper& R, LLVMToRelooperMap& LLVMToRelooper);
    void printFunctionBody(const Function *F);
    void generateInsertElementExpression(const InsertElementInst *III, raw_string_ostream& Code);
    void generateExtractElementExpression(const ExtractElementInst *EEI, raw_string_ostream& Code);
    std::string getSIMDCast(VectorType *fromType, VectorType *toType, const std::string &valueStr, bool signExtend);
    void generateShuffleVectorExpression(const ShuffleVectorInst *SVI, raw_string_ostream& Code);
    void generateICmpExpression(const ICmpInst *I, raw_string_ostream& Code);
    void generateFCmpExpression(const FCmpInst *I, raw_string_ostream& Code);
    void generateShiftExpression(const BinaryOperator *I, raw_string_ostream& Code);
    void generateUnrolledExpression(const User *I, raw_string_ostream& Code);
    bool generateSIMDExpression(const User *I, raw_string_ostream& Code);
    void generateExpression(const User *I, raw_string_ostream& Code);

    // debug information
    std::string generateDebugRecordForVar(Metadata *MD);
    void buildCyberDWARFData();

    std::string getOpName(const Value*);

    void processConstants();

    // nativization

    typedef std::set<const Value*> NativizedVarsMap;
    NativizedVarsMap NativizedVars;

    void calculateNativizedVars(const Function *F);

    // special analyses

    bool canReloop(const Function *F);

    // main entry point

    void printModuleBody();
  };
} // end anonymous namespace.

raw_pwrite_stream &JSWriter::nl(raw_pwrite_stream &Out, int delta) {
  Out << '\n';
  return Out;
}

static inline char halfCharToHex(unsigned char half) {
  assert(half <= 15);
  if (half <= 9) {
    return '0' + half;
  } else {
    return 'A' + half - 10;
  }
}

static inline void sanitizeGlobal(std::string& str) {
  if(str.compare(0, 3, "\1-[") == 0 || str.compare(0, 3, "\1+[") == 0) str = "OBJC" + str;

  // Global names are prefixed with "_" to prevent them from colliding with
  // names of things in normal JS.
  str = "_" + str;

  // functions and globals should already be in C-style format,
  // in addition to . for llvm intrinsics and possibly $ and so forth.
  // There is a risk of collisions here, we just lower all these
  // invalid characters to _, but this should not happen in practice.
  // TODO: in debug mode, check for such collisions.
  size_t OriginalSize = str.size();
  for (size_t i = 1; i < OriginalSize; ++i) {
    unsigned char c = str[i];
    if (c == '+') str[i] = 'C';
    else if (c == '-') str[i] = 'I';
    else if (!isalnum(c) && c != '_') str[i] = '_';
  }
}

static inline void sanitizeLocal(std::string& str) {
  // Local names are prefixed with "$" to prevent them from colliding with
  // global names.
  str = "$" + str;

  // We need to convert every string that is not a valid JS identifier into
  // a valid one, without collisions - we cannot turn "x.a" into "x_a" while
  // also leaving "x_a" as is, for example.
  //
  // We leave valid characters 0-9a-zA-Z and _ unchanged. Anything else
  // we replace with $ and append a hex representation of that value,
  // so for example x.a turns into x$a2e, x..a turns into x$$a2e2e.
  //
  // As an optimization, we replace . with $ without appending anything,
  // unless there is another illegal character. The reason is that . is
  // a common illegal character, and we want to avoid resizing strings
  // for perf reasons, and we If we do see we need to append something, then
  // for . we just append Z (one character, instead of the hex code).
  //

  size_t OriginalSize = str.size();
  int Queued = 0;
  for (size_t i = 1; i < OriginalSize; ++i) {
    unsigned char c = str[i];
    if (!isalnum(c) && c != '_') {
      str[i] = '$';
      if (c == '.') {
        Queued++;
      } else {
        size_t s = str.size();
        str.resize(s+2+Queued);
        for (int i = 0; i < Queued; i++) {
          str[s++] = 'Z';
        }
        Queued = 0;
        str[s] = halfCharToHex(c >> 4);
        str[s+1] = halfCharToHex(c & 0xf);
      }
    }
  }
}

static inline std::string ensureFloat(const std::string &S, Type *T) {
  if (PreciseF32 && T->isFloatTy()) {
    return "Math_fround(" + S + ')';
  }
  return S;
}

static inline std::string ensureFloat(const std::string &value, bool wrap) {
  if (wrap) {
    return "Math_fround(" + value + ')';
  }
  return value;
}

void JSWriter::error(const std::string& msg) {
  report_fatal_error(msg);
}

std::string JSWriter::getPhiCode(const BasicBlock *From, const BasicBlock *To) {
  // FIXME this is all quite inefficient, and also done once per incoming to each phi

  // Find the phis, and generate assignments and dependencies
  std::set<std::string> PhiVars;
  for (BasicBlock::const_iterator I = To->begin(), E = To->end();
       I != E; ++I) {
    const PHINode* P = dyn_cast<PHINode>(I);
    if (!P) break;
    PhiVars.insert(getJSName(P));
  }
  typedef std::map<std::string, std::string> StringMap;
  StringMap assigns; // variable -> assign statement
  std::map<std::string, const Value*> values; // variable -> Value
  StringMap deps; // variable -> dependency
  StringMap undeps; // reverse: dependency -> variable
  for (BasicBlock::const_iterator I = To->begin(), E = To->end();
       I != E; ++I) {
    const PHINode* P = dyn_cast<PHINode>(I);
    if (!P) break;
    int index = P->getBasicBlockIndex(From);
    if (index < 0) continue;
    // we found it
    const std::string &name = getJSName(P);
    assigns[name] = getAssign(P);
    // Get the operand, and strip pointer casts, since normal expression
    // translation also strips pointer casts, and we want to see the same
    // thing so that we can detect any resulting dependencies.
    const Value *V = P->getIncomingValue(index)->stripPointerCasts();
    values[name] = V;
    std::string vname = getValueAsStr(V);
    if (const Instruction *VI = dyn_cast<const Instruction>(V)) {
      if (VI->getParent() == To && PhiVars.find(vname) != PhiVars.end()) {
        deps[name] = vname;
        undeps[vname] = name;
      }
    }
  }
  // Emit assignments+values, taking into account dependencies, and breaking cycles
  std::string pre = "", post = "";
  while (assigns.size() > 0) {
    bool emitted = false;
    for (StringMap::iterator I = assigns.begin(); I != assigns.end();) {
      StringMap::iterator last = I;
      std::string curr = last->first;
      const Value *V = values[curr];
      std::string CV = getValueAsStr(V);
      I++; // advance now, as we may erase
      // if we have no dependencies, or we found none to emit and are at the end (so there is a cycle), emit
      StringMap::const_iterator dep = deps.find(curr);
      if (dep == deps.end() || (!emitted && I == assigns.end())) {
        if (dep != deps.end()) {
          // break a cycle
          std::string depString = dep->second;
          std::string temp = curr + "$phi";
          pre += getAdHocAssign(temp, V->getType()) + CV + ';';
          CV = temp;
          deps.erase(curr);
          undeps.erase(depString);
        }
        post += assigns[curr] + CV + ';';
        assigns.erase(last);
        emitted = true;
      }
    }
  }
  return pre + post;
}

const std::string &JSWriter::getJSName(const Value* val) {
  ValueMap::const_iterator I = ValueNames.find(val);
  if (I != ValueNames.end() && I->first == val)
    return I->second;

  // If this is an alloca we've replaced with another, use the other name.
  if (const AllocaInst *AI = dyn_cast<AllocaInst>(val)) {
    if (AI->isStaticAlloca()) {
      const AllocaInst *Rep = Allocas.getRepresentative(AI);
      if (Rep != AI) {
        return getJSName(Rep);
      }
    }
  }

  std::string name;
  if (val->hasName()) {
    name = val->getName().str();
  } else {
    name = utostr(UniqueNum++);
  }

  if (isa<Constant>(val)) {
    sanitizeGlobal(name);
  } else {
    sanitizeLocal(name);
  }

  return ValueNames[val] = name;
}

std::string JSWriter::getAdHocAssign(const StringRef &s, Type *t) {
  UsedVars[s] = t;
  return (s + " = ").str();
}

std::string JSWriter::getAssign(const Instruction *I) {
  return getAdHocAssign(getJSName(I), I->getType());
}

std::string JSWriter::getAssignIfNeeded(const Value *V) {
  if (const Instruction *I = dyn_cast<Instruction>(V)) {
    if (!I->use_empty()) return getAssign(I);
  }
  return std::string();
}

const char *SIMDType(VectorType *t) {
  int primSize = t->getElementType()->getPrimitiveSizeInBits();
  assert(primSize <= 128);

  if (t->getElementType()->isIntegerTy()) {
    if (t->getElementType()->getPrimitiveSizeInBits() == 1) {
      if (t->getNumElements() == 2) return "Bool64x2";
      if (t->getNumElements() <= 4) return "Bool32x4";
      if (t->getNumElements() <= 8) return "Bool16x8";
      if (t->getNumElements() <= 16) return "Bool8x16";
      // fall-through to error
    } else {
      if (t->getElementType()->getPrimitiveSizeInBits() > 32 && t->getNumElements() <= 2) return "Int64x2";
      if (t->getElementType()->getPrimitiveSizeInBits() > 16 && t->getNumElements() <= 4) return "Int32x4";
      if (t->getElementType()->getPrimitiveSizeInBits() > 8 && t->getNumElements() <= 8) return "Int16x8";
      if (t->getElementType()->getPrimitiveSizeInBits() <= 8 && t->getNumElements() <= 16) return "Int8x16";
      // fall-through to error
    }
  } else { // float type
    if (t->getElementType()->getPrimitiveSizeInBits() > 32 && t->getNumElements() <= 2) return "Float64x2";
    if (t->getElementType()->getPrimitiveSizeInBits() > 16 && t->getNumElements() <= 4) return "Float32x4";
    if (t->getElementType()->getPrimitiveSizeInBits() > 8 && t->getNumElements() <= 8) return "Float16x8";
    if (t->getElementType()->getPrimitiveSizeInBits() <= 8 && t->getNumElements() <= 16) return "Float8x16";
    // fall-through to error
  }
  errs() << *t << "\n";
  report_fatal_error("Unsupported type!");
}

std::string JSWriter::getCast(const StringRef &s, Type *t, AsmCast sign) {
  switch (t->getTypeID()) {
    default: {
      errs() << *t << "\n";
      assert(false && "Unsupported type");
    }
    case Type::VectorTyID:
      return std::string("SIMD_") + SIMDType(cast<VectorType>(t)) + "_check(" + s.str() + ")";
    case Type::FloatTyID: {
      if (PreciseF32 && !(sign & ASM_FFI_OUT)) {
        if (sign & ASM_FFI_IN) {
          return ("Math_fround(+(" + s + "))").str();
        } else {
          return ("Math_fround(" + s + ")").str();
        }
      }
      // otherwise fall through to double
    }
    case Type::DoubleTyID: return ("+" + s).str();
    case Type::IntegerTyID: {
      // fall through to the end for nonspecific
      switch (t->getIntegerBitWidth()) {
        case 1:  if (!(sign & ASM_NONSPECIFIC)) return sign == ASM_UNSIGNED ? (s + "&1").str()     : (s + "<<31>>31").str();
        case 8:  if (!(sign & ASM_NONSPECIFIC)) return sign == ASM_UNSIGNED ? (s + "&255").str()   : (s + "<<24>>24").str();
        case 16: if (!(sign & ASM_NONSPECIFIC)) return sign == ASM_UNSIGNED ? (s + "&65535").str() : (s + "<<16>>16").str();
        case 32: return (sign == ASM_SIGNED || (sign & ASM_NONSPECIFIC) ? s + "|0" : s + ">>>0").str();
        default: llvm_unreachable("Unsupported integer cast bitwidth");
      }
    }
    case Type::PointerTyID:
      return (sign == ASM_SIGNED || (sign & ASM_NONSPECIFIC) ? s + "|0" : s + ">>>0").str();
  }
}

std::string JSWriter::getParenCast(const StringRef &s, Type *t, AsmCast sign) {
  return getCast(("(" + s + ")").str(), t, sign);
}

std::string JSWriter::getDoubleToInt(const StringRef &s) {
  return ("~~(" + s + ")").str();
}

std::string JSWriter::getIMul(const Value *V1, const Value *V2) {
  const ConstantInt *CI = NULL;
  const Value *Other = NULL;
  if ((CI = dyn_cast<ConstantInt>(V1))) {
    Other = V2;
  } else if ((CI = dyn_cast<ConstantInt>(V2))) {
    Other = V1;
  }
  // we ignore optimizing the case of multiplying two constants - optimizer would have removed those
  if (CI) {
    std::string OtherStr = getValueAsStr(Other);
    unsigned C = CI->getZExtValue();
    if (C == 0) return "0";
    if (C == 1) return OtherStr;
    unsigned Orig = C, Shifts = 0;
    while (C) {
      if ((C & 1) && (C != 1)) break; // not power of 2
      C >>= 1;
      Shifts++;
      if (C == 0) return OtherStr + "<<" + utostr(Shifts-1); // power of 2, emit shift
    }
    if (Orig < (1<<20)) return "(" + OtherStr + "*" + utostr(Orig) + ")|0"; // small enough, avoid imul
  }
  return "Math_imul(" + getValueAsStr(V1) + ", " + getValueAsStr(V2) + ")|0"; // unknown or too large, emit imul
}

static inline const char *getHeapName(int Bytes, int Integer)
{
  switch (Bytes) {
    default: llvm_unreachable("Unsupported type");
    case 8: return "HEAPF64";
    case 4: return Integer ? "HEAP32" : "HEAPF32";
    case 2: return "HEAP16";
    case 1: return "HEAP8";
  }
}

static inline int getHeapShift(int Bytes)
{
  switch (Bytes) {
    default: llvm_unreachable("Unsupported type");
    case 8: return 3;
    case 4: return 2;
    case 2: return 1;
    case 1: return 0;
  }
}

static inline const char *getHeapShiftStr(int Bytes)
{
  switch (Bytes) {
    default: llvm_unreachable("Unsupported type");
    case 8: return ">>3";
    case 4: return ">>2";
    case 2: return ">>1";
    case 1: return ">>0";
  }
}

std::string JSWriter::getHeapNameAndIndexToGlobal(const GlobalVariable *GV, unsigned Bytes, bool Integer, const char **HeapName)
{
  unsigned Addr = getGlobalAddress(GV->getName().str());
  *HeapName = getHeapName(Bytes, Integer);
  if (!Relocatable) {
    return utostr(Addr >> getHeapShift(Bytes));
  } else {
    return relocateGlobal(utostr(Addr)) + getHeapShiftStr(Bytes);
  }
}

std::string JSWriter::getHeapNameAndIndexToPtr(const std::string& Ptr, unsigned Bytes, bool Integer, const char **HeapName)
{
  *HeapName = getHeapName(Bytes, Integer);
  return Ptr + getHeapShiftStr(Bytes);
}

std::string JSWriter::getHeapNameAndIndex(const Value *Ptr, const char **HeapName, unsigned Bytes, bool Integer)
{
  const GlobalVariable *GV;
  if ((GV = dyn_cast<GlobalVariable>(Ptr->stripPointerCasts())) && GV->hasInitializer()) {
    // Note that we use the type of the pointer, as it might be a bitcast of the underlying global. We need the right type.
    return getHeapNameAndIndexToGlobal(GV, Bytes, Integer, HeapName);
  } else {
    return getHeapNameAndIndexToPtr(getValueAsStr(Ptr), Bytes, Integer, HeapName);
  }
}

std::string JSWriter::getHeapNameAndIndex(const Value *Ptr, const char **HeapName)
{
  Type *t = cast<PointerType>(Ptr->getType())->getElementType();
  return getHeapNameAndIndex(Ptr, HeapName, DL->getTypeAllocSize(t), t->isIntegerTy() || t->isPointerTy());
}

static const char *heapNameToAtomicTypeName(const char *HeapName)
{
  if (!strcmp(HeapName, "HEAPF32")) return "f32";
  if (!strcmp(HeapName, "HEAPF64")) return "f64";
  return "";
}

std::string JSWriter::getLoad(const Instruction *I, const Value *P, Type *T, unsigned Alignment, char sep) {
  std::string Assign = getAssign(I);
  unsigned Bytes = DL->getTypeAllocSize(T);
  std::string text;
  if (Bytes <= Alignment || Alignment == 0) {
    if (EnablePthreads && cast<LoadInst>(I)->isVolatile()) {
      const char *HeapName;
      std::string Index = getHeapNameAndIndex(P, &HeapName);
      if (!strcmp(HeapName, "HEAPF32") || !strcmp(HeapName, "HEAPF64")) {
        bool fround = PreciseF32 && !strcmp(HeapName, "HEAPF32");
        // TODO: If https://bugzilla.mozilla.org/show_bug.cgi?id=1131613 and https://bugzilla.mozilla.org/show_bug.cgi?id=1131624 are
        // implemented, we could remove the emulation, but until then we must emulate manually.
        text = Assign + (fround ? "Math_fround(" : "+") + "_emscripten_atomic_load_" + heapNameToAtomicTypeName(HeapName) + "(" + getValueAsStr(P) + (fround ? "))" : ")");
      } else {
        text = Assign + "(Atomics_load(" + HeapName + ',' + Index + ")|0)";
      }
    } else {
      text = Assign + getPtrLoad(P);
    }
    if (isAbsolute(P)) {
      // loads from an absolute constants are either intentional segfaults (int x = *((int*)0)), or code problems
      text += "; abort() /* segfault, load from absolute addr */";
    }
  } else {
    // unaligned in some manner

    if (EnablePthreads && cast<LoadInst>(I)->isVolatile()) {
      errs() << "emcc: warning: unable to implement unaligned volatile load as atomic in " << I->getParent()->getParent()->getName() << ":" << *I << " | ";
      emitDebugInfo(errs(), I);
      errs() << "\n";
    }

    if (WarnOnUnaligned) {
      errs() << "emcc: warning: unaligned load in  " << I->getParent()->getParent()->getName() << ":" << *I << " | ";
      emitDebugInfo(errs(), I);
      errs() << "\n";
    }
    std::string PS = getValueAsStr(P);
    switch (Bytes) {
      case 8: {
        switch (Alignment) {
          case 4: {
            text = "HEAP32[tempDoublePtr>>2]=HEAP32[" + PS + ">>2]" + sep +
                    "HEAP32[tempDoublePtr+4>>2]=HEAP32[" + PS + "+4>>2]";
            break;
          }
          case 2: {
            text = "HEAP16[tempDoublePtr>>1]=HEAP16[" + PS + ">>1]" + sep +
                   "HEAP16[tempDoublePtr+2>>1]=HEAP16[" + PS + "+2>>1]" + sep +
                   "HEAP16[tempDoublePtr+4>>1]=HEAP16[" + PS + "+4>>1]" + sep +
                   "HEAP16[tempDoublePtr+6>>1]=HEAP16[" + PS + "+6>>1]";
            break;
          }
          case 1: {
            text = "HEAP8[tempDoublePtr>>0]=HEAP8[" + PS + ">>0]" + sep +
                   "HEAP8[tempDoublePtr+1>>0]=HEAP8[" + PS + "+1>>0]" + sep +
                   "HEAP8[tempDoublePtr+2>>0]=HEAP8[" + PS + "+2>>0]" + sep +
                   "HEAP8[tempDoublePtr+3>>0]=HEAP8[" + PS + "+3>>0]" + sep +
                   "HEAP8[tempDoublePtr+4>>0]=HEAP8[" + PS + "+4>>0]" + sep +
                   "HEAP8[tempDoublePtr+5>>0]=HEAP8[" + PS + "+5>>0]" + sep +
                   "HEAP8[tempDoublePtr+6>>0]=HEAP8[" + PS + "+6>>0]" + sep +
                   "HEAP8[tempDoublePtr+7>>0]=HEAP8[" + PS + "+7>>0]";
            break;
          }
          default: assert(0 && "bad 8 store");
        }
        text += sep + Assign + "+HEAPF64[tempDoublePtr>>3]";
        break;
      }
      case 4: {
        if (T->isIntegerTy() || T->isPointerTy()) {
          switch (Alignment) {
            case 2: {
              text = Assign + "HEAPU16[" + PS + ">>1]|" +
                             "(HEAPU16[" + PS + "+2>>1]<<16)";
              break;
            }
            case 1: {
              text = Assign + "HEAPU8[" + PS + ">>0]|" +
                             "(HEAPU8[" + PS + "+1>>0]<<8)|" +
                             "(HEAPU8[" + PS + "+2>>0]<<16)|" +
                             "(HEAPU8[" + PS + "+3>>0]<<24)";
              break;
            }
            default: assert(0 && "bad 4i store");
          }
        } else { // float
          assert(T->isFloatingPointTy());
          switch (Alignment) {
            case 2: {
              text = "HEAP16[tempDoublePtr>>1]=HEAP16[" + PS + ">>1]" + sep +
                     "HEAP16[tempDoublePtr+2>>1]=HEAP16[" + PS + "+2>>1]";
              break;
            }
            case 1: {
              text = "HEAP8[tempDoublePtr>>0]=HEAP8[" + PS + ">>0]" + sep +
                     "HEAP8[tempDoublePtr+1>>0]=HEAP8[" + PS + "+1>>0]" + sep +
                     "HEAP8[tempDoublePtr+2>>0]=HEAP8[" + PS + "+2>>0]" + sep +
                     "HEAP8[tempDoublePtr+3>>0]=HEAP8[" + PS + "+3>>0]";
              break;
            }
            default: assert(0 && "bad 4f store");
          }
          text += sep + Assign + getCast("HEAPF32[tempDoublePtr>>2]", Type::getFloatTy(TheModule->getContext()));
        }
        break;
      }
      case 2: {
        text = Assign + "HEAPU8[" + PS + ">>0]|" +
                       "(HEAPU8[" + PS + "+1>>0]<<8)";
        break;
      }
      default: assert(0 && "bad store");
    }
  }
  return text;
}

std::string JSWriter::getStore(const Instruction *I, const Value *P, Type *T, const std::string& VS, unsigned Alignment, char sep) {
  assert(sep == ';'); // FIXME when we need that
  unsigned Bytes = DL->getTypeAllocSize(T);
  std::string text;
  if (Bytes <= Alignment || Alignment == 0) {
    if (EnablePthreads && cast<StoreInst>(I)->isVolatile()) {
      const char *HeapName;
      std::string Index = getHeapNameAndIndex(P, &HeapName);
      if (!strcmp(HeapName, "HEAPF32") || !strcmp(HeapName, "HEAPF64")) {
        // TODO: If https://bugzilla.mozilla.org/show_bug.cgi?id=1131613 and https://bugzilla.mozilla.org/show_bug.cgi?id=1131624 are
        // implemented, we could remove the emulation, but until then we must emulate manually.
        text = std::string("_emscripten_atomic_store_") + heapNameToAtomicTypeName(HeapName) + "(" + getValueAsStr(P) + ',' + VS + ')';
        if (PreciseF32 && !strcmp(HeapName, "HEAPF32"))
          text = "Math_fround(" + text + ")";
        else
          text = "+" + text;
      } else {
        text = std::string("Atomics_store(") + HeapName + ',' + Index + ',' + VS + ")|0";
      }
    } else {
      text = getPtrUse(P) + " = " + VS;
    }
    if (Alignment == 536870912) text += "; abort() /* segfault */";
  } else {
    // unaligned in some manner

    if (EnablePthreads && cast<StoreInst>(I)->isVolatile()) {
      errs() << "emcc: warning: unable to implement unaligned volatile store as atomic in " << I->getParent()->getParent()->getName() << ":" << *I << " | ";
      emitDebugInfo(errs(), I);
      errs() << "\n";
    }

    if (WarnOnUnaligned) {
      errs() << "emcc: warning: unaligned store in " << I->getParent()->getParent()->getName() << ":" << *I << " | ";
      emitDebugInfo(errs(), I);
      errs() << "\n";
    }
    std::string PS = getValueAsStr(P);
    switch (Bytes) {
      case 8: {
        text = "HEAPF64[tempDoublePtr>>3]=" + VS + ';';
        switch (Alignment) {
          case 4: {
            text += "HEAP32[" + PS + ">>2]=HEAP32[tempDoublePtr>>2];" +
                    "HEAP32[" + PS + "+4>>2]=HEAP32[tempDoublePtr+4>>2]";
            break;
          }
          case 2: {
            text += "HEAP16[" + PS + ">>1]=HEAP16[tempDoublePtr>>1];" +
                    "HEAP16[" + PS + "+2>>1]=HEAP16[tempDoublePtr+2>>1];" +
                    "HEAP16[" + PS + "+4>>1]=HEAP16[tempDoublePtr+4>>1];" +
                    "HEAP16[" + PS + "+6>>1]=HEAP16[tempDoublePtr+6>>1]";
            break;
          }
          case 1: {
            text += "HEAP8[" + PS + ">>0]=HEAP8[tempDoublePtr>>0];" +
                    "HEAP8[" + PS + "+1>>0]=HEAP8[tempDoublePtr+1>>0];" +
                    "HEAP8[" + PS + "+2>>0]=HEAP8[tempDoublePtr+2>>0];" +
                    "HEAP8[" + PS + "+3>>0]=HEAP8[tempDoublePtr+3>>0];" +
                    "HEAP8[" + PS + "+4>>0]=HEAP8[tempDoublePtr+4>>0];" +
                    "HEAP8[" + PS + "+5>>0]=HEAP8[tempDoublePtr+5>>0];" +
                    "HEAP8[" + PS + "+6>>0]=HEAP8[tempDoublePtr+6>>0];" +
                    "HEAP8[" + PS + "+7>>0]=HEAP8[tempDoublePtr+7>>0]";
            break;
          }
          default: assert(0 && "bad 8 store");
        }
        break;
      }
      case 4: {
        if (T->isIntegerTy() || T->isPointerTy()) {
          switch (Alignment) {
            case 2: {
              text = "HEAP16[" + PS + ">>1]=" + VS + "&65535;" +
                     "HEAP16[" + PS + "+2>>1]=" + VS + ">>>16";
              break;
            }
            case 1: {
              text = "HEAP8[" + PS + ">>0]=" + VS + "&255;" +
                     "HEAP8[" + PS + "+1>>0]=(" + VS + ">>8)&255;" +
                     "HEAP8[" + PS + "+2>>0]=(" + VS + ">>16)&255;" +
                     "HEAP8[" + PS + "+3>>0]=" + VS + ">>24";
              break;
            }
            default: assert(0 && "bad 4i store");
          }
        } else { // float
          assert(T->isFloatingPointTy());
          text = "HEAPF32[tempDoublePtr>>2]=" + VS + ';';
          switch (Alignment) {
            case 2: {
              text += "HEAP16[" + PS + ">>1]=HEAP16[tempDoublePtr>>1];" +
                      "HEAP16[" + PS + "+2>>1]=HEAP16[tempDoublePtr+2>>1]";
              break;
            }
            case 1: {
              text += "HEAP8[" + PS + ">>0]=HEAP8[tempDoublePtr>>0];" +
                      "HEAP8[" + PS + "+1>>0]=HEAP8[tempDoublePtr+1>>0];" +
                      "HEAP8[" + PS + "+2>>0]=HEAP8[tempDoublePtr+2>>0];" +
                      "HEAP8[" + PS + "+3>>0]=HEAP8[tempDoublePtr+3>>0]";
              break;
            }
            default: assert(0 && "bad 4f store");
          }
        }
        break;
      }
      case 2: {
        text = "HEAP8[" + PS + ">>0]=" + VS + "&255;" +
               "HEAP8[" + PS + "+1>>0]=" + VS + ">>8";
        break;
      }
      default: assert(0 && "bad store");
    }
  }
  return text;
}

std::string JSWriter::getStackBump(unsigned Size) {
  return getStackBump(utostr(Size));
}

std::string JSWriter::getStackBump(const std::string &Size) {
  std::string ret = "STACKTOP = STACKTOP + " + Size + "|0;";
  if (EmscriptenAssertions) {
    ret += " if ((STACKTOP|0) >= (STACK_MAX|0)) abortStackOverflow(" + Size + "|0);";
  }
  return ret;
}

std::string JSWriter::getOpName(const Value* V) { // TODO: remove this
  return getJSName(V);
}

std::string JSWriter::getPtrLoad(const Value* Ptr) {
  Type *t = cast<PointerType>(Ptr->getType())->getElementType();
  return getCast(getPtrUse(Ptr), t, ASM_NONSPECIFIC);
}

std::string JSWriter::getHeapAccess(const std::string& Name, unsigned Bytes, bool Integer) {
  const char *HeapName = 0;
  std::string Index = getHeapNameAndIndexToPtr(Name, Bytes, Integer, &HeapName);
  return std::string(HeapName) + '[' + Index + ']';
}

std::string JSWriter::getShiftedPtr(const Value *Ptr, unsigned Bytes) {
  const char *HeapName = 0; // unused
  return getHeapNameAndIndex(Ptr, &HeapName, Bytes, true /* Integer; doesn't matter */);
}

std::string JSWriter::getPtrUse(const Value* Ptr) {
  const char *HeapName = 0;
  std::string Index = getHeapNameAndIndex(Ptr, &HeapName);
  return std::string(HeapName) + '[' + Index + ']';
}

std::string JSWriter::getConstant(const Constant* CV, AsmCast sign) {
  if (isa<ConstantPointerNull>(CV)) return "0";

  if (const Function *F = dyn_cast<Function>(CV)) {
    return relocateFunctionPointer(utostr(getFunctionIndex(F)));
  }

  if (const GlobalValue *GV = dyn_cast<GlobalValue>(CV)) {
    if (GV->isDeclaration()) {
      std::string Name = getOpName(GV);
      Externals.insert(Name);
      if (Relocatable) {
        // we access linked externs through calls, which we load at the beginning of basic blocks
        FuncRelocatableExterns.insert(Name);
        Name = "t$" + Name;
        UsedVars[Name] = Type::getInt32Ty(CV->getContext());
      }
      return Name;
    }
    if (const GlobalAlias *GA = dyn_cast<GlobalAlias>(CV)) {
      // Since we don't currently support linking of our output, we don't need
      // to worry about weak or other kinds of aliases.
      return getConstant(GA->getAliasee()->stripPointerCasts(), sign);
    }
    return relocateGlobal(utostr(getGlobalAddress(GV->getName().str())));
  }

  if (const ConstantFP *CFP = dyn_cast<ConstantFP>(CV)) {
    if (!(sign & ASM_FORCE_FLOAT_AS_INTBITS)) {
      std::string S = ftostr(CFP, sign);
      if (PreciseF32 && CV->getType()->isFloatTy() && !(sign & ASM_FFI_OUT)) {
        S = "Math_fround(" + S + ")";
      }
      return S;
    } else {
      const APFloat &flt = CFP->getValueAPF();
      APInt i = flt.bitcastToAPInt();
      assert(!(sign & ASM_UNSIGNED));
      if (i.getBitWidth() == 32) return itostr((int)(uint32_t)*i.getRawData());
      else return itostr(*i.getRawData());
    }
  } else if (const ConstantInt *CI = dyn_cast<ConstantInt>(CV)) {
    if (sign != ASM_UNSIGNED && CI->getValue().getBitWidth() == 1) {
      sign = ASM_UNSIGNED; // bools must always be unsigned: either 0 or 1
    }
    return CI->getValue().toString(10, sign != ASM_UNSIGNED);
  } else if (isa<UndefValue>(CV)) {
    std::string S;
    if (VectorType *VT = dyn_cast<VectorType>(CV->getType())) {
      checkVectorType(VT);
      S = std::string("SIMD_") + SIMDType(VT) + "_splat(" + ensureFloat("0", !VT->getElementType()->isIntegerTy()) + ')';
    } else {
      S = CV->getType()->isFloatingPointTy() ? "+0" : "0"; // XXX refactor this
      if (PreciseF32 && CV->getType()->isFloatTy() && !(sign & ASM_FFI_OUT)) {
        S = "Math_fround(" + S + ")";
      }
    }
    return S;
  } else if (isa<ConstantAggregateZero>(CV)) {
    if (VectorType *VT = dyn_cast<VectorType>(CV->getType())) {
      checkVectorType(VT);
      return std::string("SIMD_") + SIMDType(VT) + "_splat(" + ensureFloat("0", !VT->getElementType()->isIntegerTy()) + ')';
    } else {
      // something like [0 x i8*] zeroinitializer, which clang can emit for landingpads
      return "0";
    }
  } else if (const ConstantDataVector *DV = dyn_cast<ConstantDataVector>(CV)) {
    return getConstantVector(DV);
  } else if (const ConstantVector *V = dyn_cast<ConstantVector>(CV)) {
    return getConstantVector(V);
  } else if (const ConstantArray *CA = dyn_cast<const ConstantArray>(CV)) {
    // handle things like [i8* bitcast (<{ i32, i32, i32 }>* @_ZTISt9bad_alloc to i8*)] which clang can emit for landingpads
    assert(CA->getNumOperands() == 1);
    CV = CA->getOperand(0);
    const ConstantExpr *CE = cast<ConstantExpr>(CV);
    CV = CE->getOperand(0); // ignore bitcast
    return getConstant(CV);
  } else if (const BlockAddress *BA = dyn_cast<const BlockAddress>(CV)) {
    return utostr(getBlockAddress(BA));
  } else if (const ConstantExpr *CE = dyn_cast<ConstantExpr>(CV)) {
    std::string Code;
    raw_string_ostream CodeStream(Code);
    CodeStream << '(';
    generateExpression(CE, CodeStream);
    CodeStream << ')';
    return CodeStream.str();
  } else {
    CV->dump();
    llvm_unreachable("Unsupported constant kind");
  }
}

template<typename VectorType/*= ConstantVector or ConstantDataVector*/>
class VectorOperandAccessor
{
public:
  static Constant *getOperand(const VectorType *C, unsigned index);
};
template<> Constant *VectorOperandAccessor<ConstantVector>::getOperand(const ConstantVector *C, unsigned index) { return C->getOperand(index); }
template<> Constant *VectorOperandAccessor<ConstantDataVector>::getOperand(const ConstantDataVector *C, unsigned index) { return C->getElementAsConstant(index); }

template<typename ConstantVectorType/*= ConstantVector or ConstantDataVector*/>
std::string JSWriter::getConstantVector(const ConstantVectorType *C) {
  checkVectorType(C->getType());
  unsigned NumElts = cast<VectorType>(C->getType())->getNumElements();

  bool isInt = C->getType()->getElementType()->isIntegerTy();

  // Test if this is a float vector, but it contains NaNs that have non-canonical bits that can't be represented as nans.
  // These must be casted via an integer vector.
  bool hasSpecialNaNs = false;

  if (!isInt) {
    const APInt nan32(32, 0x7FC00000);
    const APInt nan64(64, 0x7FF8000000000000ULL);

    for (unsigned i = 0; i < NumElts; ++i) {
      Constant *CV = VectorOperandAccessor<ConstantVectorType>::getOperand(C, i);
      const ConstantFP *CFP = dyn_cast<ConstantFP>(CV);
      if (CFP) {
        const APFloat &flt = CFP->getValueAPF();
        if (flt.getCategory() == APFloat::fcNaN) {
          APInt i = flt.bitcastToAPInt();
          if ((i.getBitWidth() == 32 && i != nan32) || (i.getBitWidth() == 64 && i != nan64)) {
            hasSpecialNaNs = true;
            break;
          }
        }
      }
    }
  }

  AsmCast cast = hasSpecialNaNs ? ASM_FORCE_FLOAT_AS_INTBITS : 0;

  // Check for a splat.
  bool allEqual = true;
  std::string op0 = getConstant(VectorOperandAccessor<ConstantVectorType>::getOperand(C, 0), cast);
  for (unsigned i = 1; i < NumElts; ++i) {
    if (getConstant(VectorOperandAccessor<ConstantVectorType>::getOperand(C, i), cast) != op0) {
      allEqual = false;
      break;
    }
  }
  if (allEqual) {
    if (!hasSpecialNaNs) {
      return std::string("SIMD_") + SIMDType(C->getType()) + "_splat(" + ensureFloat(op0, !isInt) + ')';
    } else {
      VectorType *IntTy = VectorType::getInteger(C->getType());
      checkVectorType(IntTy);
      return getSIMDCast(IntTy, C->getType(), std::string("SIMD_") + SIMDType(IntTy) + "_splat(" + op0 + ')', true);
    }
  }

  int primSize = C->getType()->getElementType()->getPrimitiveSizeInBits();
  const int SIMDJsRetNumElements = 128 / primSize;

  std::string c;
  if (!hasSpecialNaNs) {
    c = std::string("SIMD_") + SIMDType(C->getType()) + '(' + ensureFloat(op0, !isInt);
    for (unsigned i = 1; i < NumElts; ++i) {
      c += ',' + ensureFloat(getConstant(VectorOperandAccessor<ConstantVectorType>::getOperand(C, i)), !isInt);
    }
    // Promote smaller than 128-bit vector types to 128-bit since smaller ones do not exist in SIMD.js. (pad with zero lanes)
    for (int i = NumElts; i < SIMDJsRetNumElements; ++i) {
      c += ',' + ensureFloat(isInt ? "0" : "+0", !isInt);
    }

    return c + ')';
  } else {
    VectorType *IntTy = VectorType::getInteger(C->getType());
    checkVectorType(IntTy);
    c = std::string("SIMD_") + SIMDType(IntTy) + '(' + op0;
    for (unsigned i = 1; i < NumElts; ++i) {
      c += ',' + getConstant(VectorOperandAccessor<ConstantVectorType>::getOperand(C, i), ASM_FORCE_FLOAT_AS_INTBITS);
    }

    // Promote smaller than 128-bit vector types to 128-bit since smaller ones do not exist in SIMD.js. (pad with zero lanes)
    for (int i = NumElts; i < SIMDJsRetNumElements; ++i) {
      c += ',' + ensureFloat(isInt ? "0" : "+0", !isInt);
    }

    return getSIMDCast(IntTy, C->getType(), c + ")", true);
  }
}

std::string JSWriter::getValueAsStr(const Value* V, AsmCast sign) {
  // Skip past no-op bitcasts and zero-index geps.
  V = V->stripPointerCasts();

  if (const Constant *CV = dyn_cast<Constant>(V)) {
    return getConstant(CV, sign);
  } else {
    return getJSName(V);
  }
}

std::string JSWriter::getValueAsCastStr(const Value* V, AsmCast sign) {
  // Skip past no-op bitcasts and zero-index geps.
  V = V->stripPointerCasts();

  if (isa<ConstantInt>(V) || isa<ConstantFP>(V)) {
    return getConstant(cast<Constant>(V), sign);
  } else {
    return getCast(getValueAsStr(V), V->getType(), sign);
  }
}

std::string JSWriter::getValueAsParenStr(const Value* V) {
  // Skip past no-op bitcasts and zero-index geps.
  V = V->stripPointerCasts();

  if (const Constant *CV = dyn_cast<Constant>(V)) {
    return getConstant(CV);
  } else {
    return "(" + getValueAsStr(V) + ")";
  }
}

std::string JSWriter::getValueAsCastParenStr(const Value* V, AsmCast sign) {
  // Skip past no-op bitcasts and zero-index geps.
  V = V->stripPointerCasts();

  if (isa<ConstantInt>(V) || isa<ConstantFP>(V) || isa<UndefValue>(V)) {
    return getConstant(cast<Constant>(V), sign);
  } else {
    return "(" + getCast(getValueAsStr(V), V->getType(), sign) + ")";
  }
}

void JSWriter::generateInsertElementExpression(const InsertElementInst *III, raw_string_ostream& Code) {
  // LLVM has no vector type constructor operator; it uses chains of
  // insertelement instructions instead. It also has no splat operator; it
  // uses an insertelement followed by a shuffle instead. If this insertelement
  // is part of either such sequence, skip it for now; we'll process it when we
  // reach the end.
  if (III->hasOneUse()) {
      const User *U = *III->user_begin();
      if (isa<InsertElementInst>(U))
          return;
      if (isa<ShuffleVectorInst>(U) &&
          isa<ConstantAggregateZero>(cast<ShuffleVectorInst>(U)->getMask()) &&
          !isa<InsertElementInst>(III->getOperand(0)) &&
          isa<ConstantInt>(III->getOperand(2)) &&
          cast<ConstantInt>(III->getOperand(2))->isZero())
      {
          return;
      }
  }

  // This insertelement is at the base of a chain of single-user insertelement
  // instructions. Collect all the inserted elements so that we can categorize
  // the chain as either a splat, a constructor, or an actual series of inserts.
  VectorType *VT = III->getType();
  checkVectorType(VT);
  unsigned NumElems = VT->getNumElements();
  unsigned NumInserted = 0;
  SmallVector<const Value *, 8> Operands(NumElems, NULL);
  const Value *Splat = III->getOperand(1);
  const Value *Base = III;
  do {
    const InsertElementInst *BaseIII = cast<InsertElementInst>(Base);
    const ConstantInt *IndexInt = cast<ConstantInt>(BaseIII->getOperand(2));
    unsigned Index = IndexInt->getZExtValue();
    if (Operands[Index] == NULL)
      ++NumInserted;
    Value *Op = BaseIII->getOperand(1);
    if (Operands[Index] == NULL) {
      Operands[Index] = Op;
      if (Op != Splat)
        Splat = NULL;
    }
    Base = BaseIII->getOperand(0);
  } while (Base->hasOneUse() && isa<InsertElementInst>(Base));

  // Emit code for the chain.
  Code << getAssignIfNeeded(III);
  if (NumInserted == NumElems) {
    if (Splat) {
      // Emit splat code.
      if (VT->getElementType()->isIntegerTy()) {
        Code << std::string("SIMD_") + SIMDType(VT) + "_splat(" << getValueAsStr(Splat) << ")";
      } else {
        std::string operand = getValueAsStr(Splat);
        if (!PreciseF32) {
          // SIMD_Float32x4_splat requires an actual float32 even if we're
          // otherwise not being precise about it.
          operand = "Math_fround(" + operand + ")";
        }
        Code << std::string("SIMD_") + SIMDType(VT) + "_splat(" << operand << ")";
      }
    } else {
      // Emit constructor code.
      Code << std::string("SIMD_") + SIMDType(VT) + '(';
      for (unsigned Index = 0; Index < NumElems; ++Index) {
        if (Index != 0)
          Code << ", ";
        std::string operand = getValueAsStr(Operands[Index]);
        if (!PreciseF32 && VT->getElementType()->isFloatTy()) {
          // SIMD_Float32x4_splat requires an actual float32 even if we're
          // otherwise not being precise about it.
          operand = "Math_fround(" + operand + ")";
        }
        Code << operand;
      }
      Code << ")";
    }
  } else {
    // Emit a series of inserts.
    std::string Result = getValueAsStr(Base);
    for (unsigned Index = 0; Index < NumElems; ++Index) {
      if (!Operands[Index])
        continue;
      std::string operand = getValueAsStr(Operands[Index]);
      if (!PreciseF32 && VT->getElementType()->isFloatTy()) {
        operand = "Math_fround(" + operand + ")";
      }
      Result = std::string("SIMD_") + SIMDType(VT) + "_replaceLane(" + Result + ',' + utostr(Index) + ',' + operand + ')';
    }
    Code << Result;
  }
}

void JSWriter::generateExtractElementExpression(const ExtractElementInst *EEI, raw_string_ostream& Code) {
  VectorType *VT = cast<VectorType>(EEI->getVectorOperand()->getType());
  checkVectorType(VT);
  const ConstantInt *IndexInt = dyn_cast<const ConstantInt>(EEI->getIndexOperand());
  if (IndexInt) {
    unsigned Index = IndexInt->getZExtValue();
    Code << getAssignIfNeeded(EEI);
    std::string OperandCode;
    raw_string_ostream CodeStream(OperandCode);
    CodeStream << std::string("SIMD_") << SIMDType(VT) << "_extractLane(" << getValueAsStr(EEI->getVectorOperand()) << ',' << std::to_string(Index) << ')';
    Code << getCast(CodeStream.str(), EEI->getType());
    return;
  }

  error("SIMD extract element with non-constant index not implemented yet");
}


std::string castIntVecToBoolVec(int numElems, const std::string &str)
{
  int elemWidth = 128 / numElems;
  std::string simdType = "SIMD_Int" + std::to_string(elemWidth) + "x" + std::to_string(numElems);
  return simdType + "_notEqual(" + str + ", " + simdType + "_splat(0))";
}

std::string JSWriter::getSIMDCast(VectorType *fromType, VectorType *toType, const std::string &valueStr, bool signExtend)
{
  bool toInt = toType->getElementType()->isIntegerTy();
  bool fromInt = fromType->getElementType()->isIntegerTy();
  int fromPrimSize = fromType->getElementType()->getPrimitiveSizeInBits();
  int toPrimSize = toType->getElementType()->getPrimitiveSizeInBits();

  if (fromInt == toInt && fromPrimSize == toPrimSize) {
    // To and from are the same types, no cast needed.
    return valueStr;
  }

  // Promote smaller than 128-bit vector types to 128-bit since smaller ones do not exist in SIMD.js. (pad with zero lanes)
  int toNumElems = 128 / toPrimSize;

  bool fromIsBool = (fromInt && fromPrimSize == 1);
  bool toIsBool = (toInt && toPrimSize == 1);
  if (fromIsBool && !toIsBool) { // Casting from bool vector to a bit vector looks more complicated (e.g. Bool32x4 to Int32x4)
    return castBoolVecToIntVec(toNumElems, valueStr, signExtend);
  }

  if (fromType->getBitWidth() != toType->getBitWidth() && !fromIsBool && !toIsBool) {
    error("Invalid SIMD cast between items of different bit sizes!");
  }

  return std::string("SIMD_") + SIMDType(toType) + "_from" + SIMDType(fromType) + "Bits(" + valueStr + ")";
}

void JSWriter::generateShuffleVectorExpression(const ShuffleVectorInst *SVI, raw_string_ostream& Code) {
  Code << getAssignIfNeeded(SVI);

  // LLVM has no splat operator, so it makes do by using an insert and a
  // shuffle. If that's what this shuffle is doing, the code in
  // generateInsertElementExpression will have also detected it and skipped
  // emitting the insert, so we can just emit a splat here.
  if (isa<ConstantAggregateZero>(SVI->getMask()) &&
      isa<InsertElementInst>(SVI->getOperand(0)))
  {
    InsertElementInst *IEI = cast<InsertElementInst>(SVI->getOperand(0));
    if (ConstantInt *CI = dyn_cast<ConstantInt>(IEI->getOperand(2))) {
      if (CI->isZero()) {
        std::string operand = getValueAsStr(IEI->getOperand(1));
        if (!PreciseF32 && SVI->getType()->getElementType()->isFloatTy()) {
          // SIMD_Float32x4_splat requires an actual float32 even if we're
          // otherwise not being precise about it.
          operand = "Math_fround(" + operand + ")";
        }
        Code << "SIMD_" << SIMDType(SVI->getType()) << "_splat(" << operand << ')';
        return;
      }
    }
  }

  // Check whether can generate SIMD.js swizzle or shuffle.
  std::string A = getValueAsStr(SVI->getOperand(0));
  std::string B = getValueAsStr(SVI->getOperand(1));
  VectorType *op0 = cast<VectorType>(SVI->getOperand(0)->getType());
  int OpNumElements = op0->getNumElements();
  int ResultNumElements = SVI->getType()->getNumElements();
  // Promote smaller than 128-bit vector types to 128-bit since smaller ones do not exist in SIMD.js. (pad with zero lanes)
  int SIMDJsRetNumElements = 128 / cast<VectorType>(SVI->getType())->getElementType()->getPrimitiveSizeInBits();
  int SIMDJsOp0NumElements = 128 / op0->getElementType()->getPrimitiveSizeInBits();
  bool swizzleA = true;
  bool swizzleB = true;
  for(int i = 0; i < ResultNumElements; ++i) {
    if (SVI->getMaskValue(i) >= OpNumElements) swizzleA = false;
    if (SVI->getMaskValue(i) < OpNumElements) swizzleB = false;
  }
  assert(!(swizzleA && swizzleB));
  if (swizzleA || swizzleB) {
    std::string T = (swizzleA ? A : B);
    Code << "SIMD_" << SIMDType(SVI->getType()) << "_swizzle(" << T;
    int i = 0;
    for (; i < ResultNumElements; ++i) {
      Code << ", ";
      int Mask = SVI->getMaskValue(i);
      if (Mask < 0) {
        Code << 0;
      } else if (Mask < OpNumElements) {
        Code << Mask;
      } else {
        assert(Mask < OpNumElements * 2);
        Code << (Mask-OpNumElements);
      }
    }
    // Promote smaller than 128-bit vector types to 128-bit since smaller ones do not exist in SIMD.js. (pad with zero lanes)
    for(int i = ResultNumElements; i < SIMDJsRetNumElements; ++i) {
      Code << ", 0";
    }
    Code << ")";
    return;
  }

  // Emit a fully-general shuffle.
  Code << "SIMD_" << SIMDType(SVI->getType()) << "_shuffle(";

  Code << getSIMDCast(cast<VectorType>(SVI->getOperand(0)->getType()), SVI->getType(), A, true) << ", "
       << getSIMDCast(cast<VectorType>(SVI->getOperand(1)->getType()), SVI->getType(), B, true) << ", ";

  SmallVector<int, 16> Indices;
  SVI->getShuffleMask(Indices);
  for (unsigned int i = 0; i < Indices.size(); ++i) {
    if (i != 0)
      Code << ", ";
    int Mask = Indices[i];
    if (Mask < 0)
      Code << 0;
    else if (Mask < OpNumElements)
      Code << Mask;
    else
      Code << (Mask  + SIMDJsOp0NumElements - OpNumElements); // Fix up indices to second operand, since the first operand has potentially different number of lanes in SIMD.js compared to LLVM.
  }

  // Promote smaller than 128-bit vector types to 128-bit since smaller ones do not exist in SIMD.js. (pad with zero lanes)
  for(int i = Indices.size(); i < SIMDJsRetNumElements; ++i) {
    Code << ", 0";
  }

  Code << ')';
}

void JSWriter::generateICmpExpression(const ICmpInst *I, raw_string_ostream& Code) {
  bool Invert = false;
  const char *Name;
  switch (cast<ICmpInst>(I)->getPredicate()) {
    case ICmpInst::ICMP_EQ:  Name = "equal"; break;
    case ICmpInst::ICMP_NE:  Name = "equal"; Invert = true; break;
    case ICmpInst::ICMP_SLE: Name = "greaterThan"; Invert = true; break;
    case ICmpInst::ICMP_SGE: Name = "lessThan"; Invert = true; break;
    case ICmpInst::ICMP_ULE: Name = "unsignedLessThanOrEqual"; break;
    case ICmpInst::ICMP_UGE: Name = "unsignedGreaterThanOrEqual"; break;
    case ICmpInst::ICMP_ULT: Name = "unsignedLessThan"; break;
    case ICmpInst::ICMP_SLT: Name = "lessThan"; break;
    case ICmpInst::ICMP_UGT: Name = "unsignedGreaterThan"; break;
    case ICmpInst::ICMP_SGT: Name = "greaterThan"; break;
    default: I->dump(); error("invalid vector icmp"); break;
  }

  checkVectorType(I->getOperand(0)->getType());
  checkVectorType(I->getOperand(1)->getType());

  Code << getAssignIfNeeded(I);

  if (Invert)
    Code << "SIMD_" << SIMDType(cast<VectorType>(I->getType())) << "_not(";

  Code << "SIMD_" << SIMDType(cast<VectorType>(I->getOperand(0)->getType())) << '_' << Name << '('
       << getValueAsStr(I->getOperand(0)) << ',' << getValueAsStr(I->getOperand(1)) << ')';

  if (Invert)
    Code << ')';
}

void JSWriter::generateFCmpExpression(const FCmpInst *I, raw_string_ostream& Code) {
  const char *Name;
  bool Invert = false;
  VectorType *VT = cast<VectorType>(I->getType());
  checkVectorType(VT);
  switch (cast<FCmpInst>(I)->getPredicate()) {
    case ICmpInst::FCMP_FALSE:
      Code << getAssignIfNeeded(I) << "SIMD_" << SIMDType(cast<VectorType>(I->getType())) << "_splat(" << ensureFloat("0", true) << ')';
      return;
    case ICmpInst::FCMP_TRUE:
      Code << getAssignIfNeeded(I) << "SIMD_" << SIMDType(cast<VectorType>(I->getType())) << "_splat(" << ensureFloat("-1", true) << ')';
      return;
    case ICmpInst::FCMP_ONE:
      checkVectorType(I->getOperand(0)->getType());
      checkVectorType(I->getOperand(1)->getType());
      Code << getAssignIfNeeded(I)
           << castIntVecToBoolVec(VT->getNumElements(), std::string("SIMD_") + SIMDType(cast<VectorType>(I->getType())) + "_and(SIMD_" + SIMDType(cast<VectorType>(I->getType())) + "_and("
            + castBoolVecToIntVec(VT->getNumElements(), std::string("SIMD_") + SIMDType(cast<VectorType>(I->getOperand(0)->getType())) + "_equal(" + getValueAsStr(I->getOperand(0)) + ',' + getValueAsStr(I->getOperand(0)) + ')', true) + ','
            + castBoolVecToIntVec(VT->getNumElements(), std::string("SIMD_") + SIMDType(cast<VectorType>(I->getOperand(1)->getType())) + "_equal(" + getValueAsStr(I->getOperand(1)) + ',' + getValueAsStr(I->getOperand(1)) + ')', true) + ','
            + castBoolVecToIntVec(VT->getNumElements(), std::string("SIMD_") + SIMDType(cast<VectorType>(I->getOperand(0)->getType())) + "_notEqual(" + getValueAsStr(I->getOperand(0)) + ',' + getValueAsStr(I->getOperand(1)) + ')', true) + ')');
      return;
    case ICmpInst::FCMP_UEQ:
      checkVectorType(I->getOperand(0)->getType());
      checkVectorType(I->getOperand(1)->getType());
      Code << getAssignIfNeeded(I)
           << castIntVecToBoolVec(VT->getNumElements(), std::string("SIMD_") + SIMDType(cast<VectorType>(I->getType())) + "_or(SIMD_" + SIMDType(cast<VectorType>(I->getType())) + "_or("
            + castBoolVecToIntVec(VT->getNumElements(), std::string("SIMD_") + SIMDType(cast<VectorType>(I->getOperand(0)->getType())) + "_notEqual(" + getValueAsStr(I->getOperand(0)) + ',' + getValueAsStr(I->getOperand(0)) + ')', true) + ','
            + castBoolVecToIntVec(VT->getNumElements(), std::string("SIMD_") + SIMDType(cast<VectorType>(I->getOperand(1)->getType())) + "_notEqual(" + getValueAsStr(I->getOperand(1)) + ',' + getValueAsStr(I->getOperand(1)) + ')', true) + ','
            + castBoolVecToIntVec(VT->getNumElements(), std::string("SIMD_") + SIMDType(cast<VectorType>(I->getOperand(0)->getType())) + "_equal(" + getValueAsStr(I->getOperand(0)) + ',' + getValueAsStr(I->getOperand(1)) + ')', true) + ')');
      return;
    case FCmpInst::FCMP_ORD:
      checkVectorType(I->getOperand(0)->getType());
      checkVectorType(I->getOperand(1)->getType());
      Code << getAssignIfNeeded(I)
           << "SIMD_" << SIMDType(cast<VectorType>(I->getType())) << "_and("
           << "SIMD_" << SIMDType(cast<VectorType>(I->getOperand(0)->getType())) << "_equal(" << getValueAsStr(I->getOperand(0)) << ',' << getValueAsStr(I->getOperand(0)) << "),"
           << "SIMD_" << SIMDType(cast<VectorType>(I->getOperand(1)->getType())) << "_equal(" << getValueAsStr(I->getOperand(1)) << ',' << getValueAsStr(I->getOperand(1)) << "))";
      return;

    case FCmpInst::FCMP_UNO:
      checkVectorType(I->getOperand(0)->getType());
      checkVectorType(I->getOperand(1)->getType());
      Code << getAssignIfNeeded(I)
           << "SIMD_" << SIMDType(cast<VectorType>(I->getType())) << "_or("
           << "SIMD_" << SIMDType(cast<VectorType>(I->getOperand(0)->getType())) << "_notEqual(" << getValueAsStr(I->getOperand(0)) << ',' << getValueAsStr(I->getOperand(0)) << "),"
           << "SIMD_" << SIMDType(cast<VectorType>(I->getOperand(1)->getType())) << "_notEqual(" << getValueAsStr(I->getOperand(1)) << ',' << getValueAsStr(I->getOperand(1)) << "))";
      return;

    case ICmpInst::FCMP_OEQ:  Name = "equal"; break;
    case ICmpInst::FCMP_OGT:  Name = "greaterThan"; break;
    case ICmpInst::FCMP_OGE:  Name = "greaterThanOrEqual"; break;
    case ICmpInst::FCMP_OLT:  Name = "lessThan"; break;
    case ICmpInst::FCMP_OLE:  Name = "lessThanOrEqual"; break;
    case ICmpInst::FCMP_UGT:  Name = "lessThanOrEqual"; Invert = true; break;
    case ICmpInst::FCMP_UGE:  Name = "lessThan"; Invert = true; break;
    case ICmpInst::FCMP_ULT:  Name = "greaterThanOrEqual"; Invert = true; break;
    case ICmpInst::FCMP_ULE:  Name = "greaterThan"; Invert = true; break;
    case ICmpInst::FCMP_UNE:  Name = "notEqual"; break;
    default: I->dump(); error("invalid vector fcmp"); break;
  }

  checkVectorType(I->getOperand(0)->getType());
  checkVectorType(I->getOperand(1)->getType());

  Code << getAssignIfNeeded(I);

  if (Invert)
    Code << "SIMD_" << SIMDType(cast<VectorType>(I->getType())) << "_not(";

  Code << "SIMD_" << SIMDType(cast<VectorType>(I->getOperand(0)->getType())) << "_" << Name << "("
       << getValueAsStr(I->getOperand(0)) << ", " << getValueAsStr(I->getOperand(1)) << ")";

  if (Invert)
    Code << ")";
}

static const Value *getElement(const Value *V, unsigned i) {
    if (const InsertElementInst *II = dyn_cast<InsertElementInst>(V)) {
        if (ConstantInt *CI = dyn_cast<ConstantInt>(II->getOperand(2))) {
            if (CI->equalsInt(i))
                return II->getOperand(1);
        }
        return getElement(II->getOperand(0), i);
    }
    return NULL;
}

static const Value *getSplatValue(const Value *V) {
    if (const Constant *C = dyn_cast<Constant>(V))
        return C->getSplatValue();

    VectorType *VTy = cast<VectorType>(V->getType());
    const Value *Result = NULL;
    for (unsigned i = 0; i < VTy->getNumElements(); ++i) {
        const Value *E = getElement(V, i);
        if (!E)
            return NULL;
        if (!Result)
            Result = E;
        else if (Result != E)
            return NULL;
    }
    return Result;

}

void JSWriter::generateShiftExpression(const BinaryOperator *I, raw_string_ostream& Code) {
    // If we're shifting every lane by the same amount (shifting by a splat value
    // then we can use a ByScalar shift.
    const Value *Count = I->getOperand(1);
    if (const Value *Splat = getSplatValue(Count)) {
        Code << getAssignIfNeeded(I) << "SIMD_" << SIMDType(cast<VectorType>(I->getType())) << '_';
        if (I->getOpcode() == Instruction::AShr)
            Code << "shiftRightArithmeticByScalar";
        else if (I->getOpcode() == Instruction::LShr)
            Code << "shiftRightLogicalByScalar";
        else
            Code << "shiftLeftByScalar";
        Code << "(" << getValueAsStr(I->getOperand(0)) << ", " << getValueAsStr(Splat) << ")";
        return;
    }

    // SIMD.js does not currently have vector-vector shifts.
    generateUnrolledExpression(I, Code);
}

void JSWriter::generateUnrolledExpression(const User *I, raw_string_ostream& Code) {
  VectorType *VT = cast<VectorType>(I->getType());

  Code << getAssignIfNeeded(I);

  Code << "SIMD_" << SIMDType(VT) << '(';

  int primSize = VT->getElementType()->getPrimitiveSizeInBits();
  int numElems = VT->getNumElements();
  if (primSize == 32 && numElems < 4) {
    report_fatal_error("generateUnrolledExpression not expected to handle less than four-wide 32-bit vector types!");
  }

  for (unsigned Index = 0; Index < VT->getNumElements(); ++Index) {
    if (Index != 0)
        Code << ", ";
    if (!PreciseF32 && VT->getElementType()->isFloatTy()) {
        Code << "Math_fround(";
    }
    std::string Extract;
    if (VT->getElementType()->isIntegerTy()) {
      Extract = "SIMD_Int32x4_extractLane(";
      UsesSIMDInt32x4 = true;
    } else {
      Extract = "SIMD_Float32x4_extractLane(";
      UsesSIMDFloat32x4 = true;
    }
    switch (Operator::getOpcode(I)) {
      case Instruction::SDiv:
        Code << "(" << Extract << getValueAsStr(I->getOperand(0)) << "," << Index << ")|0)"
                " / "
                "(" << Extract << getValueAsStr(I->getOperand(1)) << "," << Index << ")|0)"
                "|0";
        break;
      case Instruction::UDiv:
        Code << "(" << Extract << getValueAsStr(I->getOperand(0)) << "," << Index << ")>>>0)"
                " / "
                "(" << Extract << getValueAsStr(I->getOperand(1)) << "," << Index << ")>>>0)"
                ">>>0";
        break;
      case Instruction::SRem:
        Code << "(" << Extract << getValueAsStr(I->getOperand(0)) << "," << Index << ")|0)"
                " % "
                "(" << Extract << getValueAsStr(I->getOperand(1)) << "," << Index << ")|0)"
                "|0";
        break;
      case Instruction::URem:
        Code << "(" << Extract << getValueAsStr(I->getOperand(0)) << "," << Index << ")>>>0)"
                " % "
                "(" << Extract << getValueAsStr(I->getOperand(1)) << "," << Index << ")>>>0)"
                ">>>0";
        break;
      case Instruction::AShr:
        Code << "(" << Extract << getValueAsStr(I->getOperand(0)) << "," << Index << ")|0)"
                " >> "
                "(" << Extract << getValueAsStr(I->getOperand(1)) << "," << Index << ")|0)"
                "|0";
        break;
      case Instruction::LShr:
        Code << "(" << Extract << getValueAsStr(I->getOperand(0)) << "," << Index << ")|0)"
                " >>> "
                "(" << Extract << getValueAsStr(I->getOperand(1)) << "," << Index << ")|0)"
                "|0";
        break;
      case Instruction::Shl:
        Code << "(" << Extract << getValueAsStr(I->getOperand(0)) << "," << Index << ")|0)"
                " << "
                "(" << Extract << getValueAsStr(I->getOperand(1)) << "," << Index << ")|0)"
                "|0";
        break;
      default: I->dump(); error("invalid unrolled vector instr"); break;
    }
    if (!PreciseF32 && VT->getElementType()->isFloatTy()) {
        Code << ")";
    }
  }

  Code << ")";
}

bool JSWriter::generateSIMDExpression(const User *I, raw_string_ostream& Code) {
  VectorType *VT;
  if ((VT = dyn_cast<VectorType>(I->getType()))) {
    // vector-producing instructions
    checkVectorType(VT);
    std::string simdType = SIMDType(VT);

    switch (Operator::getOpcode(I)) {
      default: I->dump(); error("invalid vector instr"); break;
      case Instruction::Call: // return value is just a SIMD value, no special handling
        return false;
      case Instruction::PHI: // handled separately - we push them back into the relooper branchings
        break;
      case Instruction::ICmp:
        generateICmpExpression(cast<ICmpInst>(I), Code);
        break;
      case Instruction::FCmp:
        generateFCmpExpression(cast<FCmpInst>(I), Code);
        break;
      case Instruction::SExt:
        assert(cast<VectorType>(I->getOperand(0)->getType())->getElementType()->isIntegerTy(1) &&
               "sign-extension from vector of other than i1 not yet supported");
        Code << getAssignIfNeeded(I) << getSIMDCast(cast<VectorType>(I->getOperand(0)->getType()), VT, getValueAsStr(I->getOperand(0)), true /* signExtend */);
        break;
      case Instruction::ZExt:
        assert(cast<VectorType>(I->getOperand(0)->getType())->getElementType()->isIntegerTy(1) &&
               "sign-extension from vector of other than i1 not yet supported");
        Code << getAssignIfNeeded(I) << getSIMDCast(cast<VectorType>(I->getOperand(0)->getType()), VT, getValueAsStr(I->getOperand(0)), false /* signExtend */);
        break;
      case Instruction::Select:
        // Since we represent vectors of i1 as vectors of sign extended wider integers,
        // selecting on them is just an elementwise select.
        if (isa<VectorType>(I->getOperand(0)->getType())) {
          if (cast<VectorType>(I->getType())->getElementType()->isIntegerTy()) {
            Code << getAssignIfNeeded(I) << "SIMD_" << simdType << "_select(" << getValueAsStr(I->getOperand(0)) << "," << getValueAsStr(I->getOperand(1)) << "," << getValueAsStr(I->getOperand(2)) << ")"; break;
          } else {
            Code << getAssignIfNeeded(I) << "SIMD_" << simdType << "_select(" << getValueAsStr(I->getOperand(0)) << "," << getValueAsStr(I->getOperand(1)) << "," << getValueAsStr(I->getOperand(2)) << ")"; break;
          }
          return true;
        }
        // Otherwise we have a scalar condition, so it's a ?: operator.
        return false;
      case Instruction::FAdd: Code << getAssignIfNeeded(I) << "SIMD_" << simdType << "_add(" << getValueAsStr(I->getOperand(0)) << "," << getValueAsStr(I->getOperand(1)) << ")"; break;
      case Instruction::FMul: Code << getAssignIfNeeded(I) << "SIMD_" << simdType << "_mul(" << getValueAsStr(I->getOperand(0)) << "," << getValueAsStr(I->getOperand(1)) << ")"; break;
      case Instruction::FDiv: Code << getAssignIfNeeded(I) << "SIMD_" << simdType << "_div(" << getValueAsStr(I->getOperand(0)) << "," << getValueAsStr(I->getOperand(1)) << ")"; break;
      case Instruction::Add: Code << getAssignIfNeeded(I) << "SIMD_" << simdType << "_add(" << getValueAsStr(I->getOperand(0)) << "," << getValueAsStr(I->getOperand(1)) << ")"; break;
      case Instruction::Sub: Code << getAssignIfNeeded(I) << "SIMD_" << simdType << "_sub(" << getValueAsStr(I->getOperand(0)) << "," << getValueAsStr(I->getOperand(1)) << ")"; break;
      case Instruction::Mul: Code << getAssignIfNeeded(I) << "SIMD_" << simdType << "_mul(" << getValueAsStr(I->getOperand(0)) << "," << getValueAsStr(I->getOperand(1)) << ")"; break;
      case Instruction::And: Code << getAssignIfNeeded(I) << "SIMD_" << simdType << "_and(" << getValueAsStr(I->getOperand(0)) << "," << getValueAsStr(I->getOperand(1)) << ")"; break;
      case Instruction::Or:  Code << getAssignIfNeeded(I) << "SIMD_" << simdType << "_or(" <<  getValueAsStr(I->getOperand(0)) << "," << getValueAsStr(I->getOperand(1)) << ")"; break;
      case Instruction::Xor:
        // LLVM represents a not(x) as -1 ^ x
        Code << getAssignIfNeeded(I);
        if (BinaryOperator::isNot(I)) {
          Code << "SIMD_" << simdType << "_not(" << getValueAsStr(BinaryOperator::getNotArgument(I)) << ")"; break;
        } else {
          Code << "SIMD_" << simdType << "_xor(" << getValueAsStr(I->getOperand(0)) << "," << getValueAsStr(I->getOperand(1)) << ")"; break;
        }
        break;
      case Instruction::FSub:
        // LLVM represents an fneg(x) as -0.0 - x.
        Code << getAssignIfNeeded(I);
        if (BinaryOperator::isFNeg(I)) {
          Code << "SIMD_" << simdType << "_neg(" << getValueAsStr(BinaryOperator::getFNegArgument(I)) << ")";
        } else {
          Code << "SIMD_" << simdType << "_sub(" << getValueAsStr(I->getOperand(0)) << "," << getValueAsStr(I->getOperand(1)) << ")";
        }
        break;
      case Instruction::BitCast: {
      case Instruction::SIToFP:
        Code << getAssignIfNeeded(I);
        Code << getSIMDCast(cast<VectorType>(I->getOperand(0)->getType()), cast<VectorType>(I->getType()), getValueAsStr(I->getOperand(0)), true);
        break;
      }
      case Instruction::Load: {
        const LoadInst *LI = cast<LoadInst>(I);
        const Value *P = LI->getPointerOperand();
        std::string PS = getValueAsStr(P);
        const char *load = "_load";
        if (VT->getElementType()->getPrimitiveSizeInBits() == 32) {
          switch (VT->getNumElements()) {
            case 1: load = "_load1"; break;
            case 2: load = "_load2"; break;
            case 3: load = "_load3"; break;
            default: break;
          }
        }
        Code << getAssignIfNeeded(I) << "SIMD_" << simdType << load << "(HEAPU8, " << PS << ")";
        break;
      }
      case Instruction::InsertElement:
        generateInsertElementExpression(cast<InsertElementInst>(I), Code);
        break;
      case Instruction::ShuffleVector:
        generateShuffleVectorExpression(cast<ShuffleVectorInst>(I), Code);
        break;
      case Instruction::SDiv:
      case Instruction::UDiv:
      case Instruction::SRem:
      case Instruction::URem:
        // The SIMD API does not currently support these operations directly.
        // Emulate them using scalar operations (which is essentially the same
        // as what would happen if the API did support them, since hardware
        // doesn't support them).
        generateUnrolledExpression(I, Code);
        break;
      case Instruction::AShr:
      case Instruction::LShr:
      case Instruction::Shl:
        generateShiftExpression(cast<BinaryOperator>(I), Code);
        break;
    }
    return true;
  } else {
    // vector-consuming instructions
    if (Operator::getOpcode(I) == Instruction::Store && (VT = dyn_cast<VectorType>(I->getOperand(0)->getType())) && VT->isVectorTy()) {
      checkVectorType(VT);
      std::string simdType = SIMDType(VT);
      const StoreInst *SI = cast<StoreInst>(I);
      const Value *P = SI->getPointerOperand();
      std::string PS = "temp_" + simdType + "_ptr";
      std::string VS = getValueAsStr(SI->getValueOperand());
      Code << getAdHocAssign(PS, P->getType()) << getValueAsStr(P) << ';';
      const char *store = "_store";
      if (VT->getElementType()->getPrimitiveSizeInBits() == 32) {
        switch (VT->getNumElements()) {
          case 1: store = "_store1"; break;
          case 2: store = "_store2"; break;
          case 3: store = "_store3"; break;
          default: break;
        }
      }
      Code << "SIMD_" << simdType << store << "(HEAPU8, " << PS << ", " << VS << ")";
      return true;
    } else if (Operator::getOpcode(I) == Instruction::ExtractElement) {
      generateExtractElementExpression(cast<ExtractElementInst>(I), Code);
      return true;
    }
  }
  return false;
}

static uint64_t LSBMask(unsigned numBits) {
  return numBits >= 64 ? 0xFFFFFFFFFFFFFFFFULL : (1ULL << numBits) - 1;
}

// Given a string which contains a printed base address, print a new string
// which contains that address plus the given offset.
static std::string AddOffset(const std::string &base, int32_t Offset) {
  if (base.empty())
    return itostr(Offset);

  if (Offset == 0)
    return base;

  return "((" + base + ") + " + itostr(Offset) + "|0)";
}

// Generate code for and operator, either an Instruction or a ConstantExpr.
void JSWriter::generateExpression(const User *I, raw_string_ostream& Code) {
  // To avoid emiting code and variables for the no-op pointer bitcasts
  // and all-zero-index geps that LLVM needs to satisfy its type system, we
  // call stripPointerCasts() on all values before translating them. This
  // includes bitcasts whose only use is lifetime marker intrinsics.
  assert(I == I->stripPointerCasts());

  Type *T = I->getType();
  if (T->isIntegerTy() && T->getIntegerBitWidth() > 32) {
    errs() << *I << "\n";
    report_fatal_error("legalization problem");
  }

  if (!generateSIMDExpression(I, Code)) switch (Operator::getOpcode(I)) {
  default: {
    I->dump();
    error("Invalid instruction in JSWriter::generateExpression");
    break;
  }
  case Instruction::Ret: {
    const ReturnInst* ret =  cast<ReturnInst>(I);
    const Value *RV = ret->getReturnValue();
    if (StackBumped) {
      Code << "STACKTOP = sp;";
    }
    Code << "return";
    if (RV != NULL) {
      Code << " " << getValueAsCastParenStr(RV, ASM_NONSPECIFIC | ASM_MUST_CAST);
    }
    break;
  }
  case Instruction::Br:
  case Instruction::IndirectBr:
  case Instruction::Switch: return; // handled while relooping
  case Instruction::Unreachable: {
    // Typically there should be an abort right before these, so we don't emit any code // TODO: when ASSERTIONS are on, emit abort(0)
    Code << "// unreachable";
    break;
  }
  case Instruction::Add:
  case Instruction::FAdd:
  case Instruction::Sub:
  case Instruction::FSub:
  case Instruction::Mul:
  case Instruction::FMul:
  case Instruction::UDiv:
  case Instruction::SDiv:
  case Instruction::FDiv:
  case Instruction::URem:
  case Instruction::SRem:
  case Instruction::FRem:
  case Instruction::And:
  case Instruction::Or:
  case Instruction::Xor:
  case Instruction::Shl:
  case Instruction::LShr:
  case Instruction::AShr:{
    Code << getAssignIfNeeded(I);
    unsigned opcode = Operator::getOpcode(I);
    switch (opcode) {
      case Instruction::Add:  Code << getParenCast(
                                        getValueAsParenStr(I->getOperand(0)) +
                                        " + " +
                                        getValueAsParenStr(I->getOperand(1)),
                                        I->getType()
                                      ); break;
      case Instruction::Sub:  Code << getParenCast(
                                        getValueAsParenStr(I->getOperand(0)) +
                                        " - " +
                                        getValueAsParenStr(I->getOperand(1)),
                                        I->getType()
                                      ); break;
      case Instruction::Mul:  Code << getIMul(I->getOperand(0), I->getOperand(1)); break;
      case Instruction::UDiv:
      case Instruction::SDiv:
      case Instruction::URem:
      case Instruction::SRem: Code << "(" <<
                                      getValueAsCastParenStr(I->getOperand(0), (opcode == Instruction::SDiv || opcode == Instruction::SRem) ? ASM_SIGNED : ASM_UNSIGNED) <<
                                      ((opcode == Instruction::UDiv || opcode == Instruction::SDiv) ? " / " : " % ") <<
                                      getValueAsCastParenStr(I->getOperand(1), (opcode == Instruction::SDiv || opcode == Instruction::SRem) ? ASM_SIGNED : ASM_UNSIGNED) <<
                                      ")&-1"; break;
      case Instruction::And:  Code << getValueAsStr(I->getOperand(0)) << " & " <<   getValueAsStr(I->getOperand(1)); break;
      case Instruction::Or:   Code << getValueAsStr(I->getOperand(0)) << " | " <<   getValueAsStr(I->getOperand(1)); break;
      case Instruction::Xor:  Code << getValueAsStr(I->getOperand(0)) << " ^ " <<   getValueAsStr(I->getOperand(1)); break;
      case Instruction::Shl:  {
        std::string Shifted = getValueAsStr(I->getOperand(0)) + " << " +  getValueAsStr(I->getOperand(1));
        if (I->getType()->getIntegerBitWidth() < 32) {
          Shifted = getParenCast(Shifted, I->getType(), ASM_UNSIGNED); // remove bits that are shifted beyond the size of this value
        }
        Code << Shifted;
        break;
      }
      case Instruction::AShr:
      case Instruction::LShr: {
        std::string Input = getValueAsStr(I->getOperand(0));
        if (I->getType()->getIntegerBitWidth() < 32) {
          Input = '(' + getCast(Input, I->getType(), opcode == Instruction::AShr ? ASM_SIGNED : ASM_UNSIGNED) + ')'; // fill in high bits, as shift needs those and is done in 32-bit
        }
        Code << Input << (opcode == Instruction::AShr ? " >> " : " >>> ") <<  getValueAsStr(I->getOperand(1));
        break;
      }

      case Instruction::FAdd: Code << ensureFloat(getValueAsStr(I->getOperand(0)) + " + " + getValueAsStr(I->getOperand(1)), I->getType()); break;
      case Instruction::FMul: Code << ensureFloat(getValueAsStr(I->getOperand(0)) + " * " + getValueAsStr(I->getOperand(1)), I->getType()); break;
      case Instruction::FDiv: Code << ensureFloat(getValueAsStr(I->getOperand(0)) + " / " + getValueAsStr(I->getOperand(1)), I->getType()); break;
      case Instruction::FRem: Code << ensureFloat(getValueAsStr(I->getOperand(0)) + " % " + getValueAsStr(I->getOperand(1)), I->getType()); break;
      case Instruction::FSub:
        // LLVM represents an fneg(x) as -0.0 - x.
        if (BinaryOperator::isFNeg(I)) {
          Code << ensureFloat("-" + getValueAsStr(BinaryOperator::getFNegArgument(I)), I->getType());
        } else {
          Code << ensureFloat(getValueAsStr(I->getOperand(0)) + " - " + getValueAsStr(I->getOperand(1)), I->getType());
        }
        break;
      default: error("bad binary opcode"); break;
    }
    break;
  }
  case Instruction::FCmp: {
    unsigned predicate = isa<ConstantExpr>(I) ?
                         (unsigned)cast<ConstantExpr>(I)->getPredicate() :
                         (unsigned)cast<FCmpInst>(I)->getPredicate();
    Code << getAssignIfNeeded(I);
    switch (predicate) {
      // Comparisons which are simple JS operators.
      case FCmpInst::FCMP_OEQ:   Code << getValueAsStr(I->getOperand(0)) << " == " << getValueAsStr(I->getOperand(1)); break;
      case FCmpInst::FCMP_UNE:   Code << getValueAsStr(I->getOperand(0)) << " != " << getValueAsStr(I->getOperand(1)); break;
      case FCmpInst::FCMP_OGT:   Code << getValueAsStr(I->getOperand(0)) << " > "  << getValueAsStr(I->getOperand(1)); break;
      case FCmpInst::FCMP_OGE:   Code << getValueAsStr(I->getOperand(0)) << " >= " << getValueAsStr(I->getOperand(1)); break;
      case FCmpInst::FCMP_OLT:   Code << getValueAsStr(I->getOperand(0)) << " < "  << getValueAsStr(I->getOperand(1)); break;
      case FCmpInst::FCMP_OLE:   Code << getValueAsStr(I->getOperand(0)) << " <= " << getValueAsStr(I->getOperand(1)); break;

      // Comparisons which are inverses of JS operators.
      case FCmpInst::FCMP_UGT:
        Code << "!(" << getValueAsStr(I->getOperand(0)) << " <= " << getValueAsStr(I->getOperand(1)) << ")";
        break;
      case FCmpInst::FCMP_UGE:
        Code << "!(" << getValueAsStr(I->getOperand(0)) << " < "  << getValueAsStr(I->getOperand(1)) << ")";
        break;
      case FCmpInst::FCMP_ULT:
        Code << "!(" << getValueAsStr(I->getOperand(0)) << " >= " << getValueAsStr(I->getOperand(1)) << ")";
        break;
      case FCmpInst::FCMP_ULE:
        Code << "!(" << getValueAsStr(I->getOperand(0)) << " > "  << getValueAsStr(I->getOperand(1)) << ")";
        break;

      // Comparisons which require explicit NaN checks.
      case FCmpInst::FCMP_UEQ:
        Code << "(" << getValueAsStr(I->getOperand(0)) << " != " << getValueAsStr(I->getOperand(0)) << ") | " <<
                "(" << getValueAsStr(I->getOperand(1)) << " != " << getValueAsStr(I->getOperand(1)) << ") |" <<
                "(" << getValueAsStr(I->getOperand(0)) << " == " << getValueAsStr(I->getOperand(1)) << ")";
        break;
      case FCmpInst::FCMP_ONE:
        Code << "(" << getValueAsStr(I->getOperand(0)) << " == " << getValueAsStr(I->getOperand(0)) << ") & " <<
                "(" << getValueAsStr(I->getOperand(1)) << " == " << getValueAsStr(I->getOperand(1)) << ") &" <<
                "(" << getValueAsStr(I->getOperand(0)) << " != " << getValueAsStr(I->getOperand(1)) << ")";
        break;

      // Simple NaN checks.
      case FCmpInst::FCMP_ORD:   Code << "(" << getValueAsStr(I->getOperand(0)) << " == " << getValueAsStr(I->getOperand(0)) << ") & " <<
                                         "(" << getValueAsStr(I->getOperand(1)) << " == " << getValueAsStr(I->getOperand(1)) << ")"; break;
      case FCmpInst::FCMP_UNO:   Code << "(" << getValueAsStr(I->getOperand(0)) << " != " << getValueAsStr(I->getOperand(0)) << ") | " <<
                                         "(" << getValueAsStr(I->getOperand(1)) << " != " << getValueAsStr(I->getOperand(1)) << ")"; break;

      // Simple constants.
      case FCmpInst::FCMP_FALSE: Code << "0"; break;
      case FCmpInst::FCMP_TRUE : Code << "1"; break;

      default: error("bad fcmp"); break;
    }
    break;
  }
  case Instruction::ICmp: {
    auto predicate = isa<ConstantExpr>(I) ?
                     (CmpInst::Predicate)cast<ConstantExpr>(I)->getPredicate() :
                     cast<ICmpInst>(I)->getPredicate();
    AsmCast sign = CmpInst::isUnsigned(predicate) ? ASM_UNSIGNED : ASM_SIGNED;
    Code << getAssignIfNeeded(I) << "(" <<
      getValueAsCastStr(I->getOperand(0), sign) <<
    ")";
    switch (predicate) {
    case ICmpInst::ICMP_EQ:  Code << "==";  break;
    case ICmpInst::ICMP_NE:  Code << "!=";  break;
    case ICmpInst::ICMP_ULE: Code << "<="; break;
    case ICmpInst::ICMP_SLE: Code << "<="; break;
    case ICmpInst::ICMP_UGE: Code << ">="; break;
    case ICmpInst::ICMP_SGE: Code << ">="; break;
    case ICmpInst::ICMP_ULT: Code << "<"; break;
    case ICmpInst::ICMP_SLT: Code << "<"; break;
    case ICmpInst::ICMP_UGT: Code << ">"; break;
    case ICmpInst::ICMP_SGT: Code << ">"; break;
    default: llvm_unreachable("Invalid ICmp predicate");
    }
    Code << "(" <<
      getValueAsCastStr(I->getOperand(1), sign) <<
    ")";
    break;
  }
  case Instruction::Alloca: {
    const AllocaInst* AI = cast<AllocaInst>(I);

    // We've done an alloca, so we'll have bumped the stack and will
    // need to restore it.
    // Yes, we shouldn't have to bump it for nativized vars, however
    // they are included in the frame offset, so the restore is still
    // needed until that is fixed.
    StackBumped = true;

    if (NativizedVars.count(AI)) {
      // nativized stack variable, we just need a 'var' definition
      UsedVars[getJSName(AI)] = AI->getType()->getElementType();
      return;
    }

    // Fixed-size entry-block allocations are allocated all at once in the
    // function prologue.
    if (AI->isStaticAlloca()) {
      uint64_t Offset;
      if (Allocas.getFrameOffset(AI, &Offset)) {
        Code << getAssign(AI);
        if (Allocas.getMaxAlignment() <= STACK_ALIGN) {
          Code << "sp";
        } else {
          Code << "sp_a"; // aligned base of stack is different, use that
        }
        if (Offset != 0) {
          Code << " + " << Offset << "|0";
        }
        break;
      }
      // Otherwise, this alloca is being represented by another alloca, so
      // there's nothing to print.
      return;
    }

    assert(AI->getAlignment() <= STACK_ALIGN); // TODO

    Type *T = AI->getAllocatedType();
    std::string Size;
    uint64_t BaseSize = DL->getTypeAllocSize(T);
    const Value *AS = AI->getArraySize();
    if (const ConstantInt *CI = dyn_cast<ConstantInt>(AS)) {
      Size = Twine(stackAlign(BaseSize * CI->getZExtValue())).str();
    } else {
      Size = stackAlignStr("((" + utostr(BaseSize) + '*' + getValueAsStr(AS) + ")|0)");
    }
    Code << getAssign(AI) << "STACKTOP; " << getStackBump(Size);
    break;
  }
  case Instruction::Load: {
    const LoadInst *LI = cast<LoadInst>(I);
    const Value *P = LI->getPointerOperand();
    unsigned Alignment = LI->getAlignment();
    if (NativizedVars.count(P)) {
      Code << getAssign(LI) << getValueAsStr(P);
    } else {
      Code << getLoad(LI, P, LI->getType(), Alignment);
    }
    break;
  }
  case Instruction::Store: {
    const StoreInst *SI = cast<StoreInst>(I);
    const Value *P = SI->getPointerOperand();
    const Value *V = SI->getValueOperand();
    unsigned Alignment = SI->getAlignment();
    std::string VS = getValueAsStr(V);
    if (NativizedVars.count(P)) {
      Code << getValueAsStr(P) << " = " << VS;
    } else {
      Code << getStore(SI, P, V->getType(), VS, Alignment);
    }

    Type *T = V->getType();
    if (T->isIntegerTy() && T->getIntegerBitWidth() > 32) {
      errs() << *I << "\n";
      report_fatal_error("legalization problem");
    }
    break;
  }
  case Instruction::GetElementPtr: {
    Code << getAssignIfNeeded(I);
    const GEPOperator *GEP = cast<GEPOperator>(I);
    gep_type_iterator GTI = gep_type_begin(GEP);
    int32_t ConstantOffset = 0;
    std::string text;

    // If the base is an initialized global variable, the address is just an
    // integer constant, so we can fold it into the ConstantOffset directly.
    const Value *Ptr = GEP->getPointerOperand()->stripPointerCasts();
    if (isa<GlobalVariable>(Ptr) && cast<GlobalVariable>(Ptr)->hasInitializer() && !Relocatable) {
      ConstantOffset = getGlobalAddress(Ptr->getName().str());
    } else {
      text = getValueAsParenStr(Ptr);
    }

    GetElementPtrInst::const_op_iterator I = GEP->op_begin();
    I++;
    for (GetElementPtrInst::const_op_iterator E = GEP->op_end();
       I != E; ++I) {
      const Value *Index = *I;
      if (StructType *STy = dyn_cast<StructType>(*GTI++)) {
        // For a struct, add the member offset.
        unsigned FieldNo = cast<ConstantInt>(Index)->getZExtValue();
        uint32_t Offset = DL->getStructLayout(STy)->getElementOffset(FieldNo);
        ConstantOffset = (uint32_t)ConstantOffset + Offset;
      } else {
        // For an array, add the element offset, explicitly scaled.
        uint32_t ElementSize = DL->getTypeAllocSize(*GTI);
        if (const ConstantInt *CI = dyn_cast<ConstantInt>(Index)) {
          // The index is constant. Add it to the accumulating offset.
          ConstantOffset = (uint32_t)ConstantOffset + (uint32_t)CI->getSExtValue() * ElementSize;
        } else {
          // The index is non-constant. To avoid reassociating, which increases
          // the risk of slow wraparounds, add the accumulated offset first.
          text = AddOffset(text, ConstantOffset);
          ConstantOffset = 0;

          // Now add the scaled dynamic index.
          std::string Mul = getIMul(Index, ConstantInt::get(Type::getInt32Ty(GEP->getContext()), ElementSize));
          text = text.empty() ? Mul : ("(" + text + " + (" + Mul + ")|0)");
        }
      }
    }
    // Add in the final accumulated offset.
    Code << AddOffset(text, ConstantOffset);
    break;
  }
  case Instruction::PHI: {
    // handled separately - we push them back into the relooper branchings
    return;
  }
  case Instruction::PtrToInt:
  case Instruction::IntToPtr:
    Code << getAssignIfNeeded(I) << getValueAsStr(I->getOperand(0));
    break;
  case Instruction::Trunc:
  case Instruction::ZExt:
  case Instruction::SExt:
  case Instruction::FPTrunc:
  case Instruction::FPExt:
  case Instruction::FPToUI:
  case Instruction::FPToSI:
  case Instruction::UIToFP:
  case Instruction::SIToFP: {
    Code << getAssignIfNeeded(I);
    switch (Operator::getOpcode(I)) {
    case Instruction::Trunc: {
      //unsigned inBits = V->getType()->getIntegerBitWidth();
      unsigned outBits = I->getType()->getIntegerBitWidth();
      Code << getValueAsStr(I->getOperand(0)) << "&" << utostr(LSBMask(outBits));
      break;
    }
    case Instruction::SExt: {
      std::string bits = utostr(32 - I->getOperand(0)->getType()->getIntegerBitWidth());
      Code << getValueAsStr(I->getOperand(0)) << " << " << bits << " >> " << bits;
      break;
    }
    case Instruction::ZExt: {
      Code << getValueAsCastStr(I->getOperand(0), ASM_UNSIGNED);
      break;
    }
    case Instruction::FPExt: {
      if (PreciseF32) {
        Code << "+" << getValueAsStr(I->getOperand(0)); break;
      } else {
        Code << getValueAsStr(I->getOperand(0)); break;
      }
      break;
    }
    case Instruction::FPTrunc: {
      Code << ensureFloat(getValueAsStr(I->getOperand(0)), I->getType());
      break;
    }
    case Instruction::SIToFP:   Code << '(' << getCast(getValueAsCastParenStr(I->getOperand(0), ASM_SIGNED),   I->getType()) << ')'; break;
    case Instruction::UIToFP:   Code << '(' << getCast(getValueAsCastParenStr(I->getOperand(0), ASM_UNSIGNED), I->getType()) << ')'; break;
    case Instruction::FPToSI:   Code << '(' << getDoubleToInt(getValueAsParenStr(I->getOperand(0))) << ')'; break;
    case Instruction::FPToUI:   Code << '(' << getCast(getDoubleToInt(getValueAsParenStr(I->getOperand(0))), I->getType(), ASM_UNSIGNED) << ')'; break;
    case Instruction::PtrToInt: Code << '(' << getValueAsStr(I->getOperand(0)) << ')'; break;
    case Instruction::IntToPtr: Code << '(' << getValueAsStr(I->getOperand(0)) << ')'; break;
    default: llvm_unreachable("Unreachable");
    }
    break;
  }
  case Instruction::BitCast: {
    Code << getAssignIfNeeded(I);
    // Most bitcasts are no-ops for us. However, the exception is int to float and float to int
    Type *InType = I->getOperand(0)->getType();
    Type *OutType = I->getType();
    std::string V = getValueAsStr(I->getOperand(0));
    if (InType->isIntegerTy() && OutType->isFloatingPointTy()) {
      assert(InType->getIntegerBitWidth() == 32);
      Code << "(HEAP32[tempDoublePtr>>2]=" << V << "," << getCast("HEAPF32[tempDoublePtr>>2]", Type::getFloatTy(TheModule->getContext())) << ")";
    } else if (OutType->isIntegerTy() && InType->isFloatingPointTy()) {
      assert(OutType->getIntegerBitWidth() == 32);
      Code << "(HEAPF32[tempDoublePtr>>2]=" << V << "," "HEAP32[tempDoublePtr>>2]|0)";
    } else {
      Code << V;
    }
    break;
  }
  case Instruction::Call: {
    const CallInst *CI = cast<CallInst>(I);
    std::string Call = handleCall(CI);
    if (Call.empty()) return;
    Code << Call;
    break;
  }
  case Instruction::Select: {
    Code << getAssignIfNeeded(I) << getValueAsStr(I->getOperand(0)) << " ? " <<
                                    getValueAsStr(I->getOperand(1)) << " : " <<
                                    getValueAsStr(I->getOperand(2));
    break;
  }
  case Instruction::AtomicRMW: {
    const AtomicRMWInst *rmwi = cast<AtomicRMWInst>(I);
    const Value *P = rmwi->getOperand(0);
    const Value *V = rmwi->getOperand(1);
    std::string VS = getValueAsStr(V);

    if (EnablePthreads) {
      std::string Assign = getAssign(rmwi);
      std::string text;
      const char *HeapName;
      std::string Index = getHeapNameAndIndex(P, &HeapName);
      const char *atomicFunc = 0;
      switch (rmwi->getOperation()) {
        case AtomicRMWInst::Xchg: atomicFunc = "exchange"; break;
        case AtomicRMWInst::Add:  atomicFunc = "add"; break;
        case AtomicRMWInst::Sub:  atomicFunc = "sub"; break;
        case AtomicRMWInst::And:  atomicFunc = "and"; break;
        case AtomicRMWInst::Or:   atomicFunc = "or"; break;
        case AtomicRMWInst::Xor:  atomicFunc = "xor"; break;
        case AtomicRMWInst::Nand: // TODO
        case AtomicRMWInst::Max:
        case AtomicRMWInst::Min:
        case AtomicRMWInst::UMax:
        case AtomicRMWInst::UMin:
        case AtomicRMWInst::BAD_BINOP: llvm_unreachable("Bad atomic operation");
      }
      if (!strcmp(HeapName, "HEAPF32") || !strcmp(HeapName, "HEAPF64")) {
        // TODO: If https://bugzilla.mozilla.org/show_bug.cgi?id=1131613 and https://bugzilla.mozilla.org/show_bug.cgi?id=1131624 are
        // implemented, we could remove the emulation, but until then we must emulate manually.
        bool fround = PreciseF32 && !strcmp(HeapName, "HEAPF32");
        Code << Assign << (fround ? "Math_fround(" : "+") << "_emscripten_atomic_" << atomicFunc << "_" << heapNameToAtomicTypeName(HeapName) << "(" << getValueAsStr(P) << ", " << VS << (fround ? "))" : ")"); break;

      // TODO: Remove the following two lines once https://bugzilla.mozilla.org/show_bug.cgi?id=1141986 is implemented!
      } else if (rmwi->getOperation() == AtomicRMWInst::Xchg && !strcmp(HeapName, "HEAP32")) {
        Code << Assign << "_emscripten_atomic_exchange_u32(" << getValueAsStr(P) << ", " << VS << ")|0"; break;

      } else {
        Code << Assign << "(Atomics_" << atomicFunc << "(" << HeapName << ", " << Index << ", " << VS << ")|0)"; break;
      }
    } else {
      Code << getLoad(rmwi, P, I->getType(), 0) << ';';
      // Most bitcasts are no-ops for us. However, the exception is int to float and float to int
      switch (rmwi->getOperation()) {
        case AtomicRMWInst::Xchg: Code << getStore(rmwi, P, I->getType(), VS, 0); break;
        case AtomicRMWInst::Add:  Code << getStore(rmwi, P, I->getType(), "((" + getJSName(I) + '+' + VS + ")|0)", 0); break;
        case AtomicRMWInst::Sub:  Code << getStore(rmwi, P, I->getType(), "((" + getJSName(I) + '-' + VS + ")|0)", 0); break;
        case AtomicRMWInst::And:  Code << getStore(rmwi, P, I->getType(), "(" + getJSName(I) + '&' + VS + ")", 0); break;
        case AtomicRMWInst::Nand: Code << getStore(rmwi, P, I->getType(), "(~(" + getJSName(I) + '&' + VS + "))", 0); break;
        case AtomicRMWInst::Or:   Code << getStore(rmwi, P, I->getType(), "(" + getJSName(I) + '|' + VS + ")", 0); break;
        case AtomicRMWInst::Xor:  Code << getStore(rmwi, P, I->getType(), "(" + getJSName(I) + '^' + VS + ")", 0); break;
        case AtomicRMWInst::Max:
        case AtomicRMWInst::Min:
        case AtomicRMWInst::UMax:
        case AtomicRMWInst::UMin:
        case AtomicRMWInst::BAD_BINOP: llvm_unreachable("Bad atomic operation");
      }
    }
    break;
  }
  case Instruction::Fence:
    if (EnablePthreads) Code << "(Atomics_add(HEAP32, 0, 0)|0) /* fence */";
    else Code << "/* fence */";
    break;
  }

  if (const Instruction *Inst = dyn_cast<Instruction>(I)) {
    Code << ';';
    // append debug info
    emitDebugInfo(Code, Inst);
    Code << '\n';
  }
}

// Checks whether to use a condition variable. We do so for switches and for indirectbrs
static const Value *considerConditionVar(const Instruction *I) {
  if (const IndirectBrInst *IB = dyn_cast<const IndirectBrInst>(I)) {
    return IB->getAddress();
  }
  const SwitchInst *SI = dyn_cast<SwitchInst>(I);
  if (!SI) return NULL;
  // otherwise, we trust LLVM switches. if they were too big or sparse, the switch expansion pass should have fixed that
  return SI->getCondition();
}

void JSWriter::addBlock(const BasicBlock *BB, Relooper& R, LLVMToRelooperMap& LLVMToRelooper) {
  std::string Code;
  raw_string_ostream CodeStream(Code);
  for (BasicBlock::const_iterator II = BB->begin(), E = BB->end();
       II != E; ++II) {
    auto I = &*II;
    if (I->stripPointerCasts() == I) {
      CurrInstruction = I;
      generateExpression(I, CodeStream);
    }
  }
  CurrInstruction = nullptr;
  CodeStream.flush();
  const Value* Condition = considerConditionVar(BB->getTerminator());
  Block *Curr = new Block(Code.c_str(), Condition ? getValueAsCastStr(Condition).c_str() : NULL);
  LLVMToRelooper[BB] = Curr;
  R.AddBlock(Curr);
}

void JSWriter::printFunctionBody(const Function *F) {
  assert(!F->isDeclaration());

  // Prepare relooper
  Relooper::MakeOutputBuffer(1024*1024);
  Relooper R;
  //if (!canReloop(F)) R.SetEmulate(true);
  if (F->getAttributes().hasAttribute(AttributeSet::FunctionIndex, Attribute::MinSize) ||
      F->getAttributes().hasAttribute(AttributeSet::FunctionIndex, Attribute::OptimizeForSize)) {
    R.SetMinSize(true);
  }
  R.SetAsmJSMode(1);
  Block *Entry = NULL;
  LLVMToRelooperMap LLVMToRelooper;

  // Create relooper blocks with their contents. TODO: We could optimize
  // indirectbr by emitting indexed blocks first, so their indexes
  // match up with the label index.
  for (Function::const_iterator I = F->begin(), BE = F->end();
       I != BE; ++I) {
    auto BI = &*I;
    InvokeState = 0; // each basic block begins in state 0; the previous may not have cleared it, if e.g. it had a throw in the middle and the rest of it was decapitated
    addBlock(BI, R, LLVMToRelooper);
    if (!Entry) Entry = LLVMToRelooper[BI];
  }
  assert(Entry);

  // Create branchings
  for (Function::const_iterator I = F->begin(), BE = F->end();
       I != BE; ++I) {
    auto BI = &*I;
    const TerminatorInst *TI = BI->getTerminator();
    switch (TI->getOpcode()) {
      default: {
        report_fatal_error("invalid branch instr " + Twine(TI->getOpcodeName()));
        break;
      }
      case Instruction::Br: {
        const BranchInst* br = cast<BranchInst>(TI);
        if (br->getNumOperands() == 3) {
          BasicBlock *S0 = br->getSuccessor(0);
          BasicBlock *S1 = br->getSuccessor(1);
          std::string P0 = getPhiCode(&*BI, S0);
          std::string P1 = getPhiCode(&*BI, S1);
          LLVMToRelooper[&*BI]->AddBranchTo(LLVMToRelooper[&*S0], getValueAsStr(TI->getOperand(0)).c_str(), P0.size() > 0 ? P0.c_str() : NULL);
          LLVMToRelooper[&*BI]->AddBranchTo(LLVMToRelooper[&*S1], NULL,                                     P1.size() > 0 ? P1.c_str() : NULL);
        } else if (br->getNumOperands() == 1) {
          BasicBlock *S = br->getSuccessor(0);
          std::string P = getPhiCode(&*BI, S);
          LLVMToRelooper[&*BI]->AddBranchTo(LLVMToRelooper[&*S], NULL, P.size() > 0 ? P.c_str() : NULL);
        } else {
          error("Branch with 2 operands?");
        }
        break;
      }
      case Instruction::IndirectBr: {
        const IndirectBrInst* br = cast<IndirectBrInst>(TI);
        unsigned Num = br->getNumDestinations();
        std::set<const BasicBlock*> Seen; // sadly llvm allows the same block to appear multiple times
        bool SetDefault = false; // pick the first and make it the default, llvm gives no reasonable default here
        for (unsigned i = 0; i < Num; i++) {
          const BasicBlock *S = br->getDestination(i);
          if (Seen.find(S) != Seen.end()) continue;
          Seen.insert(S);
          std::string P = getPhiCode(&*BI, S);
          std::string Target;
          if (!SetDefault) {
            SetDefault = true;
          } else {
            Target = "case " + utostr(getBlockAddress(F, S)) + ": ";
          }
          LLVMToRelooper[&*BI]->AddBranchTo(LLVMToRelooper[&*S], Target.size() > 0 ? Target.c_str() : NULL, P.size() > 0 ? P.c_str() : NULL);
        }
        break;
      }
      case Instruction::Switch: {
        const SwitchInst* SI = cast<SwitchInst>(TI);
        bool UseSwitch = !!considerConditionVar(SI);
        BasicBlock *DD = SI->getDefaultDest();
        std::string P = getPhiCode(&*BI, DD);
        LLVMToRelooper[&*BI]->AddBranchTo(LLVMToRelooper[&*DD], NULL, P.size() > 0 ? P.c_str() : NULL);
        typedef std::map<const BasicBlock*, std::string> BlockCondMap;
        BlockCondMap BlocksToConditions;
        for (SwitchInst::ConstCaseIt i = SI->case_begin(), e = SI->case_end(); i != e; ++i) {
          const BasicBlock *BB = i.getCaseSuccessor();
          std::string Curr = i.getCaseValue()->getValue().toString(10, true);
          std::string Condition;
          if (UseSwitch) {
            Condition = "case " + Curr + ": ";
          } else {
            Condition = "(" + getValueAsCastParenStr(SI->getCondition()) + " == " + Curr + ")";
          }
          BlocksToConditions[BB] = Condition + (!UseSwitch && BlocksToConditions[BB].size() > 0 ? " | " : "") + BlocksToConditions[BB];
        }
        std::set<const BasicBlock *> alreadyProcessed;
        for (SwitchInst::ConstCaseIt i = SI->case_begin(), e = SI->case_end(); i != e; ++i) {
          const BasicBlock *BB = i.getCaseSuccessor();
          if (!alreadyProcessed.insert(BB).second) continue;
          if (BB == DD) continue; // ok to eliminate this, default dest will get there anyhow
          std::string P = getPhiCode(&*BI, BB);
          LLVMToRelooper[&*BI]->AddBranchTo(LLVMToRelooper[&*BB], BlocksToConditions[BB].c_str(), P.size() > 0 ? P.c_str() : NULL);
        }
        break;
      }
      case Instruction::Ret:
      case Instruction::Unreachable: break;
    }
  }

  // Calculate relooping and print
  R.Calculate(Entry);
  R.Render();

  // Emit local variables
  UsedVars["sp"] = Type::getInt32Ty(F->getContext());
  unsigned MaxAlignment = Allocas.getMaxAlignment();
  if (MaxAlignment > STACK_ALIGN) {
    UsedVars["sp_a"] = Type::getInt32Ty(F->getContext());
  }
  UsedVars["label"] = Type::getInt32Ty(F->getContext());
  if (!UsedVars.empty()) {
    unsigned Count = 0;
    for (VarMap::const_iterator VI = UsedVars.begin(); VI != UsedVars.end(); ++VI) {
      if (Count == 20) {
        Out << ";\n";
        Count = 0;
      }
      if (Count == 0) Out << " var ";
      if (Count > 0) {
        Out << ", ";
      }
      Count++;
      Out << VI->first << " = ";
      switch (VI->second->getTypeID()) {
        default:
          llvm_unreachable("unsupported variable initializer type");
        case Type::PointerTyID:
        case Type::IntegerTyID:
          Out << "0";
          break;
        case Type::FloatTyID:
          if (PreciseF32) {
            Out << "Math_fround(0)";
            break;
          }
          // otherwise fall through to double
        case Type::DoubleTyID:
          Out << "+0";
          break;
        case Type::VectorTyID: {
          VectorType *VT = cast<VectorType>(VI->second);
          Out << "SIMD_" << SIMDType(VT) << "(0";

          // SIMD.js has only a fixed set of SIMD types, and no arbitrary vector sizes like <float x 3> or <i8 x 7>, so
          // codegen rounds up to the smallest appropriate size where the LLVM vector fits.
          unsigned simdJsNumElements = VT->getNumElements();
          if (simdJsNumElements <= 2 && VT->getElementType()->getPrimitiveSizeInBits() > 32) simdJsNumElements = 2;
          else if (simdJsNumElements <= 4 && VT->getElementType()->getPrimitiveSizeInBits() <= 32) simdJsNumElements = 4;
          else if (simdJsNumElements <= 8 && VT->getElementType()->getPrimitiveSizeInBits() <= 16) simdJsNumElements = 8;
          else if (simdJsNumElements <= 16 && VT->getElementType()->getPrimitiveSizeInBits() <= 8) simdJsNumElements = 16;

          for (unsigned i = 1; i < simdJsNumElements; ++i) {
            Out << ",0";
          }
          Out << ')';
          break;
        }
      }
    }
    Out << ";";
    nl(Out);
  }

  {
    static bool Warned = false;
    if (!Warned && OptLevel < 2 && UsedVars.size() > 2000) {
      prettyWarning() << "emitted code will contain very large numbers of local variables, which is bad for performance (build to JS with -O2 or above to avoid this - make sure to do so both on source files, and during 'linking')\n";
      Warned = true;
    }
  }

  // Emit stack entry
  Out << " " << getAdHocAssign("sp", Type::getInt32Ty(F->getContext())) << "STACKTOP;";
  if (uint64_t FrameSize = Allocas.getFrameSize()) {
    if (MaxAlignment > STACK_ALIGN) {
      // We must align this entire stack frame to something higher than the default
      Out << "\n ";
      Out << "sp_a = STACKTOP = (STACKTOP + " << utostr(MaxAlignment-1) << ")&-" << utostr(MaxAlignment) << ";";
    }
    Out << "\n ";
    Out << getStackBump(FrameSize);
  }

  // Emit extern loads, if we have any
  if (Relocatable) {
    if (FuncRelocatableExterns.size() > 0) {
      for (auto& RE : FuncRelocatableExterns) {
        std::string Temp = "t$" + RE;
        std::string Call = "g$" + RE;
        Out << Temp + " = " + Call + "() | 0;\n";
      }
      FuncRelocatableExterns.clear();
    }
  }

  // Emit (relooped) code
  char *buffer = Relooper::GetOutputBuffer();
  nl(Out) << buffer;

  // Ensure a final return if necessary
  Type *RT = F->getFunctionType()->getReturnType();
  if (!RT->isVoidTy()) {
    char *LastCurly = strrchr(buffer, '}');
    if (!LastCurly) LastCurly = buffer;
    char *FinalReturn = strstr(LastCurly, "return ");
    if (!FinalReturn) {
      Out << " return " << getParenCast(getConstant(UndefValue::get(RT)), RT, ASM_NONSPECIFIC) << ";\n";
    }
  }

  if (Relocatable) {
    if (!F->hasInternalLinkage()) {
      Exports.push_back(getJSName(F));
    }
  }
}

static std::string tmp[] = {
"__objc_selrefs",
"__objc_msgrefs",
"__objc_classrefs",
"__objc_superrefs",
"__objc_classlist",
"__objc_nlclslist",
"__objc_catlist",
"__objc_nlcatlist",
"__objc_protolist",
"__objc_protorefs",
};
static std::vector<std::string> objcSections(tmp, end(tmp));

static bool isObjCMetaVar(const std::string &section) {
	if(section.empty()) {
		return false;
	}
    for (std::vector<std::string>::iterator i = objcSections.begin(), e = objcSections.end(); i != e; ++i) {
		size_t pos = section.find(*i, 0);
		if(pos != std::string::npos) return true;
	}
	return false;
}

void JSWriter::processConstants() {
  // Ensure a name for each global
  for (Module::global_iterator I = TheModule->global_begin(),
         E = TheModule->global_end(); I != E; ++I) {
    if (I->hasInitializer()) {
      if (!I->hasName()) {
        // ensure a unique name
        static int id = 1;
        std::string newName;
        while (1) {
          newName = std::string("glb_") + utostr(id);
          if (!TheModule->getGlobalVariable("glb_" + utostr(id))) break;
          id++;
          assert(id != 0);
        }
        I->setName(Twine(newName));
      }
    }
  }
  // First, calculate the address of each constant
  for (Module::const_global_iterator I = TheModule->global_begin(),
         E = TheModule->global_end(); I != E; ++I) {
    if (I->hasInitializer() && !isObjCMetaVar(I->getSection())) {
      parseConstant(I->getName().str(), I->getInitializer(), I->getAlignment(), true);
    }
  }
  //TODO refactor alignment handling
  for (std::vector<std::string>::iterator i = objcSections.begin(), e = objcSections.end(); i != e; ++i) {
    for (Module::const_global_iterator I = TheModule->global_begin(),
           E = TheModule->global_end(); I != E; ++I) {
      if (I->hasInitializer() && std::string(I->getSection()).find(*i, 0) != std::string::npos) {
        parseConstant(I->getName().str(), I->getInitializer(), I->getAlignment(), true);
      }
    }
  }
  // Calculate MaxGlobalAlign, adjust final paddings, and adjust GlobalBasePadding
  assert(MaxGlobalAlign == 0);
  for (auto& GI : GlobalDataMap) {
    int Alignment = GI.first;
    if (Alignment > MaxGlobalAlign) MaxGlobalAlign = Alignment;
    ensureAligned(Alignment, &GlobalDataMap[Alignment]);
  }
  if (int(ZeroInitSizes.size()-1) > MaxGlobalAlign) MaxGlobalAlign = ZeroInitSizes.size()-1; // highest index in ZeroInitSizes is the largest zero-init alignment
  if (!Relocatable && MaxGlobalAlign > 0) {
    while ((GlobalBase+GlobalBasePadding) % MaxGlobalAlign != 0) GlobalBasePadding++;
  }
  while (AlignedHeapStarts.size() <= (unsigned)MaxGlobalAlign) AlignedHeapStarts.push_back(0);
  while (ZeroInitStarts.size() <= (unsigned)MaxGlobalAlign) ZeroInitStarts.push_back(0);
  for (auto& GI : GlobalDataMap) {
    int Alignment = GI.first;
    int Curr = GlobalBase + GlobalBasePadding;
    for (auto& GI : GlobalDataMap) { // bigger alignments show up first, smaller later
      if (GI.first > Alignment) {
        Curr += GI.second.size();
      }
    }
    AlignedHeapStarts[Alignment] = Curr;
  }

  unsigned ZeroInitStart = GlobalBase + GlobalBasePadding;
  for (auto& GI : GlobalDataMap) {
    ZeroInitStart += GI.second.size();
  }
  if (!ZeroInitSizes.empty()) {
    while (ZeroInitStart & (MaxGlobalAlign-1)) ZeroInitStart++; // fully align zero init area
    for (int Alignment = ZeroInitSizes.size() - 1; Alignment > 0; Alignment--) {
      if (ZeroInitSizes[Alignment] == 0) continue;
      assert((ZeroInitStart & (Alignment-1)) == 0);
      ZeroInitStarts[Alignment] = ZeroInitStart;
      ZeroInitStart += ZeroInitSizes[Alignment];
    }
  }
  StaticBump = ZeroInitStart; // total size of all the data section

  // Second, allocate their contents
  for (Module::const_global_iterator I = TheModule->global_begin(),
         E = TheModule->global_end(); I != E; ++I) {
    if (I->hasInitializer() && !isObjCMetaVar(I->getSection())) {
      parseConstant(I->getName().str(), I->getInitializer(), I->getAlignment(), false);
    }
  }
  for (std::vector<std::string>::iterator i = objcSections.begin(), e = objcSections.end(); i != e; ++i) {
    for (Module::const_global_iterator I = TheModule->global_begin(),
           E = TheModule->global_end(); I != E; ++I) {
      if (I->hasInitializer() && std::string(I->getSection()).find(*i, 0) != std::string::npos) {
        parseConstant(I->getName().str(), I->getInitializer(), I->getAlignment(), false);
      }
    }
  }
  if (Relocatable) {
    for (Module::const_global_iterator II = TheModule->global_begin(),
           E = TheModule->global_end(); II != E; ++II) {
      auto I = &*II;
      if (I->hasInitializer() && !I->hasInternalLinkage()) {
        std::string Name = I->getName().str();
        if (GlobalAddresses.find(Name) != GlobalAddresses.end()) {
          std::string JSName = getJSName(I).substr(1);
          if (
            (Name == JSName // don't export things that have weird internal names, that C can't dlsym anyhow
            || JSName.compare(0, 10, "OBJC_CLASS") == 0 // pass ObjC metadata global names
            || JSName.compare(0, 14, "OBJC_METACLASS") == 0
            || JSName.compare(0, 11, "OBJC_EHTYPE") == 0
            || JSName.compare(0, 9, "OBJC_IVAR") == 0)
            && JSName.compare(0, 15, "OBJC_CLASS_NAME") != 0 // don't pass ObjC internal global names, which are not referenced
            && JSName.compare(0, 25, "OBJC_CLASSLIST_REFERENCES") != 0
            && JSName.compare(0, 23, "OBJC_CLASSLIST_SUP_REFS") != 0
            && JSName.compare(0, 18, "OBJC_METH_VAR_NAME") != 0
            && JSName.compare(0, 18, "OBJC_METH_VAR_TYPE") != 0
            && JSName.compare(0, 24, "OBJC_SELECTOR_REFERENCES") != 0
            && JSName.compare(0, 19, "OBJC_PROP_NAME_ATTR") != 0
            && JSName.compare(0, 18, "OBJC_METH_VAR_NAME") != 0
            && JSName.compare(0, 17, "_unnamed_cfstring") != 0) {
            NamedGlobals[JSName] = getGlobalAddress(Name);
          }
        }
      }
    }
  }

  for (Module::const_global_iterator I = TheModule->global_begin(),
         E = TheModule->global_end(); I != E; ++I) {
    std::string name = I->getName().str();
    std::string section = I->getSection();

    if(section.find("__objc_") == std::string::npos) continue;

    const Constant* CV = I->getInitializer();

    unsigned Num;
    if(const ConstantStruct *CS = dyn_cast<ConstantStruct>(CV)) {
      Num = CS->getNumOperands();
    } else {
      Num = 1;
    }

    unsigned addr = getGlobalAddress(name);
    for(unsigned i = 0; i < Num; i++, addr += 4) {
      if(section.find("__objc_selrefs") != std::string::npos) {
        objcSelectorRefs.push_back(addr);
      } else if(section.find("__objc_msgrefs") != std::string::npos) {
        objcMessageRefs.push_back(addr);
      } else if(section.find("__objc_classrefs") != std::string::npos) {
        objcClassRefs.push_back(addr);
      } else if(section.find("__objc_superrefs") != std::string::npos) {
        objcSuperRefs.push_back(addr);
      } else if(section.find("__objc_classlist") != std::string::npos) {
        objcClassList.push_back(addr);
      } else if(section.find("__objc_nlclslist") != std::string::npos) {
        objcNonlazyClassList.push_back(addr);
      } else if(section.find("__objc_catlist") != std::string::npos) {
        objcCategoryList.push_back(addr);
      } else if(section.find("__objc_nlcatlist") != std::string::npos) {
        objcNonlazyCategoryList.push_back(addr);
      } else if(section.find("__objc_protolist") != std::string::npos) {
        objcProtocolList.push_back(addr);
      } else if(section.find("__objc_protorefs") != std::string::npos) {
        objcProtocolRefs.push_back(addr);
      }
    }
  }
}

void JSWriter::printFunction(const Function *F) {
  ValueNames.clear();

  // Prepare and analyze function

  UsedVars.clear();
  UniqueNum = 0;

  // When optimizing, the regular optimizer (mem2reg, SROA, GVN, and others)
  // will have already taken all the opportunities for nativization.
  if (OptLevel == CodeGenOpt::None)
    calculateNativizedVars(F);

  // Do alloca coloring at -O1 and higher.
  Allocas.analyze(*F, *DL, OptLevel != CodeGenOpt::None);

  // Emit the function

  std::string Name = F->getName();
  sanitizeGlobal(Name);
  Out << "function " << Name << "(";
  for (Function::const_arg_iterator AI = F->arg_begin(), AE = F->arg_end();
       AI != AE; ++AI) {
    if (AI != F->arg_begin()) Out << ",";
    Out << getJSName(&*AI);
  }
  Out << ") {";
  nl(Out);
  for (Function::const_arg_iterator II = F->arg_begin(), AE = F->arg_end();
       II != AE; ++II) {
    auto AI = &*II;
    std::string name = getJSName(AI);
    Out << " " << name << " = " << getCast(name, AI->getType(), ASM_NONSPECIFIC) << ";";
    nl(Out);
  }
  printFunctionBody(F);
  Out << "}";
  nl(Out);

  Allocas.clear();
  StackBumped = false;
}

static std::string escapeJSONString(llvm::StringRef str)
{
  std::string out;
  for(llvm::StringRef::const_iterator itr = str.begin(); itr < str.end(); ++itr) {
    char ch = *itr;
    if(ch < 0x1f) {
      char escaped[7];
      sprintf(escaped, "\\u%04d", ch);
      out.append(escaped);
    } else {
      out.append(1, ch);
    }
  }
  return out;
}

void JSWriter::printAddressList(AddressList &addressList) {
  bool first = true;
  for (AddressList::const_iterator I = addressList.begin(), E = addressList.end(); I != E; ++I) {
    if (first) {
      first = false;
    } else {
      Out << ", ";
    }
	Out << *I;
  }
}

void JSWriter::printModuleBody() {
  processConstants();

  if (Relocatable) {
    for (Module::const_alias_iterator I = TheModule->alias_begin(), E = TheModule->alias_end();
         I != E; ++I) {
      if (const GlobalAlias *GA = dyn_cast<GlobalAlias>(I)) {
        const Value* Target = resolveFully(GA);
        Aliases[getJSName(GA)] = getJSName(Target);
      }
    }
  }

  // Emit function bodies.
  nl(Out) << "// EMSCRIPTEN_START_FUNCTIONS"; nl(Out);
  for (Module::const_iterator II = TheModule->begin(), E = TheModule->end();
       II != E; ++II) {
    auto I = &*II;
    if (!I->isDeclaration()) printFunction(I);
  }
  // Emit postSets, split up into smaller functions to avoid one massive one that is slow to compile (more likely to occur in dynamic linking, as more postsets)
  if(Relocatable) {
    Out << "var addressMap = [";
    unsigned prev = 0;
    std::list<unsigned> addresses;
    bool First = true;
    unsigned totalSize = 0;
    for (std::map<unsigned, unsigned>::iterator I = RelocationTable.begin(), E = RelocationTable.end();
        I != E; ++I) {
      unsigned target = I->first;
      unsigned address = I->second;
      
      if(First) {
        First = false;
        Out << "\n  " << utostr(target);
        totalSize++;
      } else {
        assert(target > prev);
        
        if(target - prev <= 4*10) {
          for(int i = 0; i < (target-prev)/4-1; i++) {
            addresses.push_back(0);
          }
        } else {
          // break
          Out << "," << utostr(addresses.size());
          totalSize++;
          for(std::list<unsigned>::iterator AI = addresses.begin(), AE = addresses.end(); AI != AE; ++AI) {
              Out << "," << utostr(*AI);
              totalSize++;
          }
          addresses.clear();
          Out << ",\n  " << utostr(target);
          totalSize++;
        }
      }
      addresses.push_back(address);
      prev = target;
    }
    if(!First) {
        Out << "," << utostr(addresses.size());
        totalSize++;
        for(std::list<unsigned>::iterator AI = addresses.begin(), AE = addresses.end(); AI != AE; ++AI) {
            Out << "," << utostr(*AI);
            totalSize++;
        }
        addresses.clear();
    }
    Out << "];\n";
    RelocationTable.clear();

    Out << "function runPostSets() {\n";
    Out << "  var i = 0, j = 0, target = 0, address = 0, tableSize = 0;\n";
    Out << "  var temp = 0;\n";
    Out << "  while(1) {\n";
    Out << "    if(i >= " << totalSize << ") break;\n";
    Out << "    target = addressMap[i]|0;\n";
    Out << "    tableSize = addressMap[i+1]|0;\n";
    Out << "    j = 0;\n";
    Out << "    while(1) {\n";
    Out << "      if(j >= tableSize) break;\n";
    Out << "      address = addressMap[i+2+j]|0;\n";
    Out << "      if(address == 0) {\n";
    Out << "        // skip\n";
    Out << "      } else if((address & 1) == 0) {\n";
    Out << "        HEAP32[(gb + target) >> 2] = fb + (address >> 1);\n";
    Out << "      } else {\n";
    Out << "        HEAP32[(gb + target) >> 2] = (HEAP32[(gb + target) >> 2]|0) + gb + (address >> 1);\n";
    Out << "      }\n";
    Out << "      j = j + 1;\n";
    Out << "      target = target + 4;\n";
    Out << "    }\n";
    Out << "    i = i + 2 + tableSize;\n";
    Out << "  }\n";
    for(int i = 0; i < PostSets.size(); i++) {
      Out << "  " << PostSets[i];
    }
    Out << "\n}\n";
    PostSets.clear();
  } else {
    const int CHUNK = 100;
    int i = 0;
    int chunk = 0;
    int num = PostSets.size();
    do {
      if (chunk == 0) {
        Out << "function runPostSets() {\n";
      } else {
        Out << "function runPostSets" << chunk << "() {\n";
      }
      if (Relocatable) Out << " var temp = 0;\n"; // need a temp var for relocation calls, for proper validation in heap growth
      int j = i + CHUNK;
      if (j > num) j = num;
      while (i < j) {
        Out << PostSets[i] << "\n";
        i++;
      }
      // call the next chunk, if there is one
      chunk++;
      if (i < num) {
        Out << " runPostSets" << chunk << "();\n";
      }
      Out << "}\n";
    } while (i < num);

    PostSets.clear();
  }
  Out << "// EMSCRIPTEN_END_FUNCTIONS\n\n";

  if (EnablePthreads) {
    Out << "if (!ENVIRONMENT_IS_PTHREAD) {\n";
  }
  Out << "/* memory initializer */ allocate([";
  if (MaxGlobalAlign > 0) {
    bool First = true;
    for (int i = 0; i < GlobalBasePadding; i++) {
      if (First) {
        First = false;
      } else {
        Out << ",";
      }
      Out << "0";
    }
    int Curr = MaxGlobalAlign;
    while (Curr > 0) {
      if (GlobalDataMap.find(Curr) == GlobalDataMap.end()) {
        Curr = Curr/2;
        continue;
      }
      HeapData* GlobalData = &GlobalDataMap[Curr];
      if (GlobalData->size() > 0) {
        if (First) {
          First = false;
        } else {
          Out << ",";
        }
        printCommaSeparated(*GlobalData);
      }
      Curr = Curr/2;
    }
  }
  Out << "], \"i8\", ALLOC_NONE, Runtime.GLOBAL_BASE);\n";
  if (EnablePthreads) {
    Out << "}\n";
  }
  // Emit metadata for emcc driver
  Out << "\n\n// EMSCRIPTEN_METADATA\n";
  Out << "{\n";

  Out << "\"staticBump\": " << StaticBump << ",\n";

  Out << "\"declares\": [";
  bool first = true;
  for (Module::const_iterator I = TheModule->begin(), E = TheModule->end();
       I != E; ++I) {
    if (I->isDeclaration() && !I->use_empty()) {
      // Ignore intrinsics that are always no-ops or expanded into other code
      // which doesn't require the intrinsic function itself to be declared.
      if (I->isIntrinsic()) {
        switch (I->getIntrinsicID()) {
        default: break;
        case Intrinsic::dbg_declare:
        case Intrinsic::dbg_value:
        case Intrinsic::lifetime_start:
        case Intrinsic::lifetime_end:
        case Intrinsic::invariant_start:
        case Intrinsic::invariant_end:
        case Intrinsic::prefetch:
        case Intrinsic::memcpy:
        case Intrinsic::memset:
        case Intrinsic::memmove:
        case Intrinsic::expect:
        case Intrinsic::flt_rounds:
          continue;
        }
      }
      // Do not report methods implemented in a call handler, unless
      // they are accessed by a function pointer (in which case, we
      // need the expected name to be available TODO: optimize
      // that out, call handlers can declare their "function table
      // name").
      std::string fullName = std::string("_") + I->getName().str();
      if (CallHandlers.count(fullName) > 0) {
        if (IndexedFunctions.find(fullName) == IndexedFunctions.end()) {
          continue;
        }
      }

      if (first) {
        first = false;
      } else {
        Out << ", \n";
      }
      Out << "\"" << escapeJSONString(I->getName()) << "\"";
    }
  }
  for (NameSet::const_iterator I = Declares.begin(), E = Declares.end();
       I != E; ++I) {
    if (first) {
      first = false;
    } else {
      Out << ", \n";
    }
    Out << "\"" << escapeJSONString(*I) << "\"";
  }
  Out << "],";

  Out << "\"redirects\": {";
  first = true;
  for (StringMap::const_iterator I = Redirects.begin(), E = Redirects.end();
       I != E; ++I) {
    if (first) {
      first = false;
    } else {
      Out << ", \n";
    }
    Out << "\"_" << escapeJSONString(I->first) << "\": \"" << escapeJSONString(I->second) << "\"";
  }
  Out << "},";

  Out << "\"externs\": [";
  first = true;
  for (NameSet::const_iterator I = Externals.begin(), E = Externals.end();
       I != E; ++I) {
    if (first) {
      first = false;
    } else {
      Out << ", \n";
    }
    Out << "\"" << escapeJSONString(*I) << "\"";
  }
  Out << "],";

  Out << "\"objCMessageFuncs\": [";
  first = true;
  for (NameSet::const_iterator I = ObjCMessageFuncs.begin(), E = ObjCMessageFuncs.end();
       I != E; ++I) {
    if (first) {
      first = false;
    } else {
      Out << ", \n";
    }
    Out << "\"" << escapeJSONString(*I) << "\"";
  }
  Out << "],";

  Out << "\"implementedFunctions\": [";
  first = true;
  for (Module::const_iterator I = TheModule->begin(), E = TheModule->end();
       I != E; ++I) {
    if (!I->isDeclaration()) {
      if (first) {
        first = false;
      } else {
        Out << ", \n";
      }
      std::string name = I->getName();
      sanitizeGlobal(name);
      Out << '"' << escapeJSONString(name) << '"';
    }
  }
  Out << "],";

  Out << "\"tables\": {";
  unsigned Num = FunctionTables.size();
  for (FunctionTableMap::iterator I = FunctionTables.begin(), E = FunctionTables.end(); I != E; ++I) {
    Out << "  \"" << I->first << "\": \"var FUNCTION_TABLE_" << I->first << " = [";
    FunctionTable &Table = I->second;
    // ensure power of two
    unsigned Size = 1;
    while (Size < Table.size()) Size <<= 1;
    while (Table.size() < Size) Table.push_back("0");
    for (unsigned i = 0; i < Table.size(); i++) {
      Out << Table[i];
      if (i < Table.size()-1) Out << ",";
    }
    Out << "];\"";
    if (--Num > 0) Out << ",";
    Out << "\n";
  }
  Out << "},";

  Out << "\"initializers\": [";
  first = true;
  for (unsigned i = 0; i < GlobalInitializers.size(); i++) {
    if (first) {
      first = false;
    } else {
      Out << ", ";
    }
    Out << "\"" << escapeJSONString(GlobalInitializers[i]) << "\"";
  }
  Out << "],";

  Out << "\"exports\": [";
  first = true;
  for (unsigned i = 0; i < Exports.size(); i++) {
    if (first) {
      first = false;
    } else {
      Out << ", \n";
    }
    Out << "\"" << escapeJSONString(Exports[i]) << "\"";
  }
  Out << "],";

  Out << "\"aliases\": {";
  first = true;
  for (StringMap::const_iterator I = Aliases.begin(), E = Aliases.end();
       I != E; ++I) {
    if (first) {
      first = false;
    } else {
      Out << ", ";
    }
    Out << "\"" << I->first << "\": \"" << I->second << "\"";
  }
  Out << "},";

  Out << "\"cantValidate\": \"" << CantValidate << "\",";

  Out << "\"simd\": " << (UsesSIMDUint8x16 || UsesSIMDInt8x16 || UsesSIMDUint16x8 || UsesSIMDInt16x8 || UsesSIMDUint32x4 || UsesSIMDInt32x4 || UsesSIMDFloat32x4 || UsesSIMDFloat64x2 ? "1" : "0") << ",";
  Out << "\"simdUint8x16\": " << (UsesSIMDUint8x16 ? "1" : "0") << ",";
  Out << "\"simdInt8x16\": " << (UsesSIMDInt8x16 ? "1" : "0") << ",";
  Out << "\"simdUint16x8\": " << (UsesSIMDUint16x8 ? "1" : "0") << ",";
  Out << "\"simdInt16x8\": " << (UsesSIMDInt16x8 ? "1" : "0") << ",";
  Out << "\"simdUint32x4\": " << (UsesSIMDUint32x4 ? "1" : "0") << ",";
  Out << "\"simdInt32x4\": " << (UsesSIMDInt32x4 ? "1" : "0") << ",";
  Out << "\"simdFloat32x4\": " << (UsesSIMDFloat32x4 ? "1" : "0") << ",";
  Out << "\"simdFloat64x2\": " << (UsesSIMDFloat64x2 ? "1" : "0") << ",";
  Out << "\"simdBool8x16\": " << (UsesSIMDBool8x16 ? "1" : "0") << ",";
  Out << "\"simdBool16x8\": " << (UsesSIMDBool16x8 ? "1" : "0") << ",";
  Out << "\"simdBool32x4\": " << (UsesSIMDBool32x4 ? "1" : "0") << ",";
  Out << "\"simdBool64x2\": " << (UsesSIMDBool64x2 ? "1" : "0") << ",";

  Out << "\"maxGlobalAlign\": " << utostr(MaxGlobalAlign) << ",";

  Out << "\"namedGlobals\": {";
  first = true;
  for (NameIntMap::const_iterator I = NamedGlobals.begin(), E = NamedGlobals.end(); I != E; ++I) {
    if (first) {
      first = false;
    } else {
      Out << ", \n";
    }
    Out << "\"_" << escapeJSONString(I->first) << "\": \"" << escapeJSONString(utostr(I->second)) << "\"";
  }
  Out << "},";

  Out << "\"asmConsts\": {";
  first = true;
  for (auto& I : AsmConsts) {
    if (first) {
      first = false;
    } else {
      Out << ", ";
    }
    Out << "\"" << utostr(I.second.Id) << "\": [\"" << I.first.c_str() << "\", [";
    auto& Sigs = I.second.Sigs;
    bool innerFirst = true;
    for (auto& Sig : Sigs) {
      if (innerFirst) {
        innerFirst = false;
      } else {
        Out << ", ";
      }
      Out << "\"" << Sig << "\"";
    }
    Out << "]]";
  }
  Out << "}, ";

  Out << "\"objc\": {";
  Out << "\"__objc_selrefs\":[";
	printAddressList(objcSelectorRefs);
  Out << "], \"__objc_msgrefs\":[";
	printAddressList(objcMessageRefs);
  Out << "], \"__objc_classrefs\":[";
	printAddressList(objcClassRefs);
  Out << "], \"__objc_superrefs\":[";
	printAddressList(objcSuperRefs);
  Out << "], \"__objc_classlist\":[";
	printAddressList(objcClassList);
  Out << "], \"__objc_nlclslist\":[";
	printAddressList(objcNonlazyClassList);
  Out << "], \"__objc_catlist\":[";
	printAddressList(objcCategoryList);
  Out << "], \"__objc_nlcatlist\":[";
	printAddressList(objcNonlazyCategoryList);
  Out << "], \"__objc_protolist\":[";
	printAddressList(objcProtocolList);
  Out << "], \"__objc_protorefs\":[";
	printAddressList(objcProtocolRefs);
  Out << "]";
  Out << "}";

  if (EnableCyberDWARF) {
    Out << ",\"cyberdwarf_data\": {\n";
    Out << "\"types\": {";

    // Remove trailing comma
    std::string TDD = cyberDWARFData.TypeDebugData.str().substr(0, cyberDWARFData.TypeDebugData.str().length() - 1);
    // One Windows, paths can have \ separators
    std::replace(TDD.begin(), TDD.end(), '\\', '/');
    Out << TDD << "}, \"type_name_map\": {";

    std::string TNM = cyberDWARFData.TypeNameMap.str().substr(0, cyberDWARFData.TypeNameMap.str().length() - 1);
    std::replace(TNM.begin(), TNM.end(), '\\', '/');
    Out << TNM << "}, \"functions\": {";

    std::string FM = cyberDWARFData.FunctionMembers.str().substr(0, cyberDWARFData.FunctionMembers.str().length() - 1);
    std::replace(FM.begin(), FM.end(), '\\', '/');
    Out << FM << "}, \"vtable_offsets\": {";
    bool first_elem = true;
    for (auto VTO: cyberDWARFData.VtableOffsets) {
      if (!first_elem) {
        Out << ",";
      }
      Out << "\"" << VTO.first << "\":\"" << VTO.second << "\"";
      first_elem = false;
    }
    Out << "}\n}";
  }

  Out << "\n}\n";
}

void JSWriter::parseConstant(const std::string& name, const Constant* CV, int Alignment, bool calculate) {
  if (isa<GlobalValue>(CV))
    return;
  if (Alignment == 0) Alignment = DEFAULT_MEM_ALIGN;
  //errs() << "parsing constant " << name << " : " << Alignment << "\n";
  // TODO: we repeat some work in both calculate and emit phases here
  // FIXME: use the proper optimal alignments
  if (const ConstantDataSequential *CDS =
         dyn_cast<ConstantDataSequential>(CV)) {
    assert(CDS->isString());
    if (calculate) {
      HeapData *GlobalData = allocateAddress(name, Alignment);
      StringRef Str = CDS->getAsString();
      ensureAligned(Alignment, GlobalData);
      for (unsigned int i = 0; i < Str.size(); i++) {
        GlobalData->push_back(Str.data()[i]);
      }
    }
  } else if (const ConstantFP *CFP = dyn_cast<ConstantFP>(CV)) {
    APFloat APF = CFP->getValueAPF();
    if (CFP->getType() == Type::getFloatTy(CFP->getContext())) {
      if (calculate) {
        HeapData *GlobalData = allocateAddress(name, Alignment);
        union flt { float f; unsigned char b[sizeof(float)]; } flt;
        flt.f = APF.convertToFloat();
        ensureAligned(Alignment, GlobalData);
        for (unsigned i = 0; i < sizeof(float); ++i) {
          GlobalData->push_back(flt.b[i]);
        }
      }
    } else if (CFP->getType() == Type::getDoubleTy(CFP->getContext())) {
      if (calculate) {
        HeapData *GlobalData = allocateAddress(name, Alignment);
        union dbl { double d; unsigned char b[sizeof(double)]; } dbl;
        dbl.d = APF.convertToDouble();
        ensureAligned(Alignment, GlobalData);
        for (unsigned i = 0; i < sizeof(double); ++i) {
          GlobalData->push_back(dbl.b[i]);
        }
      }
    } else {
      assert(false && "Unsupported floating-point type");
    }
  } else if (const ConstantInt *CI = dyn_cast<ConstantInt>(CV)) {
    if (calculate) {
      union { uint64_t i; unsigned char b[sizeof(uint64_t)]; } integer;
      integer.i = *CI->getValue().getRawData();
      unsigned BitWidth = 64; // CI->getValue().getBitWidth();
      assert(BitWidth == 32 || BitWidth == 64);
      HeapData *GlobalData = allocateAddress(name, Alignment);
      // assuming compiler is little endian
      ensureAligned(Alignment, GlobalData);
      for (unsigned i = 0; i < BitWidth / 8; ++i) {
        GlobalData->push_back(integer.b[i]);
      }
    }
  } else if (isa<ConstantPointerNull>(CV)) {
    assert(false && "Unlowered ConstantPointerNull");
  } else if (isa<ConstantAggregateZero>(CV)) {
    if (calculate) {
      unsigned Bytes = DL->getTypeStoreSize(CV->getType());
      allocateZeroInitAddress(name, Alignment, Bytes);
    }
  } else if (const ConstantArray *CA = dyn_cast<ConstantArray>(CV)) {
    if (calculate) {
      for (Constant::const_user_iterator UI = CV->user_begin(), UE = CV->user_end(); UI != UE; ++UI) {
        if ((*UI)->getName() == "llvm.used") {
          // export the kept-alives
          for (unsigned i = 0; i < CA->getNumOperands(); i++) {
            const Constant *C = CA->getOperand(i);
            if (const ConstantExpr *CE = dyn_cast<ConstantExpr>(C)) {
              C = CE->getOperand(0); // ignore bitcasts
            }
            if (isa<Function>(C)) Exports.push_back(getJSName(C));
          }
        } else if ((*UI)->getName() == "llvm.global.annotations") {
          // llvm.global.annotations can be ignored.
        } else if ((*UI)->getName() == "llvm.compiler.used") {
          // can be ignored
        } else {
          llvm_unreachable("Unexpected constant array");
        }
        break; // we assume one use here
      }
    }
  } else if (const ConstantStruct *CS = dyn_cast<ConstantStruct>(CV)) {
	//errs() << "struct\n";
    if (name == "__init_array_start") {
      // this is the global static initializer
      if (calculate) {
        unsigned Num = CS->getNumOperands();
        for (unsigned i = 0; i < Num; i++) {
          const Value* C = CS->getOperand(i);
          if (const ConstantExpr *CE = dyn_cast<ConstantExpr>(C)) {
            C = CE->getOperand(0); // ignore bitcasts
          }
          GlobalInitializers.push_back(getJSName(C));
        }
      }
    } else if (calculate) {
      HeapData *GlobalData = allocateAddress(name, Alignment);
      unsigned Bytes = DL->getTypeStoreSize(CV->getType());
      //errs() << "assigned: " << Bytes << "bytes\n";
      ensureAligned(Alignment, GlobalData);
      for (unsigned i = 0; i < Bytes; ++i) {
        GlobalData->push_back(0);
      }
    } else {
      // errs() << name << "\n";
      //if(name.find("OBJC_", 0) != std::string::npos) CS->dump();
      // Per the PNaCl abi, this must be a packed struct of a very specific type
      // https://chromium.googlesource.com/native_client/pnacl-llvm/+/7287c45c13dc887cebe3db6abfa2f1080186bb97/lib/Transforms/NaCl/FlattenGlobals.cpp
      assert(CS->getType()->isPacked());
      // This is the only constant where we cannot just emit everything during the first phase, 'calculate', as we may refer to other globals
      unsigned Num = CS->getNumOperands();
      unsigned Offset = getRelativeGlobalAddress(name);
      unsigned OffsetStart = Offset;
      unsigned Absolute = getGlobalAddress(name);
<<<<<<< HEAD
      // errs() << "Offset: " << Offset << ",Num: " << Num << ", Absolute: " << Absolute << "\n";
=======

      // VTable for the object
      if (name.compare(0, 4, "_ZTV") == 0) {
        cyberDWARFData.VtableOffsets[Absolute] = name;
      }

>>>>>>> 48132339
      for (unsigned i = 0; i < Num; i++) {
        const Constant* C = CS->getOperand(i);
		//if(name.find("OBJC_", 0) != std::string::npos) C->dump();

        if (isa<ConstantAggregateZero>(C)) {
          unsigned Bytes = DL->getTypeStoreSize(C->getType());
          Offset += Bytes; // zeros, so just skip
        } else if (const ConstantExpr *CE = dyn_cast<ConstantExpr>(C)) {
          const Value *V = CE->getOperand(0);
          unsigned Data = 0;
          if (CE->getOpcode() == Instruction::PtrToInt) {
	        //if(name.find("OBJC_", 0) != std::string::npos) V->dump();
            Data = getConstAsOffset(V, Absolute + Offset - OffsetStart);
          } else if (CE->getOpcode() == Instruction::Add) {
            V = cast<ConstantExpr>(V)->getOperand(0);
            Data = getConstAsOffset(V, Absolute + Offset - OffsetStart);
            ConstantInt *CI = cast<ConstantInt>(CE->getOperand(1));
            Data += *CI->getValue().getRawData();
          } else {
            CE->dump();
            llvm_unreachable("Unexpected constant expr kind");
          }
          union { unsigned i; unsigned char b[sizeof(unsigned)]; } integer;
          integer.i = Data;
          HeapData& GlobalData = GlobalDataMap[Alignment];
          assert(Offset+4 <= GlobalData.size());
          ensureAligned(Alignment, GlobalData);
          for (unsigned i = 0; i < 4; ++i) {
            GlobalData[Offset++] = integer.b[i];
          }
        } else if (const ConstantDataSequential *CDS = dyn_cast<ConstantDataSequential>(C)) {
          assert(CDS->isString());
          StringRef Str = CDS->getAsString();
          HeapData& GlobalData = GlobalDataMap[Alignment];
          assert(Offset+Str.size() <= GlobalData.size());
          ensureAligned(Alignment, GlobalData);
          for (unsigned int i = 0; i < Str.size(); i++) {
            GlobalData[Offset++] = Str.data()[i];
          }
        } else {
          C->dump();
          llvm_unreachable("Unexpected constant kind");
        }
      }
    }
  } else if (isa<ConstantVector>(CV)) {
    assert(false && "Unlowered ConstantVector");
  } else if (isa<BlockAddress>(CV)) {
    assert(false && "Unlowered BlockAddress");
  } else if (const ConstantExpr *CE = dyn_cast<ConstantExpr>(CV)) {
    if (name == "__init_array_start") {
      // this is the global static initializer
      if (calculate) {
        const Value *V = CE->getOperand(0);
        GlobalInitializers.push_back(getJSName(V));
        // is the func
      }
    } else if (name == "__fini_array_start") {
      // nothing to do
    } else {
      // a global equal to a ptrtoint of some function, so a 32-bit integer for us
      if (calculate) {
        HeapData *GlobalData = allocateAddress(name, Alignment);
        ensureAligned(Alignment, GlobalData);
        for (unsigned i = 0; i < 4; ++i) {
          GlobalData->push_back(0);
        }
      } else {
        unsigned Data = 0;

        // Deconstruct lowered getelementptrs.
        if (CE->getOpcode() == Instruction::Add) {
          Data = cast<ConstantInt>(CE->getOperand(1))->getZExtValue();
          CE = cast<ConstantExpr>(CE->getOperand(0));
        }
        const Value *V = CE;
        if (CE->getOpcode() == Instruction::PtrToInt) {
          V = CE->getOperand(0);
        }

        // Deconstruct getelementptrs.
        int64_t BaseOffset;
        V = GetPointerBaseWithConstantOffset(V, BaseOffset, *DL);
        Data += (uint64_t)BaseOffset;

        Data += getConstAsOffset(V, getGlobalAddress(name));
        union { unsigned i; unsigned char b[sizeof(unsigned)]; } integer;
        integer.i = Data;
        unsigned Offset = getRelativeGlobalAddress(name);
        HeapData& GlobalData = GlobalDataMap[Alignment];
        assert(Offset+4 <= GlobalData.size());
        ensureAligned(Alignment, GlobalData);
        for (unsigned i = 0; i < 4; ++i) {
          GlobalData[Offset++] = integer.b[i];
        }
      }
    }
  } else if (isa<UndefValue>(CV)) {
    assert(false && "Unlowered UndefValue");
  } else {
    CV->dump();
    assert(false && "Unsupported constant kind");
  }
}

std::string JSWriter::generateDebugRecordForVar(Metadata *MD) {
  // void shows up as nullptr for Metadata
  if (!MD) {
    cyberDWARFData.IndexedMetadata[0] = 0;
    return "\"0\"";
  }
  if (cyberDWARFData.IndexedMetadata.find(MD) == cyberDWARFData.IndexedMetadata.end()) {
    cyberDWARFData.IndexedMetadata[MD] = cyberDWARFData.MetadataNum++;
  }
  else {
    return "\"" + utostr(cyberDWARFData.IndexedMetadata[MD]) + "\"";
  }

  std::string VarIDForJSON = "\"" + utostr(cyberDWARFData.IndexedMetadata[MD]) + "\"";

  if (DIBasicType *BT = dyn_cast<DIBasicType>(MD)) {
    cyberDWARFData.TypeDebugData << VarIDForJSON << ":"
    << "[0,\""
    << BT->getName().str()
    << "\","
    << BT->getEncoding()
    << ","
    << BT->getOffsetInBits()
    << ","
    << BT->getSizeInBits()
    << "],";
  }
  else if (MDString *MDS = dyn_cast<MDString>(MD)) {
    cyberDWARFData.TypeDebugData << VarIDForJSON << ":"
    << "[10,\"" << MDS->getString().str() << "\"],";
  }
  else if (DIDerivedType *DT = dyn_cast<DIDerivedType>(MD)) {
    if (DT->getRawBaseType() && isa<MDString>(DT->getRawBaseType())) {
      auto MDS = cast<MDString>(DT->getRawBaseType());
      cyberDWARFData.TypeDebugData << VarIDForJSON << ":"
      << "[1, \""
      << DT->getName().str()
      << "\","
      << DT->getTag()
      << ",\""
      << MDS->getString().str()
      << "\","
      << DT->getOffsetInBits()
      << ","
      << DT->getSizeInBits() << "],";
    }
    else {
      if (cyberDWARFData.IndexedMetadata.find(DT->getRawBaseType()) == cyberDWARFData.IndexedMetadata.end()) {
        generateDebugRecordForVar(DT->getRawBaseType());
      }

    cyberDWARFData.TypeDebugData << VarIDForJSON << ":"
        << "[1, \""
        << DT->getName().str()
        << "\","
        << DT->getTag()
        << ","
        << cyberDWARFData.IndexedMetadata[DT->getRawBaseType()]
        << ","
        << DT->getOffsetInBits()
        << ","
        << DT->getSizeInBits() << "],";
    }
  }
  else if (DICompositeType *CT = dyn_cast<DICompositeType>(MD)) {

    if (CT->getIdentifier().str() != "") {
      if (CT->isForwardDecl()) {
        cyberDWARFData.TypeNameMap << "\"" << "fd_" << CT->getIdentifier().str() << "\":" << VarIDForJSON << ",";
      } else {
        cyberDWARFData.TypeNameMap << "\"" << CT->getIdentifier().str() << "\":" << VarIDForJSON << ",";
      }
    }

    // Pull in debug info for any used elements before emitting ours
    for (auto e : CT->getElements()) {
      generateDebugRecordForVar(e);
    }

    // Build our base type, if we have one (arrays)
    if (cyberDWARFData.IndexedMetadata.find(CT->getRawBaseType()) == cyberDWARFData.IndexedMetadata.end()) {
      generateDebugRecordForVar(CT->getRawBaseType());
    }

    cyberDWARFData.TypeDebugData << VarIDForJSON << ":"
      << "[2, \""
      << CT->getName().str()
      << "\","
      << CT->getTag()
      << ","
      << cyberDWARFData.IndexedMetadata[CT->getRawBaseType()]
      << ","
      << CT->getOffsetInBits()
      << ","
      << CT->getSizeInBits()
      << ",\""
      << CT->getIdentifier().str()
      << "\",[";

    bool first_elem = true;
    for (auto e : CT->getElements()) {
      auto *vx = dyn_cast<DIType>(e);
      if ((vx && vx->isStaticMember()) || isa<DISubroutineType>(e))
        continue;
      if (!first_elem) {
        cyberDWARFData.TypeDebugData << ",";
      }
      first_elem = false;
      cyberDWARFData.TypeDebugData << generateDebugRecordForVar(e);
    }

    cyberDWARFData.TypeDebugData << "]],";

  }
  else if (DISubroutineType *ST = dyn_cast<DISubroutineType>(MD)) {
    cyberDWARFData.TypeDebugData << VarIDForJSON << ":"
    << "[3," << ST->getTag() << "],";
  }
  else if (DISubrange *SR = dyn_cast<DISubrange>(MD)) {
    cyberDWARFData.TypeDebugData << VarIDForJSON << ":"
    << "[4," << SR->getCount() << "],";
  }
  else if (DISubprogram *SP = dyn_cast<DISubprogram>(MD)) {
    cyberDWARFData.TypeDebugData << VarIDForJSON << ":"
    << "[5,\"" << SP->getName().str() << "\"],";
  }
  else if (DIEnumerator *E = dyn_cast<DIEnumerator>(MD)) {
    cyberDWARFData.TypeDebugData << VarIDForJSON << ":"
    << "[6,\"" << E->getName().str() << "\"," << E->getValue() << "],";
  }
  else {
    //MD->dump();
  }

  return VarIDForJSON;
}

void JSWriter::buildCyberDWARFData() {
  for (auto &F : TheModule->functions()) {
    auto MD = F.getMetadata("dbg");
    if (MD) {
      auto *SP = cast<DISubprogram>(MD);

      if (SP->getLinkageName() != "") {
        cyberDWARFData.FunctionMembers << "\"" << SP->getLinkageName().str() << "\":{";
      }
      else {
        cyberDWARFData.FunctionMembers << "\"" << SP->getName().str() << "\":{";
      }
      bool first_elem = true;
      for (auto V : SP->getVariables()) {
        auto RT = V->getRawType();
        if (!first_elem) {
          cyberDWARFData.FunctionMembers << ",";
        }
        first_elem = false;
        cyberDWARFData.FunctionMembers << "\"" << V->getName().str() << "\":" << generateDebugRecordForVar(RT);
      }
      cyberDWARFData.FunctionMembers << "},";
    }
  }

  // Need to dump any types under each compilation unit's retained types
  auto CUs = TheModule->getNamedMetadata("llvm.dbg.cu");

  for (auto CUi : CUs->operands()) {
    auto CU = cast<DICompileUnit>(CUi);
    auto RT = CU->getRetainedTypes();
    for (auto RTi : RT) {
      generateDebugRecordForVar(RTi);
    }
  }
}

// nativization

void JSWriter::calculateNativizedVars(const Function *F) {
  NativizedVars.clear();

  for (Function::const_iterator I = F->begin(), BE = F->end(); I != BE; ++I) {
    auto BI = &*I;
    for (BasicBlock::const_iterator II = BI->begin(), E = BI->end(); II != E; ++II) {
      const Instruction *I = &*II;
      if (const AllocaInst *AI = dyn_cast<const AllocaInst>(I)) {
        if (AI->getAllocatedType()->isVectorTy()) continue; // we do not nativize vectors, we rely on the LLVM optimizer to avoid load/stores on them
        if (AI->getAllocatedType()->isAggregateType()) continue; // we do not nativize aggregates either
        // this is on the stack. if its address is never used nor escaped, we can nativize it
        bool Fail = false;
        for (Instruction::const_user_iterator UI = I->user_begin(), UE = I->user_end(); UI != UE && !Fail; ++UI) {
          const Instruction *U = dyn_cast<Instruction>(*UI);
          if (!U) { Fail = true; break; } // not an instruction, not cool
          switch (U->getOpcode()) {
            case Instruction::Load: break; // load is cool
            case Instruction::Store: {
              if (U->getOperand(0) == I) Fail = true; // store *of* it is not cool; store *to* it is fine
              break;
            }
            default: { Fail = true; break; } // anything that is "not" "cool", is "not cool"
          }
        }
        if (!Fail) NativizedVars.insert(I);
      }
    }
  }
}

// special analyses

bool JSWriter::canReloop(const Function *F) {
  return true;
}

// main entry

void JSWriter::printCommaSeparated(const HeapData data) {
  for (HeapData::const_iterator I = data.begin();
       I != data.end(); ++I) {
    if (I != data.begin()) {
      Out << ",";
    }
    Out << (int)*I;
  }
}

void JSWriter::printProgram(const std::string& fname,
                             const std::string& mName) {
  printModule(fname,mName);
}

void JSWriter::printModule(const std::string& fname,
                            const std::string& mName) {
  printModuleBody();
}

bool JSWriter::runOnModule(Module &M) {
  TheModule = &M;
  DL = &M.getDataLayout();

  // sanity checks on options
  assert(Relocatable ? GlobalBase == 0 : true);
  assert(Relocatable ? EmulatedFunctionPointers : true);

  // Build debug data first, so that inline metadata can reuse the indicies
  if (EnableCyberDWARF)
    buildCyberDWARFData();

  setupCallHandlers();

  printProgram("", "");

  return false;
}

char JSWriter::ID = 0;

class CheckTriple : public ModulePass {
public:
  static char ID;
  CheckTriple() : ModulePass(ID) {}
  bool runOnModule(Module &M) override {
    if (M.getTargetTriple() != "asmjs-unknown-emscripten") {
      prettyWarning() << "incorrect target triple '" << M.getTargetTriple() << "' (did you use emcc/em++ on all source files and not clang directly?)\n";
    }
    return false;
  }
};

char CheckTriple::ID;

Pass *createCheckTriplePass() {
  return new CheckTriple();
}

//===----------------------------------------------------------------------===//
//                       External Interface declaration
//===----------------------------------------------------------------------===//

bool JSTargetMachine::addPassesToEmitFile(
      PassManagerBase &PM, raw_pwrite_stream &Out, CodeGenFileType FileType,
      bool DisableVerify, AnalysisID StartBefore,
      AnalysisID StartAfter, AnalysisID StopAfter,
      MachineFunctionInitializer *MFInitializer) {
  assert(FileType == TargetMachine::CGFT_AssemblyFile);

  PM.add(createCheckTriplePass());

  if (NoExitRuntime) {
    PM.add(createNoExitRuntimePass());
    // removing atexits opens up globalopt/globaldce opportunities
    PM.add(createGlobalOptimizerPass());
    PM.add(createGlobalDCEPass());
  }

  // PNaCl legalization
  {
    PM.add(createStripDanglingDISubprogramsPass());
    if (EnableSjLjEH) {
      // This comes before ExpandTls because it introduces references to
      // a TLS variable, __pnacl_eh_stack.  This comes before
      // InternalizePass because it assumes various variables (including
      // __pnacl_eh_stack) have not been internalized yet.
      PM.add(createPNaClSjLjEHPass());
    } else if (EnableEmCxxExceptions) {
      PM.add(createLowerEmExceptionsPass());
    } else {
      // LowerInvoke prevents use of C++ exception handling by removing
      // references to BasicBlocks which handle exceptions.
      PM.add(createLowerInvokePass());
    }
    // Run CFG simplification passes for a few reasons:
    // (1) Landingpad blocks can be made unreachable by LowerInvoke
    // when EnableSjLjEH is not enabled, so clean those up to ensure
    // there are no landingpad instructions in the stable ABI.
    // (2) Unreachable blocks can have strange properties like self-referencing
    // instructions, so remove them.
    PM.add(createCFGSimplificationPass());

    PM.add(createLowerEmSetjmpPass());

    // Expand out computed gotos (indirectbr and blockaddresses) into switches.
    PM.add(createExpandIndirectBrPass());

    // ExpandStructRegs must be run after ExpandVarArgs so that struct-typed
    // "va_arg" instructions have been removed.
    PM.add(createExpandVarArgsPass());

    // Convert struct reg function params to struct* byval. This needs to be
    // before ExpandStructRegs so it has a chance to rewrite aggregates from
    // function arguments and returns into something ExpandStructRegs can expand.
    PM.add(createSimplifyStructRegSignaturesPass());

    // TODO(mtrofin) Remove the following and only run it as a post-opt pass once
    //               the following bug is fixed.
    // https://code.google.com/p/nativeclient/issues/detail?id=3857
    PM.add(createExpandStructRegsPass());

    PM.add(createExpandCtorsPass());

    if (EnableEmAsyncify)
      PM.add(createLowerEmAsyncifyPass());

    // ExpandStructRegs must be run after ExpandArithWithOverflow to expand out
    // the insertvalue instructions that ExpandArithWithOverflow introduces.
    PM.add(createExpandArithWithOverflowPass());

    // We place ExpandByVal after optimization passes because some byval
    // arguments can be expanded away by the ArgPromotion pass.  Leaving
    // in "byval" during optimization also allows some dead stores to be
    // eliminated, because "byval" is a stronger constraint than what
    // ExpandByVal expands it to.
    PM.add(createExpandByValPass());

    PM.add(createPromoteI1OpsPass());

    // We should not place arbitrary passes after ExpandConstantExpr
    // because they might reintroduce ConstantExprs.
    PM.add(createExpandConstantExprPass());
    // The following pass inserts GEPs, it must precede ExpandGetElementPtr. It
    // also creates vector loads and stores, the subsequent pass cleans them up to
    // fix their alignment.
    PM.add(createConstantInsertExtractElementIndexPass());

    // Optimization passes and ExpandByVal introduce
    // memset/memcpy/memmove intrinsics with a 64-bit size argument.
    // This pass converts those arguments to 32-bit.
    PM.add(createCanonicalizeMemIntrinsicsPass());

    // ConstantMerge cleans up after passes such as GlobalizeConstantVectors. It
    // must run before the FlattenGlobals pass because FlattenGlobals loses
    // information that otherwise helps ConstantMerge do a good job.
    PM.add(createConstantMergePass());
    // FlattenGlobals introduces ConstantExpr bitcasts of globals which
    // are expanded out later. ReplacePtrsWithInts also creates some
    // ConstantExprs, and it locally creates an ExpandConstantExprPass
    // to clean both of these up.
    PM.add(createFlattenGlobalsPass());

    // The type legalization passes (ExpandLargeIntegers and PromoteIntegers) do
    // not handle constexprs and create GEPs, so they go between those passes.
    PM.add(createExpandLargeIntegersPass());
    PM.add(createPromoteIntegersPass());
    // Rewrite atomic and volatile instructions with intrinsic calls.
    PM.add(createRewriteAtomicsPass());

    PM.add(createSimplifyAllocasPass());

    // The atomic cmpxchg instruction returns a struct, and is rewritten to an
    // intrinsic as a post-opt pass, we therefore need to expand struct regs.
    PM.add(createExpandStructRegsPass());

    // Eliminate simple dead code that the post-opt passes could have created.
    PM.add(createDeadCodeEliminationPass());
  }
  // end PNaCl legalization

  PM.add(createExpandInsertExtractElementPass());
  PM.add(createExpandI64Pass());

  CodeGenOpt::Level OptLevel = getOptLevel();

  // When optimizing, there shouldn't be any opportunities for SimplifyAllocas
  // because the regular optimizer should have taken them all (GVN, and possibly
  // also SROA).
  if (OptLevel == CodeGenOpt::None)
    PM.add(createEmscriptenSimplifyAllocasPass());

  PM.add(createEmscriptenRemoveLLVMAssumePass());
  PM.add(createEmscriptenExpandBigSwitchesPass());

  PM.add(new JSWriter(Out, OptLevel));

  return false;
}<|MERGE_RESOLUTION|>--- conflicted
+++ resolved
@@ -186,14 +186,11 @@
   typedef std::map<const BasicBlock*, unsigned> BlockIndexMap;
   typedef std::map<const Function*, BlockIndexMap> BlockAddressMap;
   typedef std::map<const BasicBlock*, Block*> LLVMToRelooperMap;
-<<<<<<< HEAD
-  typedef std::vector<unsigned> AddressList;
-=======
   struct AsmConstInfo {
     int Id;
     std::set<std::string> Sigs;
   };
->>>>>>> 48132339
+  typedef std::vector<unsigned> AddressList;
 
   /// JSWriter - This class is the main chunk of code that converts an LLVM
   /// module to JavaScript.
@@ -383,14 +380,10 @@
         return 'i';
       }
     }
-<<<<<<< HEAD
     bool isObjCFunction(const std::string *Name) {
       return Name && (Name->compare(0, 6, "_OBJC_") == 0 || Name->compare(0, 9, "_objc_msg") == 0);
     }
-    std::string getFunctionSignature(const FunctionType *F, const std::string *Name=NULL) {
-=======
     std::string getFunctionSignature(const FunctionType *F) {
->>>>>>> 48132339
       std::string Ret;
       Ret += getFunctionSignatureLetter(F->getReturnType());
       for (FunctionType::param_iterator AI = F->param_begin(),
@@ -399,8 +392,8 @@
       }
       return Ret;
     }
-    FunctionTable& ensureFunctionTable(const FunctionType *FT, const std::string *Name=NULL) {
-      FunctionTable &Table = FunctionTables[getFunctionSignature(FT, Name)];
+    FunctionTable& ensureFunctionTable(const FunctionType *FT) {
+      FunctionTable &Table = FunctionTables[getFunctionSignature(FT)];
       unsigned MinSize = ReservedFunctionPointers ? 2*(ReservedFunctionPointers+1) : 1; // each reserved slot must be 2-aligned
       while (Table.size() < MinSize) Table.push_back("0");
 
@@ -409,13 +402,8 @@
     unsigned getFunctionIndex(const Function *F) {
       const std::string &Name = getJSName(F);
       if (IndexedFunctions.find(Name) != IndexedFunctions.end()) return IndexedFunctions[Name];
-<<<<<<< HEAD
-      std::string Sig = getFunctionSignature(F->getFunctionType(), &Name);
-      FunctionTable& Table = ensureFunctionTable(F->getFunctionType(), &Name);
-=======
       std::string Sig = getFunctionSignature(F->getFunctionType());
       FunctionTable& Table = ensureFunctionTable(F->getFunctionType());
->>>>>>> 48132339
       if (NoAliasingFunctionPointers) {
         while (Table.size() < NextFunctionIndex) Table.push_back("0");
       }
@@ -3856,16 +3844,13 @@
       unsigned Offset = getRelativeGlobalAddress(name);
       unsigned OffsetStart = Offset;
       unsigned Absolute = getGlobalAddress(name);
-<<<<<<< HEAD
       // errs() << "Offset: " << Offset << ",Num: " << Num << ", Absolute: " << Absolute << "\n";
-=======
 
       // VTable for the object
       if (name.compare(0, 4, "_ZTV") == 0) {
         cyberDWARFData.VtableOffsets[Absolute] = name;
       }
 
->>>>>>> 48132339
       for (unsigned i = 0; i < Num; i++) {
         const Constant* C = CS->getOperand(i);
 		//if(name.find("OBJC_", 0) != std::string::npos) C->dump();
