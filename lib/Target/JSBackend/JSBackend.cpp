//===-- JSBackend.cpp - Library for converting LLVM code to JS       -----===//
//
//                     The LLVM Compiler Infrastructure
//
// This file is distributed under the University of Illinois Open Source
// License. See LICENSE.TXT for details.
//
//===----------------------------------------------------------------------===//
//
// This file implements compiling of LLVM IR, which is assumed to have been
// simplified using the PNaCl passes, i64 legalization, and other necessary
// transformations, into JavaScript in asm.js format, suitable for passing
// to emscripten for final processing.
//
//===----------------------------------------------------------------------===//

#include "JSTargetMachine.h"
#include "MCTargetDesc/JSBackendMCTargetDesc.h"
#include "AllocaManager.h"
#include "llvm/Analysis/ValueTracking.h"
#include "llvm/ADT/SmallPtrSet.h"
#include "llvm/ADT/SmallString.h"
#include "llvm/ADT/StringExtras.h"
#include "llvm/ADT/STLExtras.h"
#include "llvm/Config/config.h"
#include "llvm/IR/Constants.h"
#include "llvm/IR/DerivedTypes.h"
#include "llvm/IR/InlineAsm.h"
#include "llvm/IR/Instruction.h"
#include "llvm/IR/Instructions.h"
#include "llvm/IR/Intrinsics.h"
#include "llvm/IR/Module.h"
#include "llvm/IR/Operator.h"
#include "llvm/Pass.h"
#include "llvm/IR/LegacyPassManager.h"
#include "llvm/IR/CallSite.h"
#include "llvm/Support/CommandLine.h"
#include "llvm/Support/ErrorHandling.h"
#include "llvm/IR/GetElementPtrTypeIterator.h"
#include "llvm/Support/MathExtras.h"
#include "llvm/Support/TargetRegistry.h"
#include "llvm/IR/DebugInfo.h"
#include "llvm/Transforms/IPO.h"
#include "llvm/Transforms/NaCl.h"
#include "llvm/Transforms/Scalar.h"
#include <algorithm>
#include <cstdio>
#include <map>
#include <set> // TODO: unordered_set?
#include <sstream>
using namespace llvm;

#include <OptPasses.h>
#include <Relooper.h>

raw_ostream &prettyWarning() {
  errs().changeColor(raw_ostream::YELLOW);
  errs() << "warning:";
  errs().resetColor();
  errs() << " ";
  return errs();
}

static cl::opt<bool>
PreciseF32("emscripten-precise-f32",
           cl::desc("Enables Math.fround usage to implement precise float32 semantics and performance (see emscripten PRECISE_F32 option)"),
           cl::init(false));

static cl::opt<bool>
EnablePthreads("emscripten-enable-pthreads",
           cl::desc("Enables compilation targeting JavaScript Shared Array Buffer and Atomics API to implement support for pthreads-based multithreading"),
           cl::init(false));

static cl::opt<bool>
WarnOnUnaligned("emscripten-warn-unaligned",
                cl::desc("Warns about unaligned loads and stores (which can negatively affect performance)"),
                cl::init(false));

static cl::opt<bool>
WarnOnNoncanonicalNans("emscripten-warn-noncanonical-nans",
                cl::desc("Warns about detected noncanonical bit patterns in NaNs that will not be preserved in the generated output (this can cause code to run wrong if the exact bits were important)"),
                cl::init(true));

static cl::opt<int>
ReservedFunctionPointers("emscripten-reserved-function-pointers",
                         cl::desc("Number of reserved slots in function tables for functions to be added at runtime (see emscripten RESERVED_FUNCTION_POINTERS option)"),
                         cl::init(0));

static cl::opt<bool>
EmulatedFunctionPointers("emscripten-emulated-function-pointers",
                         cl::desc("Emulate function pointers, avoiding asm.js function tables (see emscripten EMULATED_FUNCTION_POINTERS option)"),
                         cl::init(false));

static cl::opt<int>
EmscriptenAssertions("emscripten-assertions",
                     cl::desc("Additional JS-specific assertions (see emscripten ASSERTIONS)"),
                     cl::init(0));

static cl::opt<bool>
NoAliasingFunctionPointers("emscripten-no-aliasing-function-pointers",
                           cl::desc("Forces function pointers to not alias (this is more correct, but rarely needed, and has the cost of much larger function tables; it is useful for debugging though; see emscripten ALIASING_FUNCTION_POINTERS option)"),
                           cl::init(false));

static cl::opt<int>
GlobalBase("emscripten-global-base",
           cl::desc("Where global variables start out in memory (see emscripten GLOBAL_BASE option)"),
           cl::init(8));

static cl::opt<bool>
Relocatable("emscripten-relocatable",
            cl::desc("Whether to emit relocatable code (see emscripten RELOCATABLE option)"),
            cl::init(false));

static cl::opt<bool>
SideModule("emscripten-side-module",
           cl::desc("Whether to emit a side module (see emscripten SIDE_MODULE option)"),
           cl::init(false));

static cl::opt<int>
StackSize("emscripten-stack-size",
           cl::desc("How large a stack to create (important in wasm side modules; see emscripten TOTAL_STACK option)"),
           cl::init(0));

static cl::opt<bool>
EnableSjLjEH("enable-pnacl-sjlj-eh",
             cl::desc("Enable use of SJLJ-based C++ exception handling "
                      "as part of the pnacl-abi-simplify passes"),
             cl::init(false));

static cl::opt<bool>
EnableEmCxxExceptions("enable-emscripten-cxx-exceptions",
                      cl::desc("Enables C++ exceptions in emscripten"),
                      cl::init(false));

static cl::opt<bool>
EnableEmAsyncify("emscripten-asyncify",
                 cl::desc("Enable asyncify transformation (see emscripten ASYNCIFY option)"),
                 cl::init(false));

static cl::opt<bool>
NoExitRuntime("emscripten-no-exit-runtime",
              cl::desc("Generate code which assumes the runtime is never exited (so atexit etc. is unneeded; see emscripten NO_EXIT_RUNTIME setting)"),
              cl::init(false));

static cl::opt<bool>

EnableCyberDWARF("enable-cyberdwarf",
                 cl::desc("Include CyberDWARF debug information"),
                 cl::init(false));

static cl::opt<bool>
EnableCyberDWARFIntrinsics("enable-debug-intrinsics",
                           cl::desc("Include debug intrinsics in generated output"),
                           cl::init(false));

static cl::opt<bool>
WebAssembly("emscripten-wasm",
            cl::desc("Generate asm.js which will later be compiled to WebAssembly (see emscripten BINARYEN setting)"),
            cl::init(false));

static cl::opt<bool>
OnlyWebAssembly("emscripten-only-wasm",
                cl::desc("Generate code that will only ever be used as WebAssembly, and is not valid JS or asm.js"),
                cl::init(false));


extern "C" void LLVMInitializeJSBackendTarget() {
  // Register the target.
  RegisterTargetMachine<JSTargetMachine> X(TheJSBackendTarget);
}

namespace {
  #define ASM_SIGNED 0
  #define ASM_UNSIGNED 1
  #define ASM_NONSPECIFIC 2 // nonspecific means to not differentiate ints. |0 for all, regardless of size and sign
  #define ASM_FFI_IN 4 // FFI return values are limited to things that work in ffis
  #define ASM_FFI_OUT 8 // params to FFIs are limited to things that work in ffis
  #define ASM_MUST_CAST 16 // this value must be explicitly cast (or be an integer constant)
  #define ASM_FORCE_FLOAT_AS_INTBITS 32 // if the value is a float, it should be returned as an integer representing the float bits (or NaN canonicalization will eat them away). This flag cannot be used with ASM_UNSIGNED set.
  typedef unsigned AsmCast;

  typedef std::map<const Value*,std::string> ValueMap;
  typedef std::set<std::string> NameSet;
  typedef std::set<int> IntSet;
  typedef std::vector<unsigned char> HeapData;
  typedef std::map<int, HeapData> HeapDataMap;
  typedef std::vector<int> AlignedHeapStartMap;
  struct Address {
    unsigned Offset, Alignment;
    bool ZeroInit;
    Address() {}
    Address(unsigned Offset, unsigned Alignment, bool ZeroInit) : Offset(Offset), Alignment(Alignment), ZeroInit(ZeroInit) {}
  };
  typedef std::map<std::string, Type *> VarMap;
  typedef std::map<std::string, Address> GlobalAddressMap;
  typedef std::vector<std::string> FunctionTable;
  typedef std::map<std::string, FunctionTable> FunctionTableMap;
  typedef std::map<std::string, std::string> StringMap;
  typedef std::map<std::string, unsigned> NameIntMap;
  typedef std::map<unsigned, IntSet> IntIntSetMap;
  typedef std::map<const BasicBlock*, unsigned> BlockIndexMap;
  typedef std::map<const Function*, BlockIndexMap> BlockAddressMap;
  typedef std::map<const BasicBlock*, Block*> LLVMToRelooperMap;
  struct AsmConstInfo {
    int Id;
    std::set<std::string> Sigs;
  };
  typedef std::vector<unsigned> AddressList;

  /// JSWriter - This class is the main chunk of code that converts an LLVM
  /// module to JavaScript.
  class JSWriter : public ModulePass {
    raw_pwrite_stream &Out;
    Module *TheModule;
    unsigned UniqueNum;
    unsigned NextFunctionIndex; // used with NoAliasingFunctionPointers
    ValueMap ValueNames;
    VarMap UsedVars;
    AllocaManager Allocas;
    HeapDataMap GlobalDataMap;
    std::vector<int> ZeroInitSizes; // alignment => used offset in the zeroinit zone
    AlignedHeapStartMap AlignedHeapStarts, ZeroInitStarts;
    GlobalAddressMap GlobalAddresses;
    NameSet Externals; // vars
    NameSet Declares; // funcs
    NameSet ObjCMessageFuncs; // funcs
    StringMap Redirects; // library function redirects actually used, needed for wrapper funcs in tables
    std::vector<std::string> PostSets;
    std::map<unsigned, unsigned> RelocationTable;
    NameIntMap NamedGlobals; // globals that we export as metadata to JS, so it can access them by name
    std::map<std::string, unsigned> IndexedFunctions; // name -> index
    FunctionTableMap FunctionTables; // sig => list of functions
    std::vector<std::string> GlobalInitializers;
    std::vector<std::string> Exports; // additional exports
    StringMap Aliases;
    BlockAddressMap BlockAddresses;
    std::map<std::string, AsmConstInfo> AsmConsts; // code => { index, list of seen sigs }
    NameSet FuncRelocatableExterns; // which externals are accessed in this function; we load them once at the beginning (avoids a potential call in a heap access, and might be faster)
<<<<<<< HEAD
    AddressList objcSelectorRefs;
    AddressList objcMessageRefs;
    AddressList objcClassRefs;
    AddressList objcSuperRefs;
    AddressList objcClassList;
    AddressList objcNonlazyClassList;
    AddressList objcCategoryList;
    AddressList objcNonlazyCategoryList;
    AddressList objcProtocolList;
    AddressList objcProtocolRefs;
=======
    std::vector<std::string> ExtraFunctions;
    std::set<const Function*> DeclaresNeedingTypeDeclarations; // list of declared funcs whose type we must declare asm.js-style with a usage, as they may not have another usage
>>>>>>> 9735be7b

    struct {
      // 0 is reserved for void type
      unsigned MetadataNum = 1;
      std::map<Metadata *, unsigned> IndexedMetadata;
      std::map<unsigned, std::string> VtableOffsets;
      std::ostringstream TypeDebugData;
      std::ostringstream TypeNameMap;
      std::ostringstream FunctionMembers;
    } cyberDWARFData;

    std::string CantValidate;
    bool UsesSIMDUint8x16;
    bool UsesSIMDInt8x16;
    bool UsesSIMDUint16x8;
    bool UsesSIMDInt16x8;
    bool UsesSIMDUint32x4;
    bool UsesSIMDInt32x4;
    bool UsesSIMDFloat32x4;
    bool UsesSIMDFloat64x2;
    bool UsesSIMDBool8x16;
    bool UsesSIMDBool16x8;
    bool UsesSIMDBool32x4;
    bool UsesSIMDBool64x2;
    int InvokeState; // cycles between 0, 1 after preInvoke, 2 after call, 0 again after postInvoke. hackish, no argument there.
    CodeGenOpt::Level OptLevel;
    const DataLayout *DL;
    bool StackBumped;
    int GlobalBasePadding;
    int MaxGlobalAlign;
    int StaticBump;
    const Instruction* CurrInstruction;
    Type* i32; // the type of i32

    #include "CallHandlers.h"

  public:
    static char ID;
    JSWriter(raw_pwrite_stream &o, CodeGenOpt::Level OptLevel)
      : ModulePass(ID), Out(o), UniqueNum(0), NextFunctionIndex(0), CantValidate(""),
        UsesSIMDUint8x16(false), UsesSIMDInt8x16(false), UsesSIMDUint16x8(false),
        UsesSIMDInt16x8(false), UsesSIMDUint32x4(false), UsesSIMDInt32x4(false),
        UsesSIMDFloat32x4(false), UsesSIMDFloat64x2(false), UsesSIMDBool8x16(false),
        UsesSIMDBool16x8(false), UsesSIMDBool32x4(false), UsesSIMDBool64x2(false), InvokeState(0),
        OptLevel(OptLevel), StackBumped(false), GlobalBasePadding(0), MaxGlobalAlign(0),
        CurrInstruction(nullptr) {}

    const char *getPassName() const override { return "JavaScript backend"; }

    bool runOnModule(Module &M) override;

    void getAnalysisUsage(AnalysisUsage &AU) const override {
      AU.setPreservesAll();
      ModulePass::getAnalysisUsage(AU);
    }

    void printProgram(const std::string& fname, const std::string& modName );
    void printModule(const std::string& fname, const std::string& modName );
    void printFunction(const Function *F);
	void printAddressList(AddressList &addressList);

    LLVM_ATTRIBUTE_NORETURN void error(const std::string& msg);

    raw_pwrite_stream& nl(raw_pwrite_stream &Out, int delta = 0);

  private:
    void printCommaSeparated(const HeapData v);

    // parsing of constants has two phases: calculate, and then emit
    void parseConstant(const std::string& name, const Constant* CV, int Alignment, bool calculate);

    #define DEFAULT_MEM_ALIGN 8

    #define STACK_ALIGN 16
    #define STACK_ALIGN_BITS 128

    unsigned stackAlign(unsigned x) {
      return alignTo(x, STACK_ALIGN);
    }
    std::string stackAlignStr(std::string x) {
      return "((" + x + "+" + utostr(STACK_ALIGN-1) + ")&-" + utostr(STACK_ALIGN) + ")";
    }

    void ensureAligned(int Alignment, HeapData* GlobalData) {
      assert(isPowerOf2_32(Alignment) && Alignment > 0);
      while (GlobalData->size() & (Alignment-1)) GlobalData->push_back(0);
    }
    void ensureAligned(int Alignment, HeapData& GlobalData) {
      assert(isPowerOf2_32(Alignment) && Alignment > 0);
      while (GlobalData.size() & (Alignment-1)) GlobalData.push_back(0);
    }

    HeapData *allocateAddress(const std::string& Name, unsigned Alignment) {
      assert(isPowerOf2_32(Alignment) && Alignment > 0);
      HeapData* GlobalData = &GlobalDataMap[Alignment];
      ensureAligned(Alignment, GlobalData);
      GlobalAddresses[Name] = Address(GlobalData->size(), Alignment*8, false);
      return GlobalData;
    }

    void allocateZeroInitAddress(const std::string& Name, unsigned Alignment, unsigned Size) {
      assert(isPowerOf2_32(Alignment) && Alignment > 0);
      while (ZeroInitSizes.size() <= Alignment) ZeroInitSizes.push_back(0);
      GlobalAddresses[Name] = Address(ZeroInitSizes[Alignment], Alignment*8, true);
      ZeroInitSizes[Alignment] += Size;
      while (ZeroInitSizes[Alignment] & (Alignment-1)) ZeroInitSizes[Alignment]++;
    }

    // return the absolute offset of a global
    unsigned getGlobalAddress(const std::string &s) {
      GlobalAddressMap::const_iterator I = GlobalAddresses.find(s);
      if (I == GlobalAddresses.end()) {
        report_fatal_error("cannot find global address " + Twine(s));
      }
      Address a = I->second;
      int Alignment = a.Alignment/8;
      assert(AlignedHeapStarts.size() > (unsigned)Alignment);
      int Ret = a.Offset + (a.ZeroInit ? ZeroInitStarts[Alignment] : AlignedHeapStarts[Alignment]);
      assert(Alignment < (int)(a.ZeroInit ? ZeroInitStarts.size() : AlignedHeapStarts.size()));
      assert(Ret % Alignment == 0);
      return Ret;
    }
    // returns the internal offset inside the proper block: GlobalData8, 32, 64
    unsigned getRelativeGlobalAddress(const std::string &s) {
      GlobalAddressMap::const_iterator I = GlobalAddresses.find(s);
      if (I == GlobalAddresses.end()) {
        report_fatal_error("cannot find global address " + Twine(s));
      }
      Address a = I->second;
      return a.Offset;
    }
    char getFunctionSignatureLetter(Type *T) {
      if (T->isVoidTy()) return 'v';
      else if (T->isFloatingPointTy()) {
        if (PreciseF32 && T->isFloatTy()) {
          return 'f';
        } else {
          return 'd';
        }
      } else if (VectorType *VT = dyn_cast<VectorType>(T)) {
        checkVectorType(VT);
        if (VT->getElementType()->isIntegerTy()) {
          return 'I';
        } else {
          return 'F';
        }
      } else {
        if (OnlyWebAssembly && T->isIntegerTy() && T->getIntegerBitWidth() == 64) {
          return 'j';
        } else {
          return 'i';
        }
      }
    }
    bool isObjCFunction(const std::string *Name) {
      return Name && (Name->compare(0, 6, "_OBJC_") == 0 || Name->compare(0, 9, "_objc_msg") == 0);
    }
    std::string getFunctionSignature(const FunctionType *F) {
      std::string Ret;
      Ret += getFunctionSignatureLetter(F->getReturnType());
      for (FunctionType::param_iterator AI = F->param_begin(),
             AE = F->param_end(); AI != AE; ++AI) {
        Ret += getFunctionSignatureLetter(*AI);
      }
      return Ret;
    }
    FunctionTable& ensureFunctionTable(const FunctionType *FT) {
      std::string Sig = getFunctionSignature(FT);
      if (WebAssembly && EmulatedFunctionPointers) {
        // wasm function pointer emulation uses a single simple wasm table. ensure the specific tables
        // exist (so we have properly typed calls to the outside), but only fill in the singleton.
        FunctionTables[Sig];
        Sig = "X";
      }
      FunctionTable &Table = FunctionTables[Sig];
      unsigned MinSize = ReservedFunctionPointers ? 2*(ReservedFunctionPointers+1) : 1; // each reserved slot must be 2-aligned
      while (Table.size() < MinSize) Table.push_back("0");

      return Table;
    }
    bool usesFloat32(FunctionType* F) {
      if (F->getReturnType()->isFloatTy()) return true;
      for (FunctionType::param_iterator AI = F->param_begin(),
             AE = F->param_end(); AI != AE; ++AI) {
        if ((*AI)->isFloatTy()) return true;
      }
      return false;
    }
    // create a lettered argument name (a, b, c, etc.)
    std::string getArgLetter(int Index) {
      std::string Ret = "";
      while (1) {
        auto Curr = Index % 26;
        Ret += char('a' + Curr);
        Index = Index / 26;
        if (Index == 0) return Ret;
      }
    }
    std::string makeFloat32Legalizer(const Function *F) {
      auto* FT = F->getFunctionType();
      const std::string& Name = getJSName(F);
      std::string LegalName = Name + "$legalf32";
      std::string LegalFunc = "function " + LegalName + "(";
      std::string Declares = "";
      std::string Call = Name + "(";
      int Index = 0;
      for (FunctionType::param_iterator AI = FT->param_begin(),
             AE = FT->param_end(); AI != AE; ++AI) {
        if (Index > 0) {
          LegalFunc += ", ";
          Declares += " ";
          Call += ", ";
        }
        auto Arg = getArgLetter(Index);
        LegalFunc += Arg;
        Declares += Arg + " = " + getCast(Arg, *AI) + ';';
        Call += getCast(Arg, *AI, ASM_NONSPECIFIC | ASM_FFI_OUT);
        Index++;
      }
      LegalFunc += ") {\n ";
      LegalFunc += Declares + "\n ";
      Call += ")";
      if (!FT->getReturnType()->isVoidTy()) {
        Call = "return " + getCast(Call, FT->getReturnType(), ASM_FFI_IN);
      }
      LegalFunc += Call + ";\n}";
      ExtraFunctions.push_back(LegalFunc);
      return LegalName;
    }
    unsigned getFunctionIndex(const Function *F) {
      const std::string &Name = getJSName(F);
      if (IndexedFunctions.find(Name) != IndexedFunctions.end()) return IndexedFunctions[Name];
      FunctionTable& Table = ensureFunctionTable(F->getFunctionType());
      if (NoAliasingFunctionPointers) {
        while (Table.size() < NextFunctionIndex) Table.push_back("0");
      }
      // XXX this is wrong, it's always 1. but, that's fine in the ARM-like ABI
      // we have which allows unaligned func the one risk is if someone forces a
      // function to be aligned, and relies on that. Could do F->getAlignment()
      // instead.
      unsigned Alignment = 1;
      while (Table.size() % Alignment) Table.push_back("0");
      unsigned Index = Table.size();
<<<<<<< HEAD
      Table.push_back(Name);

=======
      // add the name to the table. normally we can just add the function itself,
      // however, that may not be valid in wasm. consider an imported function with an
      // f32 parameter - due to asm.js ffi rules, we must send it f64s. So its
      // uses will appear to use f64s, but when called through the function table,
      // it must use an f32 for wasm correctness. so we must have an import with
      // f64, and put a thunk in the table which accepts f32 and redirects to the
      // import. Note that this cannot be done in a later stage, like binaryen's
      // legalization, as f32/f64 asm.js overloading can mask it. Note that this
      // isn't an issue for i64s even though they are illegal, precisely because
      // f32/f64 overloading is possible but i64s don't overload in asm.js with
      // anything.
      // TODO: if there are no uses of F (aside from being in the table) then
      //       we don't need this, as we'll add a use in
      //       DeclaresNeedingTypeDeclarations which will have the proper type,
      //       and nothing will contradict it/overload it.
      if (WebAssembly && F->isDeclaration() && usesFloat32(F->getFunctionType())) {
        Table.push_back(makeFloat32Legalizer(F));
      } else {
        Table.push_back(Name);
      }
>>>>>>> 9735be7b
      IndexedFunctions[Name] = Index;
      if (NoAliasingFunctionPointers) {
        NextFunctionIndex = Index+1;
      }

      // invoke the callHandler for this, if there is one. the function may only be indexed but never called directly, and we may need to do things in the handler
      CallHandlerMap::const_iterator CH = CallHandlers.find(Name);
      if (CH != CallHandlers.end()) {
        (this->*(CH->second))(NULL, Name, -1);
      }

      // in asm.js, types are inferred from use. so if we have a method that *only* appears in a table, it therefore has no use,
      // and we are in trouble; emit a fake dce-able use for it.
      if (WebAssembly) {
        if (F->isDeclaration()) {
          DeclaresNeedingTypeDeclarations.insert(F);
        }
      }

      return Index;
    }

    unsigned getBlockAddress(const Function *F, const BasicBlock *BB) {
      BlockIndexMap& Blocks = BlockAddresses[F];
      if (Blocks.find(BB) == Blocks.end()) {
        Blocks[BB] = Blocks.size(); // block addresses start from 0
      }
      return Blocks[BB];
    }

    unsigned getBlockAddress(const BlockAddress *BA) {
      return getBlockAddress(BA->getFunction(), BA->getBasicBlock());
    }

    const Value *resolveFully(const Value *V) {
      bool More = true;
      while (More) {
        More = false;
        if (const GlobalAlias *GA = dyn_cast<GlobalAlias>(V)) {
          V = GA->getAliasee();
          More = true;
        }
        if (const ConstantExpr *CE = dyn_cast<ConstantExpr>(V)) {
          V = CE->getOperand(0); // ignore bitcasts
          More = true;
        }
      }
      return V;
    }

    std::string relocateFunctionPointer(std::string FP) {
      if (Relocatable && WebAssembly && SideModule) {
        return "(tableBase + (" + FP + ") | 0)";
      }
      return Relocatable ? "(fb + (" + FP + ") | 0)" : FP;
    }

    std::string relocateGlobal(std::string G) {
      if (Relocatable && WebAssembly && SideModule) {
        return "(memoryBase + (" + G + ") | 0)";
      }
      return Relocatable ? "(gb + (" + G + ") | 0)" : G;
    }

    unsigned getIDForMetadata(Metadata *MD) {
      if (cyberDWARFData.IndexedMetadata.find(MD) == cyberDWARFData.IndexedMetadata.end()) {
        cyberDWARFData.IndexedMetadata[MD] = cyberDWARFData.MetadataNum++;
      }
      return cyberDWARFData.IndexedMetadata[MD];
    }

    // Return a constant we are about to write into a global as a numeric offset. If the
    // value is not known at compile time, emit a postSet to that location.
    unsigned getConstAsOffset(const Value *V, unsigned AbsoluteTarget) {
      assert(AbsoluteTarget % 4 == 0);
      V = resolveFully(V);
      if (const Function *F = dyn_cast<const Function>(V)) {
        if (Relocatable) {
          PostSets.push_back("\n HEAP32[" + relocateGlobal(utostr(AbsoluteTarget)) + " >> 2] = " + relocateFunctionPointer(utostr(getFunctionIndex(F))) + ';');
          return 0; // emit zero in there for now, until the postSet
        }
        return getFunctionIndex(F);
      } else if (const BlockAddress *BA = dyn_cast<const BlockAddress>(V)) {
        return getBlockAddress(BA);
      } else {
        if (const GlobalVariable *GV = dyn_cast<GlobalVariable>(V)) {
          if (!GV->hasInitializer()) {
            // We don't have a constant to emit here, so we must emit a postSet
            // All postsets are of external values, so they are pointers, hence 32-bit
            std::string Name = getOpName(V);
            Externals.insert(Name);
            if (Relocatable) {
              std::string line = "\n temp = g$" + Name + "() | 0;"; // we access linked externs through calls, and must do so to a temp for heap growth validation
              // see later down about adding to an offset
              std::string access = "HEAP32[" + relocateGlobal(utostr(AbsoluteTarget)) + " >> 2]";
              line += "\n " + access + " = (" + access + " | 0) + temp;";
              PostSets.push_back(line);
            } else {
              PostSets.push_back("\n HEAP32[" + relocateGlobal(utostr(AbsoluteTarget)) + " >> 2] = " + Name + ';');
            }
            return 0; // emit zero in there for now, until the postSet
          } else if (Relocatable) {
            // this is one of our globals, but we must relocate it. we return zero, but the caller may store
            // an added offset, which we read at postSet time; in other words, we just add to that offset
            std::string access = "HEAP32[" + relocateGlobal(utostr(AbsoluteTarget)) + " >> 2]";
            PostSets.push_back("\n " + access + " = (" + access + " | 0) + " + relocateGlobal(utostr(getGlobalAddress(V->getName().str()))) + ';');
            return 0; // emit zero in there for now, until the postSet
          }
        }
        assert(!Relocatable);
        return getGlobalAddress(V->getName().str());
      }
    }

    // Transform the string input into emscripten_asm_const_*(str, args1, arg2)
    // into an id. We emit a map of id => string contents, and emscripten
    // wraps it up so that calling that id calls that function.
    unsigned getAsmConstId(const Value *V, std::string Sig) {
      V = resolveFully(V);
      const Constant *CI = cast<GlobalVariable>(V)->getInitializer();
      std::string code;
      if (isa<ConstantAggregateZero>(CI)) {
        code = " ";
      } else {
        const ConstantDataSequential *CDS = cast<ConstantDataSequential>(CI);
        code = CDS->getAsString();
        // replace newlines quotes with escaped newlines
        size_t curr = 0;
        while ((curr = code.find("\\n", curr)) != std::string::npos) {
          code = code.replace(curr, 2, "\\\\n");
          curr += 3; // skip this one
        }
        // replace double quotes with escaped single quotes
        curr = 0;
        while ((curr = code.find('"', curr)) != std::string::npos) {
          if (curr == 0 || code[curr-1] != '\\') {
            code = code.replace(curr, 1, "\\" "\"");
            curr += 2; // skip this one
          } else { // already escaped, escape the slash as well
            code = code.replace(curr, 1, "\\" "\\" "\"");
            curr += 3; // skip this one
          }
        }
      }
      unsigned Id;
      if (AsmConsts.count(code) > 0) {
        auto& Info = AsmConsts[code];
        Id = Info.Id;
        Info.Sigs.insert(Sig);
      } else {
        AsmConstInfo Info;
        Info.Id = Id = AsmConsts.size();
        Info.Sigs.insert(Sig);
        AsmConsts[code] = Info;
      }
      return Id;
    }

    // Test whether the given value is known to be an absolute value or one we turn into an absolute value
    bool isAbsolute(const Value *P) {
      if (const IntToPtrInst *ITP = dyn_cast<IntToPtrInst>(P)) {
        return isa<ConstantInt>(ITP->getOperand(0));
      }
      if (isa<ConstantPointerNull>(P) || isa<UndefValue>(P)) {
        return true;
      }
      return false;
    }

    void checkVectorType(Type *T) {
      VectorType *VT = cast<VectorType>(T);
      // LLVM represents the results of vector comparison as vectors of i1. We
      // represent them as vectors of integers the size of the vector elements
      // of the compare that produced them.
      assert(VT->getElementType()->getPrimitiveSizeInBits() == 8 ||
             VT->getElementType()->getPrimitiveSizeInBits() == 16 ||
             VT->getElementType()->getPrimitiveSizeInBits() == 32 ||
             VT->getElementType()->getPrimitiveSizeInBits() == 64 ||
             VT->getElementType()->getPrimitiveSizeInBits() == 128 ||
             VT->getElementType()->getPrimitiveSizeInBits() == 1);
      assert(VT->getBitWidth() <= 128);
      assert(VT->getNumElements() <= 16);
      if (VT->getElementType()->isIntegerTy())
      {
        if (VT->getNumElements() <= 16 && VT->getElementType()->getPrimitiveSizeInBits() == 8) UsesSIMDInt8x16 = true;
        else if (VT->getNumElements() <= 8 && VT->getElementType()->getPrimitiveSizeInBits() == 16) UsesSIMDInt16x8 = true;
        else if (VT->getNumElements() <= 4 && VT->getElementType()->getPrimitiveSizeInBits() == 32) UsesSIMDInt32x4 = true;
        else if (VT->getElementType()->getPrimitiveSizeInBits() == 1) {
          if (VT->getNumElements() == 16) UsesSIMDBool8x16 = true;
          else if (VT->getNumElements() == 8) UsesSIMDBool16x8 = true;
          else if (VT->getNumElements() == 4) UsesSIMDBool32x4 = true;
          else if (VT->getNumElements() == 2) UsesSIMDBool64x2 = true;
          else report_fatal_error("Unsupported boolean vector type with numElems: " + Twine(VT->getNumElements()) + ", primitiveSize: " + Twine(VT->getElementType()->getPrimitiveSizeInBits()) + "!");
        } else if (VT->getElementType()->getPrimitiveSizeInBits() != 1 && VT->getElementType()->getPrimitiveSizeInBits() != 128) {
          report_fatal_error("Unsupported integer vector type with numElems: " + Twine(VT->getNumElements()) + ", primitiveSize: " + Twine(VT->getElementType()->getPrimitiveSizeInBits()) + "!");
        }
      }
      else
      {
        if (VT->getNumElements() <= 4 && VT->getElementType()->getPrimitiveSizeInBits() == 32) UsesSIMDFloat32x4 = true;
        else if (VT->getNumElements() <= 2 && VT->getElementType()->getPrimitiveSizeInBits() == 64) UsesSIMDFloat64x2 = true;
        else report_fatal_error("Unsupported floating point vector type numElems: " + Twine(VT->getNumElements()) + ", primitiveSize: " + Twine(VT->getElementType()->getPrimitiveSizeInBits()) + "!");
      }
    }

    std::string ensureCast(std::string S, Type *T, AsmCast sign) {
      if (sign & ASM_MUST_CAST) return getCast(S, T);
      return S;
    }

    static void emitDebugInfo(raw_ostream& Code, const Instruction *I) {
      auto &Loc = I->getDebugLoc();
      if (Loc) {
        unsigned Line = Loc.getLine();
        auto *Scope = cast_or_null<DIScope>(Loc.getScope());
        if (Scope) {
          StringRef File = Scope->getFilename();
          if (Line > 0)
            Code << " //@line " << utostr(Line) << " \"" << (File.size() > 0 ? File.str() : "?") << "\"";
        }
      }
    }

    std::string emitI64Const(uint64_t value) {
      return "i64_const(" + itostr(value & uint32_t(-1)) + "," + itostr((value >> 32) & uint32_t(-1)) + ")";
    }

    std::string emitI64Const(APInt i) {
      return emitI64Const(i.getZExtValue());
    }

    std::string ftostr(const ConstantFP *CFP, AsmCast sign) {
      const APFloat &flt = CFP->getValueAPF();

      // Emscripten has its own spellings for infinity and NaN.
      if (flt.getCategory() == APFloat::fcInfinity) return ensureCast(flt.isNegative() ? "-inf" : "inf", CFP->getType(), sign);
      else if (flt.getCategory() == APFloat::fcNaN) {
        APInt i = flt.bitcastToAPInt();
        if ((i.getBitWidth() == 32 && i != APInt(32, 0x7FC00000)) || (i.getBitWidth() == 64 && i != APInt(64, 0x7FF8000000000000ULL))) {
          // If we reach here, things have already gone bad, and JS engine NaN canonicalization will kill the bits in the float. However can't make
          // this a build error in order to not break people's existing code, so issue a warning instead.
          if (WarnOnNoncanonicalNans) {
            errs() << "emcc: warning: cannot represent a NaN literal '" << CFP << "' with custom bit pattern in NaN-canonicalizing JS engines (e.g. Firefox and Safari) without erasing bits!\n";
            if (CurrInstruction) {
              errs() << "  in " << *CurrInstruction << " in " << CurrInstruction->getParent()->getParent()->getName() << "() ";
              emitDebugInfo(errs(), CurrInstruction);
              errs() << '\n';
            }
          }
        }
        return ensureCast("nan", CFP->getType(), sign);
      }

      // Request 9 or 17 digits, aka FLT_DECIMAL_DIG or DBL_DECIMAL_DIG (our
      // long double is the the same as our double), to avoid rounding errors.
      SmallString<29> Str;
      flt.toString(Str, PreciseF32 && CFP->getType()->isFloatTy() ? 9 : 17);

      // asm.js considers literals to be floating-point literals when they contain a
      // dot, however our output may be processed by UglifyJS, which doesn't
      // currently preserve dots in all cases. Mark floating-point literals with
      // unary plus to force them to floating-point.
      if (APFloat(flt).roundToIntegral(APFloat::rmNearestTiesToEven) == APFloat::opOK) {
        return '+' + Str.str().str();
      }

      return Str.str().str();
    }

    std::string getPtrLoad(const Value* Ptr);

    /// Given a pointer to memory, returns the HEAP object and index to that object that is used to access that memory.
    /// @param Ptr [in] The heap object.
    /// @param HeapName [out] Receives the name of the HEAP object used to perform the memory acess.
    /// @return The index to the heap HeapName for the memory access.
    std::string getHeapNameAndIndex(const Value *Ptr, const char **HeapName);

    // Like getHeapNameAndIndex(), but uses the given memory operation size and whether it is an Integer instead of the type of Ptr.
    std::string getHeapNameAndIndex(const Value *Ptr, const char **HeapName, unsigned Bytes, bool Integer);

    /// Like getHeapNameAndIndex(), but for global variables only.
    std::string getHeapNameAndIndexToGlobal(const GlobalVariable *GV, unsigned Bytes, bool Integer, const char **HeapName);

    /// Like getHeapNameAndIndex(), but for pointers represented in string expression form.
    static std::string getHeapNameAndIndexToPtr(const std::string& Ptr, unsigned Bytes, bool Integer, const char **HeapName);

    std::string getShiftedPtr(const Value *Ptr, unsigned Bytes);

    /// Returns a string expression for accessing the given memory address.
    std::string getPtrUse(const Value* Ptr);

    /// Like getPtrUse(), but for pointers represented in string expression form.
    static std::string getHeapAccess(const std::string& Name, unsigned Bytes, bool Integer=true);

    std::string getUndefValue(Type* T, AsmCast sign=ASM_SIGNED);
    std::string getConstant(const Constant*, AsmCast sign=ASM_SIGNED);
    template<typename VectorType/*= ConstantVector or ConstantDataVector*/>
    std::string getConstantVector(const VectorType *C);
    std::string getValueAsStr(const Value*, AsmCast sign=ASM_SIGNED);
    std::string getValueAsCastStr(const Value*, AsmCast sign=ASM_SIGNED);
    std::string getValueAsParenStr(const Value*);
    std::string getValueAsCastParenStr(const Value*, AsmCast sign=ASM_SIGNED);

    const std::string &getJSName(const Value* val);

    std::string getPhiCode(const BasicBlock *From, const BasicBlock *To);

    void printAttributes(const AttributeSet &PAL, const std::string &name);
    void printType(Type* Ty);
    void printTypes(const Module* M);

    std::string getAdHocAssign(const StringRef &, Type *);
    std::string getAssign(const Instruction *I);
    std::string getAssignIfNeeded(const Value *V);
    std::string getCast(const StringRef &, Type *, AsmCast sign=ASM_SIGNED);
    std::string getParenCast(const StringRef &, Type *, AsmCast sign=ASM_SIGNED);
    std::string getDoubleToInt(const StringRef &);
    std::string getIMul(const Value *, const Value *);
    std::string getLoad(const Instruction *I, const Value *P, Type *T, unsigned Alignment, char sep=';');
    std::string getStore(const Instruction *I, const Value *P, Type *T, const std::string& VS, unsigned Alignment, char sep=';');
    std::string getStackBump(unsigned Size);
    std::string getStackBump(const std::string &Size);

    void addBlock(const BasicBlock *BB, Relooper& R, LLVMToRelooperMap& LLVMToRelooper);
    void printFunctionBody(const Function *F);
    void generateInsertElementExpression(const InsertElementInst *III, raw_string_ostream& Code);
    void generateExtractElementExpression(const ExtractElementInst *EEI, raw_string_ostream& Code);
    std::string getSIMDCast(VectorType *fromType, VectorType *toType, const std::string &valueStr, bool signExtend);
    void generateShuffleVectorExpression(const ShuffleVectorInst *SVI, raw_string_ostream& Code);
    void generateICmpExpression(const ICmpInst *I, raw_string_ostream& Code);
    void generateFCmpExpression(const FCmpInst *I, raw_string_ostream& Code);
    void generateShiftExpression(const BinaryOperator *I, raw_string_ostream& Code);
    void generateUnrolledExpression(const User *I, raw_string_ostream& Code);
    bool generateSIMDExpression(const User *I, raw_string_ostream& Code);
    void generateExpression(const User *I, raw_string_ostream& Code);

    // debug information
    std::string generateDebugRecordForVar(Metadata *MD);
    void buildCyberDWARFData();

    std::string getOpName(const Value*);

    void processConstants();

    // nativization

    typedef std::set<const Value*> NativizedVarsMap;
    NativizedVarsMap NativizedVars;

    void calculateNativizedVars(const Function *F);

    // special analyses

    bool canReloop(const Function *F);

    // main entry point

    void printModuleBody();
  };
} // end anonymous namespace.

raw_pwrite_stream &JSWriter::nl(raw_pwrite_stream &Out, int delta) {
  Out << '\n';
  return Out;
}

static inline char halfCharToHex(unsigned char half) {
  assert(half <= 15);
  if (half <= 9) {
    return '0' + half;
  } else {
    return 'A' + half - 10;
  }
}

static inline void sanitizeGlobal(std::string& str) {
  if(str.compare(0, 3, "\1-[") == 0 || str.compare(0, 3, "\1+[") == 0) str = "OBJC" + str;

  // Global names are prefixed with "_" to prevent them from colliding with
  // names of things in normal JS.
  str = "_" + str;

  // functions and globals should already be in C-style format,
  // in addition to . for llvm intrinsics and possibly $ and so forth.
  // There is a risk of collisions here, we just lower all these
  // invalid characters to _, but this should not happen in practice.
  // TODO: in debug mode, check for such collisions.
  size_t OriginalSize = str.size();
  for (size_t i = 1; i < OriginalSize; ++i) {
    unsigned char c = str[i];
    if (c == '+') str[i] = 'C';
    else if (c == '-') str[i] = 'I';
    else if (!isalnum(c) && c != '_') str[i] = '_';
  }
}

static inline void sanitizeLocal(std::string& str) {
  // Local names are prefixed with "$" to prevent them from colliding with
  // global names.
  str = "$" + str;

  // We need to convert every string that is not a valid JS identifier into
  // a valid one, without collisions - we cannot turn "x.a" into "x_a" while
  // also leaving "x_a" as is, for example.
  //
  // We leave valid characters 0-9a-zA-Z and _ unchanged. Anything else
  // we replace with $ and append a hex representation of that value,
  // so for example x.a turns into x$a2e, x..a turns into x$$a2e2e.
  //
  // As an optimization, we replace . with $ without appending anything,
  // unless there is another illegal character. The reason is that . is
  // a common illegal character, and we want to avoid resizing strings
  // for perf reasons, and we If we do see we need to append something, then
  // for . we just append Z (one character, instead of the hex code).
  //

  size_t OriginalSize = str.size();
  int Queued = 0;
  for (size_t i = 1; i < OriginalSize; ++i) {
    unsigned char c = str[i];
    if (!isalnum(c) && c != '_') {
      str[i] = '$';
      if (c == '.') {
        Queued++;
      } else {
        size_t s = str.size();
        str.resize(s+2+Queued);
        for (int i = 0; i < Queued; i++) {
          str[s++] = 'Z';
        }
        Queued = 0;
        str[s] = halfCharToHex(c >> 4);
        str[s+1] = halfCharToHex(c & 0xf);
      }
    }
  }
}

static inline std::string ensureFloat(const std::string &S, Type *T) {
  if (PreciseF32 && T->isFloatTy()) {
    return "Math_fround(" + S + ')';
  }
  return S;
}

static inline std::string ensureFloat(const std::string &value, bool wrap) {
  if (wrap) {
    return "Math_fround(" + value + ')';
  }
  return value;
}

void JSWriter::error(const std::string& msg) {
  report_fatal_error(msg);
}

std::string JSWriter::getPhiCode(const BasicBlock *From, const BasicBlock *To) {
  // FIXME this is all quite inefficient, and also done once per incoming to each phi

  // Find the phis, and generate assignments and dependencies
  std::set<std::string> PhiVars;
  for (BasicBlock::const_iterator I = To->begin(), E = To->end();
       I != E; ++I) {
    const PHINode* P = dyn_cast<PHINode>(I);
    if (!P) break;
    PhiVars.insert(getJSName(P));
  }
  typedef std::map<std::string, std::string> StringMap;
  StringMap assigns; // variable -> assign statement
  std::map<std::string, const Value*> values; // variable -> Value
  StringMap deps; // variable -> dependency
  StringMap undeps; // reverse: dependency -> variable
  for (BasicBlock::const_iterator I = To->begin(), E = To->end();
       I != E; ++I) {
    const PHINode* P = dyn_cast<PHINode>(I);
    if (!P) break;
    int index = P->getBasicBlockIndex(From);
    if (index < 0) continue;
    // we found it
    const std::string &name = getJSName(P);
    assigns[name] = getAssign(P);
    // Get the operand, and strip pointer casts, since normal expression
    // translation also strips pointer casts, and we want to see the same
    // thing so that we can detect any resulting dependencies.
    const Value *V = P->getIncomingValue(index)->stripPointerCasts();
    values[name] = V;
    std::string vname = getValueAsStr(V);
    if (const Instruction *VI = dyn_cast<const Instruction>(V)) {
      if (VI->getParent() == To && PhiVars.find(vname) != PhiVars.end()) {
        deps[name] = vname;
        undeps[vname] = name;
      }
    }
  }
  // Emit assignments+values, taking into account dependencies, and breaking cycles
  std::string pre = "", post = "";
  while (assigns.size() > 0) {
    bool emitted = false;
    for (StringMap::iterator I = assigns.begin(); I != assigns.end();) {
      StringMap::iterator last = I;
      std::string curr = last->first;
      const Value *V = values[curr];
      std::string CV = getValueAsStr(V);
      I++; // advance now, as we may erase
      // if we have no dependencies, or we found none to emit and are at the end (so there is a cycle), emit
      StringMap::const_iterator dep = deps.find(curr);
      if (dep == deps.end() || (!emitted && I == assigns.end())) {
        if (dep != deps.end()) {
          // break a cycle
          std::string depString = dep->second;
          std::string temp = curr + "$phi";
          pre += getAdHocAssign(temp, V->getType()) + CV + ';';
          CV = temp;
          deps.erase(curr);
          undeps.erase(depString);
        }
        post += assigns[curr] + CV + ';';
        assigns.erase(last);
        emitted = true;
      }
    }
  }
  return pre + post;
}

const std::string &JSWriter::getJSName(const Value* val) {
  ValueMap::const_iterator I = ValueNames.find(val);
  if (I != ValueNames.end() && I->first == val)
    return I->second;

  // If this is an alloca we've replaced with another, use the other name.
  if (const AllocaInst *AI = dyn_cast<AllocaInst>(val)) {
    if (AI->isStaticAlloca()) {
      const AllocaInst *Rep = Allocas.getRepresentative(AI);
      if (Rep != AI) {
        return getJSName(Rep);
      }
    }
  }

  std::string name;
  if (val->hasName()) {
    name = val->getName().str();
  } else {
    name = utostr(UniqueNum++);
  }

  if (isa<Constant>(val)) {
    sanitizeGlobal(name);
  } else {
    sanitizeLocal(name);
  }

  return ValueNames[val] = name;
}

std::string JSWriter::getAdHocAssign(const StringRef &s, Type *t) {
  UsedVars[s] = t;
  return (s + " = ").str();
}

std::string JSWriter::getAssign(const Instruction *I) {
  return getAdHocAssign(getJSName(I), I->getType());
}

std::string JSWriter::getAssignIfNeeded(const Value *V) {
  if (const Instruction *I = dyn_cast<Instruction>(V)) {
    if (!I->use_empty()) return getAssign(I);
  }
  return std::string();
}

int SIMDNumElements(VectorType *t) {
  assert(t->getElementType()->getPrimitiveSizeInBits() <= 128);

  if (t->getElementType()->getPrimitiveSizeInBits() == 1) { // Bool8x16, Bool16x8, Bool32x4 or Bool64x2
    if (t->getNumElements() <= 2) return 2;
    if (t->getNumElements() <= 4) return 4;
    if (t->getNumElements() <= 8) return 8;
    if (t->getNumElements() <= 16) return 16;
    // fall-through to error
  } else { // Int/Float 8x16, 16x8, 32x4 or 64x2
    if (t->getElementType()->getPrimitiveSizeInBits() > 32 && t->getNumElements() <= 2) return 2;
    if (t->getElementType()->getPrimitiveSizeInBits() > 16 && t->getNumElements() <= 4) return 4;
    if (t->getElementType()->getPrimitiveSizeInBits() > 8 && t->getNumElements() <= 8) return 8;
    if (t->getElementType()->getPrimitiveSizeInBits() <= 8 && t->getNumElements() <= 16) return 16;
    // fall-through to error
  }
  errs() << *t << "\n";
  report_fatal_error("Unsupported type!");
  return 0;
}

const char *SIMDType(VectorType *t) {
  assert(t->getElementType()->getPrimitiveSizeInBits() <= 128);

  if (t->getElementType()->isIntegerTy()) {
    if (t->getElementType()->getPrimitiveSizeInBits() == 1) {
      if (t->getNumElements() == 2) return "Bool64x2";
      if (t->getNumElements() <= 4) return "Bool32x4";
      if (t->getNumElements() <= 8) return "Bool16x8";
      if (t->getNumElements() <= 16) return "Bool8x16";
      // fall-through to error
    } else {
      if (t->getElementType()->getPrimitiveSizeInBits() > 32 && t->getNumElements() <= 2) return "Int64x2";
      if (t->getElementType()->getPrimitiveSizeInBits() > 16 && t->getNumElements() <= 4) return "Int32x4";
      if (t->getElementType()->getPrimitiveSizeInBits() > 8 && t->getNumElements() <= 8) return "Int16x8";
      if (t->getElementType()->getPrimitiveSizeInBits() <= 8 && t->getNumElements() <= 16) return "Int8x16";
      // fall-through to error
    }
  } else { // float type
    if (t->getElementType()->getPrimitiveSizeInBits() > 32 && t->getNumElements() <= 2) return "Float64x2";
    if (t->getElementType()->getPrimitiveSizeInBits() > 16 && t->getNumElements() <= 4) return "Float32x4";
    if (t->getElementType()->getPrimitiveSizeInBits() > 8 && t->getNumElements() <= 8) return "Float16x8";
    if (t->getElementType()->getPrimitiveSizeInBits() <= 8 && t->getNumElements() <= 16) return "Float8x16";
    // fall-through to error
  }
  errs() << *t << "\n";
  report_fatal_error("Unsupported type!");
}

std::string JSWriter::getCast(const StringRef &s, Type *t, AsmCast sign) {
  switch (t->getTypeID()) {
    default: {
      errs() << *t << "\n";
      assert(false && "Unsupported type");
    }
    case Type::VectorTyID:
      return std::string("SIMD_") + SIMDType(cast<VectorType>(t)) + "_check(" + s.str() + ")";
    case Type::FloatTyID: {
      if (PreciseF32 && !(sign & ASM_FFI_OUT)) {
        if (sign & ASM_FFI_IN) {
          return ("Math_fround(+(" + s + "))").str();
        } else {
          return ("Math_fround(" + s + ")").str();
        }
      }
      // otherwise fall through to double
    }
    case Type::DoubleTyID: return ("+" + s).str();
    case Type::IntegerTyID: {
      // fall through to the end for nonspecific
      switch (t->getIntegerBitWidth()) {
        case 1:  if (!(sign & ASM_NONSPECIFIC)) return sign == ASM_UNSIGNED ? (s + "&1").str()     : (s + "<<31>>31").str();
        case 8:  if (!(sign & ASM_NONSPECIFIC)) return sign == ASM_UNSIGNED ? (s + "&255").str()   : (s + "<<24>>24").str();
        case 16: if (!(sign & ASM_NONSPECIFIC)) return sign == ASM_UNSIGNED ? (s + "&65535").str() : (s + "<<16>>16").str();
        case 32: return (sign == ASM_SIGNED || (sign & ASM_NONSPECIFIC) ? s + "|0" : s + ">>>0").str();
        case 64: return ("i64(" + s + ")").str();
        default: llvm_unreachable("Unsupported integer cast bitwidth");
      }
    }
    case Type::PointerTyID:
      return (sign == ASM_SIGNED || (sign & ASM_NONSPECIFIC) ? s + "|0" : s + ">>>0").str();
  }
}

std::string JSWriter::getParenCast(const StringRef &s, Type *t, AsmCast sign) {
  return getCast(("(" + s + ")").str(), t, sign);
}

std::string JSWriter::getDoubleToInt(const StringRef &s) {
  return ("~~(" + s + ")").str();
}

std::string JSWriter::getIMul(const Value *V1, const Value *V2) {
  const ConstantInt *CI = NULL;
  const Value *Other = NULL;
  if ((CI = dyn_cast<ConstantInt>(V1))) {
    Other = V2;
  } else if ((CI = dyn_cast<ConstantInt>(V2))) {
    Other = V1;
  }
  // we ignore optimizing the case of multiplying two constants - optimizer would have removed those
  if (CI) {
    std::string OtherStr = getValueAsStr(Other);
    unsigned C = CI->getZExtValue();
    if (C == 0) return "0";
    if (C == 1) return OtherStr;
    unsigned Orig = C, Shifts = 0;
    while (C) {
      if ((C & 1) && (C != 1)) break; // not power of 2
      C >>= 1;
      Shifts++;
      if (C == 0) return OtherStr + "<<" + utostr(Shifts-1); // power of 2, emit shift
    }
    if (Orig < (1<<20)) return "(" + OtherStr + "*" + utostr(Orig) + ")|0"; // small enough, avoid imul
  }
  return "Math_imul(" + getValueAsStr(V1) + ", " + getValueAsStr(V2) + ")|0"; // unknown or too large, emit imul
}

static inline const char *getHeapName(int Bytes, int Integer)
{
  switch (Bytes) {
    default: llvm_unreachable("Unsupported type");
    case 8: return "HEAPF64";
    case 4: return Integer ? "HEAP32" : "HEAPF32";
    case 2: return "HEAP16";
    case 1: return "HEAP8";
  }
}

static inline int getHeapShift(int Bytes)
{
  switch (Bytes) {
    default: llvm_unreachable("Unsupported type");
    case 8: return 3;
    case 4: return 2;
    case 2: return 1;
    case 1: return 0;
  }
}

static inline const char *getHeapShiftStr(int Bytes)
{
  switch (Bytes) {
    default: llvm_unreachable("Unsupported type");
    case 8: return ">>3";
    case 4: return ">>2";
    case 2: return ">>1";
    case 1: return ">>0";
  }
}

std::string JSWriter::getHeapNameAndIndexToGlobal(const GlobalVariable *GV, unsigned Bytes, bool Integer, const char **HeapName)
{
  unsigned Addr = getGlobalAddress(GV->getName().str());
  *HeapName = getHeapName(Bytes, Integer);
  if (!Relocatable) {
    return utostr(Addr >> getHeapShift(Bytes));
  } else {
    return relocateGlobal(utostr(Addr)) + getHeapShiftStr(Bytes);
  }
}

std::string JSWriter::getHeapNameAndIndexToPtr(const std::string& Ptr, unsigned Bytes, bool Integer, const char **HeapName)
{
  *HeapName = getHeapName(Bytes, Integer);
  return Ptr + getHeapShiftStr(Bytes);
}

std::string JSWriter::getHeapNameAndIndex(const Value *Ptr, const char **HeapName, unsigned Bytes, bool Integer)
{
  const GlobalVariable *GV;
  if ((GV = dyn_cast<GlobalVariable>(Ptr->stripPointerCasts())) && GV->hasInitializer()) {
    // Note that we use the type of the pointer, as it might be a bitcast of the underlying global. We need the right type.
    return getHeapNameAndIndexToGlobal(GV, Bytes, Integer, HeapName);
  } else {
    return getHeapNameAndIndexToPtr(getValueAsStr(Ptr), Bytes, Integer, HeapName);
  }
}

std::string JSWriter::getHeapNameAndIndex(const Value *Ptr, const char **HeapName)
{
  Type *t = cast<PointerType>(Ptr->getType())->getElementType();
  return getHeapNameAndIndex(Ptr, HeapName, DL->getTypeAllocSize(t), t->isIntegerTy() || t->isPointerTy());
}

static const char *heapNameToAtomicTypeName(const char *HeapName)
{
  if (!strcmp(HeapName, "HEAPF32")) return "f32";
  if (!strcmp(HeapName, "HEAPF64")) return "f64";
  return "";
}

std::string JSWriter::getLoad(const Instruction *I, const Value *P, Type *T, unsigned Alignment, char sep) {
  std::string Assign = getAssign(I);
  unsigned Bytes = DL->getTypeAllocSize(T);
  bool Aligned = Bytes <= Alignment || Alignment == 0;
  if (OnlyWebAssembly) {
    if (isAbsolute(P)) {
      // loads from an absolute constants are either intentional segfaults (int x = *((int*)0)), or code problems
      JSWriter::getAssign(I); // ensure the variable is defined, even if it isn't used
      return "abort() /* segfault, load from absolute addr */";
    }
    if (T->isIntegerTy() || T->isPointerTy()) {
      switch (Bytes) {
        case 1: return Assign + "load1(" + getValueAsStr(P) + ")";
        case 2: return Assign + "load2(" + getValueAsStr(P) + (Aligned ? "" : "," + itostr(Alignment)) + ")";
        case 4: return Assign + "load4(" + getValueAsStr(P) + (Aligned ? "" : "," + itostr(Alignment)) + ")";
        case 8: return Assign + "load8(" + getValueAsStr(P) + (Aligned ? "" : "," + itostr(Alignment)) + ")";
        default: llvm_unreachable("invalid wasm-only int load size");
      }
    } else {
      switch (Bytes) {
        case 4: return Assign + "loadf(" + getValueAsStr(P) + (Aligned ? "" : "," + itostr(Alignment)) + ")";
        case 8: return Assign + "loadd(" + getValueAsStr(P) + (Aligned ? "" : "," + itostr(Alignment)) + ")";
        default: llvm_unreachable("invalid wasm-only float load size");
      }
    }
  }
  std::string text;
  if (Aligned) {
    if (EnablePthreads && cast<LoadInst>(I)->isVolatile()) {
      const char *HeapName;
      std::string Index = getHeapNameAndIndex(P, &HeapName);
      if (!strcmp(HeapName, "HEAPF32") || !strcmp(HeapName, "HEAPF64")) {
        bool fround = PreciseF32 && !strcmp(HeapName, "HEAPF32");
        // TODO: If https://bugzilla.mozilla.org/show_bug.cgi?id=1131613 and https://bugzilla.mozilla.org/show_bug.cgi?id=1131624 are
        // implemented, we could remove the emulation, but until then we must emulate manually.
        text = Assign + (fround ? "Math_fround(" : "+") + "_emscripten_atomic_load_" + heapNameToAtomicTypeName(HeapName) + "(" + getValueAsStr(P) + (fround ? "))" : ")");
      } else {
        text = Assign + "(Atomics_load(" + HeapName + ',' + Index + ")|0)";
      }
    } else {
      text = Assign + getPtrLoad(P);
    }
    if (isAbsolute(P)) {
      // loads from an absolute constants are either intentional segfaults (int x = *((int*)0)), or code problems
      text += "; abort() /* segfault, load from absolute addr */";
    }
  } else {
    // unaligned in some manner

    if (EnablePthreads && cast<LoadInst>(I)->isVolatile()) {
      errs() << "emcc: warning: unable to implement unaligned volatile load as atomic in " << I->getParent()->getParent()->getName() << ":" << *I << " | ";
      emitDebugInfo(errs(), I);
      errs() << "\n";
    }

    if (WarnOnUnaligned) {
      errs() << "emcc: warning: unaligned load in  " << I->getParent()->getParent()->getName() << ":" << *I << " | ";
      emitDebugInfo(errs(), I);
      errs() << "\n";
    }
    std::string PS = getValueAsStr(P);
    switch (Bytes) {
      case 8: {
        switch (Alignment) {
          case 4: {
            text = "HEAP32[tempDoublePtr>>2]=HEAP32[" + PS + ">>2]" + sep +
                    "HEAP32[tempDoublePtr+4>>2]=HEAP32[" + PS + "+4>>2]";
            break;
          }
          case 2: {
            text = "HEAP16[tempDoublePtr>>1]=HEAP16[" + PS + ">>1]" + sep +
                   "HEAP16[tempDoublePtr+2>>1]=HEAP16[" + PS + "+2>>1]" + sep +
                   "HEAP16[tempDoublePtr+4>>1]=HEAP16[" + PS + "+4>>1]" + sep +
                   "HEAP16[tempDoublePtr+6>>1]=HEAP16[" + PS + "+6>>1]";
            break;
          }
          case 1: {
            text = "HEAP8[tempDoublePtr>>0]=HEAP8[" + PS + ">>0]" + sep +
                   "HEAP8[tempDoublePtr+1>>0]=HEAP8[" + PS + "+1>>0]" + sep +
                   "HEAP8[tempDoublePtr+2>>0]=HEAP8[" + PS + "+2>>0]" + sep +
                   "HEAP8[tempDoublePtr+3>>0]=HEAP8[" + PS + "+3>>0]" + sep +
                   "HEAP8[tempDoublePtr+4>>0]=HEAP8[" + PS + "+4>>0]" + sep +
                   "HEAP8[tempDoublePtr+5>>0]=HEAP8[" + PS + "+5>>0]" + sep +
                   "HEAP8[tempDoublePtr+6>>0]=HEAP8[" + PS + "+6>>0]" + sep +
                   "HEAP8[tempDoublePtr+7>>0]=HEAP8[" + PS + "+7>>0]";
            break;
          }
          default: assert(0 && "bad 8 store");
        }
        text += sep + Assign + "+HEAPF64[tempDoublePtr>>3]";
        break;
      }
      case 4: {
        if (T->isIntegerTy() || T->isPointerTy()) {
          switch (Alignment) {
            case 2: {
              text = Assign + "HEAPU16[" + PS + ">>1]|" +
                             "(HEAPU16[" + PS + "+2>>1]<<16)";
              break;
            }
            case 1: {
              text = Assign + "HEAPU8[" + PS + ">>0]|" +
                             "(HEAPU8[" + PS + "+1>>0]<<8)|" +
                             "(HEAPU8[" + PS + "+2>>0]<<16)|" +
                             "(HEAPU8[" + PS + "+3>>0]<<24)";
              break;
            }
            default: assert(0 && "bad 4i store");
          }
        } else { // float
          assert(T->isFloatingPointTy());
          switch (Alignment) {
            case 2: {
              text = "HEAP16[tempDoublePtr>>1]=HEAP16[" + PS + ">>1]" + sep +
                     "HEAP16[tempDoublePtr+2>>1]=HEAP16[" + PS + "+2>>1]";
              break;
            }
            case 1: {
              text = "HEAP8[tempDoublePtr>>0]=HEAP8[" + PS + ">>0]" + sep +
                     "HEAP8[tempDoublePtr+1>>0]=HEAP8[" + PS + "+1>>0]" + sep +
                     "HEAP8[tempDoublePtr+2>>0]=HEAP8[" + PS + "+2>>0]" + sep +
                     "HEAP8[tempDoublePtr+3>>0]=HEAP8[" + PS + "+3>>0]";
              break;
            }
            default: assert(0 && "bad 4f store");
          }
          text += sep + Assign + getCast("HEAPF32[tempDoublePtr>>2]", Type::getFloatTy(TheModule->getContext()));
        }
        break;
      }
      case 2: {
        text = Assign + "HEAPU8[" + PS + ">>0]|" +
                       "(HEAPU8[" + PS + "+1>>0]<<8)";
        break;
      }
      default: assert(0 && "bad store");
    }
  }
  return text;
}

std::string JSWriter::getStore(const Instruction *I, const Value *P, Type *T, const std::string& VS, unsigned Alignment, char sep) {
  assert(sep == ';'); // FIXME when we need that
  unsigned Bytes = DL->getTypeAllocSize(T);
  bool Aligned = Bytes <= Alignment || Alignment == 0;
  if (OnlyWebAssembly) {
    if (Alignment == 536870912) {
      return "abort() /* segfault */";
    }
    if (T->isIntegerTy() || T->isPointerTy()) {
      switch (Bytes) {
        case 1: return "store1(" + getValueAsStr(P) + "," + VS + ")";
        case 2: return "store2(" + getValueAsStr(P) + "," + VS + (Aligned ? "" : "," + itostr(Alignment)) + ")";
        case 4: return "store4(" + getValueAsStr(P) + "," + VS + (Aligned ? "" : "," + itostr(Alignment)) + ")";
        case 8: return "store8(" + getValueAsStr(P) + "," + VS + (Aligned ? "" : "," + itostr(Alignment)) + ")";
        default: llvm_unreachable("invalid wasm-only int load size");
      }
    } else {
      switch (Bytes) {
        case 4: return "storef(" + getValueAsStr(P) + "," + VS + (Aligned ? "" : "," + itostr(Alignment)) + ")";
        case 8: return "stored(" + getValueAsStr(P) + "," + VS + (Aligned ? "" : "," + itostr(Alignment)) + ")";
        default: llvm_unreachable("invalid wasm-only float load size");
      }
    }
  }
  std::string text;
  if (Aligned) {
    if (EnablePthreads && cast<StoreInst>(I)->isVolatile()) {
      const char *HeapName;
      std::string Index = getHeapNameAndIndex(P, &HeapName);
      if (!strcmp(HeapName, "HEAPF32") || !strcmp(HeapName, "HEAPF64")) {
        // TODO: If https://bugzilla.mozilla.org/show_bug.cgi?id=1131613 and https://bugzilla.mozilla.org/show_bug.cgi?id=1131624 are
        // implemented, we could remove the emulation, but until then we must emulate manually.
        text = std::string("_emscripten_atomic_store_") + heapNameToAtomicTypeName(HeapName) + "(" + getValueAsStr(P) + ',' + VS + ')';
        if (PreciseF32 && !strcmp(HeapName, "HEAPF32"))
          text = "Math_fround(" + text + ")";
        else
          text = "+" + text;
      } else {
        text = std::string("Atomics_store(") + HeapName + ',' + Index + ',' + VS + ")|0";
      }
    } else {
      text = getPtrUse(P) + " = " + VS;
    }
    if (Alignment == 536870912) text += "; abort() /* segfault */";
  } else {
    // unaligned in some manner

    if (EnablePthreads && cast<StoreInst>(I)->isVolatile()) {
      errs() << "emcc: warning: unable to implement unaligned volatile store as atomic in " << I->getParent()->getParent()->getName() << ":" << *I << " | ";
      emitDebugInfo(errs(), I);
      errs() << "\n";
    }

    if (WarnOnUnaligned) {
      errs() << "emcc: warning: unaligned store in " << I->getParent()->getParent()->getName() << ":" << *I << " | ";
      emitDebugInfo(errs(), I);
      errs() << "\n";
    }
    std::string PS = getValueAsStr(P);
    switch (Bytes) {
      case 8: {
        text = "HEAPF64[tempDoublePtr>>3]=" + VS + ';';
        switch (Alignment) {
          case 4: {
            text += "HEAP32[" + PS + ">>2]=HEAP32[tempDoublePtr>>2];" +
                    "HEAP32[" + PS + "+4>>2]=HEAP32[tempDoublePtr+4>>2]";
            break;
          }
          case 2: {
            text += "HEAP16[" + PS + ">>1]=HEAP16[tempDoublePtr>>1];" +
                    "HEAP16[" + PS + "+2>>1]=HEAP16[tempDoublePtr+2>>1];" +
                    "HEAP16[" + PS + "+4>>1]=HEAP16[tempDoublePtr+4>>1];" +
                    "HEAP16[" + PS + "+6>>1]=HEAP16[tempDoublePtr+6>>1]";
            break;
          }
          case 1: {
            text += "HEAP8[" + PS + ">>0]=HEAP8[tempDoublePtr>>0];" +
                    "HEAP8[" + PS + "+1>>0]=HEAP8[tempDoublePtr+1>>0];" +
                    "HEAP8[" + PS + "+2>>0]=HEAP8[tempDoublePtr+2>>0];" +
                    "HEAP8[" + PS + "+3>>0]=HEAP8[tempDoublePtr+3>>0];" +
                    "HEAP8[" + PS + "+4>>0]=HEAP8[tempDoublePtr+4>>0];" +
                    "HEAP8[" + PS + "+5>>0]=HEAP8[tempDoublePtr+5>>0];" +
                    "HEAP8[" + PS + "+6>>0]=HEAP8[tempDoublePtr+6>>0];" +
                    "HEAP8[" + PS + "+7>>0]=HEAP8[tempDoublePtr+7>>0]";
            break;
          }
          default: assert(0 && "bad 8 store");
        }
        break;
      }
      case 4: {
        if (T->isIntegerTy() || T->isPointerTy()) {
          switch (Alignment) {
            case 2: {
              text = "HEAP16[" + PS + ">>1]=" + VS + "&65535;" +
                     "HEAP16[" + PS + "+2>>1]=" + VS + ">>>16";
              break;
            }
            case 1: {
              text = "HEAP8[" + PS + ">>0]=" + VS + "&255;" +
                     "HEAP8[" + PS + "+1>>0]=(" + VS + ">>8)&255;" +
                     "HEAP8[" + PS + "+2>>0]=(" + VS + ">>16)&255;" +
                     "HEAP8[" + PS + "+3>>0]=" + VS + ">>24";
              break;
            }
            default: assert(0 && "bad 4i store");
          }
        } else { // float
          assert(T->isFloatingPointTy());
          text = "HEAPF32[tempDoublePtr>>2]=" + VS + ';';
          switch (Alignment) {
            case 2: {
              text += "HEAP16[" + PS + ">>1]=HEAP16[tempDoublePtr>>1];" +
                      "HEAP16[" + PS + "+2>>1]=HEAP16[tempDoublePtr+2>>1]";
              break;
            }
            case 1: {
              text += "HEAP8[" + PS + ">>0]=HEAP8[tempDoublePtr>>0];" +
                      "HEAP8[" + PS + "+1>>0]=HEAP8[tempDoublePtr+1>>0];" +
                      "HEAP8[" + PS + "+2>>0]=HEAP8[tempDoublePtr+2>>0];" +
                      "HEAP8[" + PS + "+3>>0]=HEAP8[tempDoublePtr+3>>0]";
              break;
            }
            default: assert(0 && "bad 4f store");
          }
        }
        break;
      }
      case 2: {
        text = "HEAP8[" + PS + ">>0]=" + VS + "&255;" +
               "HEAP8[" + PS + "+1>>0]=" + VS + ">>8";
        break;
      }
      default: assert(0 && "bad store");
    }
  }
  return text;
}

std::string JSWriter::getStackBump(unsigned Size) {
  return getStackBump(utostr(Size));
}

std::string JSWriter::getStackBump(const std::string &Size) {
  std::string ret = "STACKTOP = STACKTOP + " + Size + "|0;";
  if (EmscriptenAssertions) {
    ret += " if ((STACKTOP|0) >= (STACK_MAX|0)) abortStackOverflow(" + Size + "|0);";
  }
  return ret;
}

std::string JSWriter::getOpName(const Value* V) { // TODO: remove this
  return getJSName(V);
}

std::string JSWriter::getPtrLoad(const Value* Ptr) {
  Type *t = cast<PointerType>(Ptr->getType())->getElementType();
  return getCast(getPtrUse(Ptr), t, ASM_NONSPECIFIC);
}

std::string JSWriter::getHeapAccess(const std::string& Name, unsigned Bytes, bool Integer) {
  const char *HeapName = 0;
  std::string Index = getHeapNameAndIndexToPtr(Name, Bytes, Integer, &HeapName);
  return std::string(HeapName) + '[' + Index + ']';
}

std::string JSWriter::getShiftedPtr(const Value *Ptr, unsigned Bytes) {
  const char *HeapName = 0; // unused
  return getHeapNameAndIndex(Ptr, &HeapName, Bytes, true /* Integer; doesn't matter */);
}

std::string JSWriter::getPtrUse(const Value* Ptr) {
  const char *HeapName = 0;
  std::string Index = getHeapNameAndIndex(Ptr, &HeapName);
  return std::string(HeapName) + '[' + Index + ']';
}

std::string JSWriter::getUndefValue(Type* T, AsmCast sign) {
  std::string S;
  if (VectorType *VT = dyn_cast<VectorType>(T)) {
    checkVectorType(VT);
    S = std::string("SIMD_") + SIMDType(VT) + "_splat(" + ensureFloat("0", !VT->getElementType()->isIntegerTy()) + ')';
  } else {
    if (OnlyWebAssembly && T->isIntegerTy() && T->getIntegerBitWidth() == 64) {
      return "i64(0)"; 
    }
    S = T->isFloatingPointTy() ? "+0" : "0"; // XXX refactor this
    if (PreciseF32 && T->isFloatTy() && !(sign & ASM_FFI_OUT)) {
      S = "Math_fround(" + S + ")";
    }
  }
  return S;
}

std::string JSWriter::getConstant(const Constant* CV, AsmCast sign) {
  if (isa<ConstantPointerNull>(CV)) return "0";

  if (const Function *F = dyn_cast<Function>(CV)) {
    return relocateFunctionPointer(utostr(getFunctionIndex(F)));
  }

  if (const GlobalValue *GV = dyn_cast<GlobalValue>(CV)) {
    if (GV->isDeclaration()) {
      std::string Name = getOpName(GV);
      Externals.insert(Name);
      if (Relocatable) {
        // we access linked externs through calls, which we load at the beginning of basic blocks
        FuncRelocatableExterns.insert(Name);
        Name = "t$" + Name;
        UsedVars[Name] = i32;
      }
      return Name;
    }
    if (const GlobalAlias *GA = dyn_cast<GlobalAlias>(CV)) {
      // Since we don't currently support linking of our output, we don't need
      // to worry about weak or other kinds of aliases.
      return getConstant(GA->getAliasee()->stripPointerCasts(), sign);
    }
    return relocateGlobal(utostr(getGlobalAddress(GV->getName().str())));
  }

  if (const ConstantFP *CFP = dyn_cast<ConstantFP>(CV)) {
    if (!(sign & ASM_FORCE_FLOAT_AS_INTBITS)) {
      std::string S = ftostr(CFP, sign);
      if (PreciseF32 && CV->getType()->isFloatTy() && !(sign & ASM_FFI_OUT)) {
        S = "Math_fround(" + S + ")";
      }
      return S;
    } else {
      const APFloat &flt = CFP->getValueAPF();
      APInt i = flt.bitcastToAPInt();
      assert(!(sign & ASM_UNSIGNED));
      if (i.getBitWidth() == 32) return itostr((int)(uint32_t)*i.getRawData());
      else return itostr(*i.getRawData());
    }
  } else if (const ConstantInt *CI = dyn_cast<ConstantInt>(CV)) {
    if (sign != ASM_UNSIGNED && CI->getValue().getBitWidth() == 1) {
      sign = ASM_UNSIGNED; // bools must always be unsigned: either 0 or 1
    }
    if (!OnlyWebAssembly || CI->getValue().getBitWidth() != 64) {
      return CI->getValue().toString(10, sign != ASM_UNSIGNED);
    } else {
      // i64 constant. emit as 32 bits, 32 bits, for ease of parsing by a JS-style parser
      return emitI64Const(CI->getValue());
    }
  } else if (isa<UndefValue>(CV)) {
    return getUndefValue(CV->getType(), sign);
  } else if (isa<ConstantAggregateZero>(CV)) {
    if (VectorType *VT = dyn_cast<VectorType>(CV->getType())) {
      checkVectorType(VT);
      return std::string("SIMD_") + SIMDType(VT) + "_splat(" + ensureFloat("0", !VT->getElementType()->isIntegerTy()) + ')';
    } else {
      // something like [0 x i8*] zeroinitializer, which clang can emit for landingpads
      return "0";
    }
  } else if (const ConstantDataVector *DV = dyn_cast<ConstantDataVector>(CV)) {
    return getConstantVector(DV);
  } else if (const ConstantVector *V = dyn_cast<ConstantVector>(CV)) {
    return getConstantVector(V);
  } else if (const ConstantArray *CA = dyn_cast<const ConstantArray>(CV)) {
    // handle things like [i8* bitcast (<{ i32, i32, i32 }>* @_ZTISt9bad_alloc to i8*)] which clang can emit for landingpads
    assert(CA->getNumOperands() == 1);
    CV = CA->getOperand(0);
    const ConstantExpr *CE = cast<ConstantExpr>(CV);
    CV = CE->getOperand(0); // ignore bitcast
    return getConstant(CV);
  } else if (const BlockAddress *BA = dyn_cast<const BlockAddress>(CV)) {
    return utostr(getBlockAddress(BA));
  } else if (const ConstantExpr *CE = dyn_cast<ConstantExpr>(CV)) {
    std::string Code;
    raw_string_ostream CodeStream(Code);
    CodeStream << '(';
    generateExpression(CE, CodeStream);
    CodeStream << ')';
    return CodeStream.str();
  } else {
    CV->dump();
    llvm_unreachable("Unsupported constant kind");
  }
}

template<typename VectorType/*= ConstantVector or ConstantDataVector*/>
class VectorOperandAccessor
{
public:
  static Constant *getOperand(const VectorType *C, unsigned index);
};
template<> Constant *VectorOperandAccessor<ConstantVector>::getOperand(const ConstantVector *C, unsigned index) { return C->getOperand(index); }
template<> Constant *VectorOperandAccessor<ConstantDataVector>::getOperand(const ConstantDataVector *C, unsigned index) { return C->getElementAsConstant(index); }

template<typename ConstantVectorType/*= ConstantVector or ConstantDataVector*/>
std::string JSWriter::getConstantVector(const ConstantVectorType *C) {
  checkVectorType(C->getType());
  unsigned NumElts = cast<VectorType>(C->getType())->getNumElements();

  bool isInt = C->getType()->getElementType()->isIntegerTy();

  // Test if this is a float vector, but it contains NaNs that have non-canonical bits that can't be represented as nans.
  // These must be casted via an integer vector.
  bool hasSpecialNaNs = false;

  if (!isInt) {
    const APInt nan32(32, 0x7FC00000);
    const APInt nan64(64, 0x7FF8000000000000ULL);

    for (unsigned i = 0; i < NumElts; ++i) {
      Constant *CV = VectorOperandAccessor<ConstantVectorType>::getOperand(C, i);
      const ConstantFP *CFP = dyn_cast<ConstantFP>(CV);
      if (CFP) {
        const APFloat &flt = CFP->getValueAPF();
        if (flt.getCategory() == APFloat::fcNaN) {
          APInt i = flt.bitcastToAPInt();
          if ((i.getBitWidth() == 32 && i != nan32) || (i.getBitWidth() == 64 && i != nan64)) {
            hasSpecialNaNs = true;
            break;
          }
        }
      }
    }
  }

  AsmCast cast = hasSpecialNaNs ? ASM_FORCE_FLOAT_AS_INTBITS : 0;

  // Check for a splat.
  bool allEqual = true;
  std::string op0 = getConstant(VectorOperandAccessor<ConstantVectorType>::getOperand(C, 0), cast);
  for (unsigned i = 1; i < NumElts; ++i) {
    if (getConstant(VectorOperandAccessor<ConstantVectorType>::getOperand(C, i), cast) != op0) {
      allEqual = false;
      break;
    }
  }
  if (allEqual) {
    if (!hasSpecialNaNs) {
      return std::string("SIMD_") + SIMDType(C->getType()) + "_splat(" + ensureFloat(op0, !isInt) + ')';
    } else {
      VectorType *IntTy = VectorType::getInteger(C->getType());
      checkVectorType(IntTy);
      return getSIMDCast(IntTy, C->getType(), std::string("SIMD_") + SIMDType(IntTy) + "_splat(" + op0 + ')', true);
    }
  }

  const int SIMDJsRetNumElements = SIMDNumElements(C->getType());

  std::string c;
  if (!hasSpecialNaNs) {
    c = std::string("SIMD_") + SIMDType(C->getType()) + '(' + ensureFloat(op0, !isInt);
    for (unsigned i = 1; i < NumElts; ++i) {
      c += ',' + ensureFloat(getConstant(VectorOperandAccessor<ConstantVectorType>::getOperand(C, i)), !isInt);
    }
    // Promote smaller than 128-bit vector types to 128-bit since smaller ones do not exist in SIMD.js. (pad with zero lanes)
    for (int i = NumElts; i < SIMDJsRetNumElements; ++i) {
      c += ',' + ensureFloat(isInt ? "0" : "+0", !isInt);
    }

    return c + ')';
  } else {
    VectorType *IntTy = VectorType::getInteger(C->getType());
    checkVectorType(IntTy);
    c = std::string("SIMD_") + SIMDType(IntTy) + '(' + op0;
    for (unsigned i = 1; i < NumElts; ++i) {
      c += ',' + getConstant(VectorOperandAccessor<ConstantVectorType>::getOperand(C, i), ASM_FORCE_FLOAT_AS_INTBITS);
    }

    // Promote smaller than 128-bit vector types to 128-bit since smaller ones do not exist in SIMD.js. (pad with zero lanes)
    for (int i = NumElts; i < SIMDJsRetNumElements; ++i) {
      c += ',' + ensureFloat(isInt ? "0" : "+0", !isInt);
    }

    return getSIMDCast(IntTy, C->getType(), c + ")", true);
  }
}

std::string JSWriter::getValueAsStr(const Value* V, AsmCast sign) {
  // Skip past no-op bitcasts and zero-index geps.
  V = V->stripPointerCasts();

  if (const Constant *CV = dyn_cast<Constant>(V)) {
    return getConstant(CV, sign);
  } else {
    return getJSName(V);
  }
}

std::string JSWriter::getValueAsCastStr(const Value* V, AsmCast sign) {
  // Skip past no-op bitcasts and zero-index geps.
  V = V->stripPointerCasts();

  if (isa<ConstantInt>(V) || isa<ConstantFP>(V)) {
    return getConstant(cast<Constant>(V), sign);
  } else {
    return getCast(getValueAsStr(V), V->getType(), sign);
  }
}

std::string JSWriter::getValueAsParenStr(const Value* V) {
  // Skip past no-op bitcasts and zero-index geps.
  V = V->stripPointerCasts();

  if (const Constant *CV = dyn_cast<Constant>(V)) {
    return getConstant(CV);
  } else {
    return "(" + getValueAsStr(V) + ")";
  }
}

std::string JSWriter::getValueAsCastParenStr(const Value* V, AsmCast sign) {
  // Skip past no-op bitcasts and zero-index geps.
  V = V->stripPointerCasts();

  if (isa<ConstantInt>(V) || isa<ConstantFP>(V) || isa<UndefValue>(V)) {
    return getConstant(cast<Constant>(V), sign);
  } else {
    return "(" + getCast(getValueAsStr(V), V->getType(), sign) + ")";
  }
}

void JSWriter::generateInsertElementExpression(const InsertElementInst *III, raw_string_ostream& Code) {
  // LLVM has no vector type constructor operator; it uses chains of
  // insertelement instructions instead. It also has no splat operator; it
  // uses an insertelement followed by a shuffle instead. If this insertelement
  // is part of either such sequence, skip it for now; we'll process it when we
  // reach the end.
  if (III->hasOneUse()) {
      const User *U = *III->user_begin();
      if (isa<InsertElementInst>(U))
          return;
      if (isa<ShuffleVectorInst>(U) &&
          isa<ConstantAggregateZero>(cast<ShuffleVectorInst>(U)->getMask()) &&
          !isa<InsertElementInst>(III->getOperand(0)) &&
          isa<ConstantInt>(III->getOperand(2)) &&
          cast<ConstantInt>(III->getOperand(2))->isZero())
      {
          return;
      }
  }

  // This insertelement is at the base of a chain of single-user insertelement
  // instructions. Collect all the inserted elements so that we can categorize
  // the chain as either a splat, a constructor, or an actual series of inserts.
  VectorType *VT = III->getType();
  checkVectorType(VT);
  unsigned NumElems = VT->getNumElements();
  unsigned NumInserted = 0;
  SmallVector<const Value *, 8> Operands(NumElems, NULL);
  const Value *Splat = III->getOperand(1);
  const Value *Base = III;
  do {
    const InsertElementInst *BaseIII = cast<InsertElementInst>(Base);
    const ConstantInt *IndexInt = cast<ConstantInt>(BaseIII->getOperand(2));
    unsigned Index = IndexInt->getZExtValue();
    if (Operands[Index] == NULL)
      ++NumInserted;
    Value *Op = BaseIII->getOperand(1);
    if (Operands[Index] == NULL) {
      Operands[Index] = Op;
      if (Op != Splat)
        Splat = NULL;
    }
    Base = BaseIII->getOperand(0);
  } while (Base->hasOneUse() && isa<InsertElementInst>(Base));

  // Emit code for the chain.
  Code << getAssignIfNeeded(III);
  if (NumInserted == NumElems) {
    if (Splat) {
      // Emit splat code.
      if (VT->getElementType()->isIntegerTy()) {
        Code << std::string("SIMD_") + SIMDType(VT) + "_splat(" << getValueAsStr(Splat) << ")";
      } else {
        std::string operand = getValueAsStr(Splat);
        if (!PreciseF32) {
          // SIMD_Float32x4_splat requires an actual float32 even if we're
          // otherwise not being precise about it.
          operand = "Math_fround(" + operand + ")";
        }
        Code << std::string("SIMD_") + SIMDType(VT) + "_splat(" << operand << ")";
      }
    } else {
      // Emit constructor code.
      Code << std::string("SIMD_") + SIMDType(VT) + '(';
      for (unsigned Index = 0; Index < NumElems; ++Index) {
        if (Index != 0)
          Code << ", ";
        std::string operand = getValueAsStr(Operands[Index]);
        if (!PreciseF32 && VT->getElementType()->isFloatTy()) {
          // SIMD_Float32x4_splat requires an actual float32 even if we're
          // otherwise not being precise about it.
          operand = "Math_fround(" + operand + ")";
        }
        Code << operand;
      }
      Code << ")";
    }
  } else {
    // Emit a series of inserts.
    std::string Result = getValueAsStr(Base);
    for (unsigned Index = 0; Index < NumElems; ++Index) {
      if (!Operands[Index])
        continue;
      std::string operand = getValueAsStr(Operands[Index]);
      if (!PreciseF32 && VT->getElementType()->isFloatTy()) {
        operand = "Math_fround(" + operand + ")";
      }
      Result = std::string("SIMD_") + SIMDType(VT) + "_replaceLane(" + Result + ',' + utostr(Index) + ',' + operand + ')';
    }
    Code << Result;
  }
}

void JSWriter::generateExtractElementExpression(const ExtractElementInst *EEI, raw_string_ostream& Code) {
  VectorType *VT = cast<VectorType>(EEI->getVectorOperand()->getType());
  checkVectorType(VT);
  const ConstantInt *IndexInt = dyn_cast<const ConstantInt>(EEI->getIndexOperand());
  if (IndexInt) {
    unsigned Index = IndexInt->getZExtValue();
    Code << getAssignIfNeeded(EEI);
    std::string OperandCode;
    raw_string_ostream CodeStream(OperandCode);
    CodeStream << std::string("SIMD_") << SIMDType(VT) << "_extractLane(" << getValueAsStr(EEI->getVectorOperand()) << ',' << std::to_string(Index) << ')';
    Code << getCast(CodeStream.str(), EEI->getType());
    return;
  }

  error("SIMD extract element with non-constant index not implemented yet");
}


std::string castIntVecToBoolVec(int numElems, const std::string &str)
{
  int elemWidth = 128 / numElems;
  std::string simdType = "SIMD_Int" + std::to_string(elemWidth) + "x" + std::to_string(numElems);
  return simdType + "_notEqual(" + str + ", " + simdType + "_splat(0))";
}

std::string JSWriter::getSIMDCast(VectorType *fromType, VectorType *toType, const std::string &valueStr, bool signExtend)
{
  bool toInt = toType->getElementType()->isIntegerTy();
  bool fromInt = fromType->getElementType()->isIntegerTy();
  int fromPrimSize = fromType->getElementType()->getPrimitiveSizeInBits();
  int toPrimSize = toType->getElementType()->getPrimitiveSizeInBits();

  if (fromInt == toInt && fromPrimSize == toPrimSize) {
    // To and from are the same types, no cast needed.
    return valueStr;
  }

  // Promote smaller than 128-bit vector types to 128-bit since smaller ones do not exist in SIMD.js. (pad with zero lanes)
  const int toNumElems = SIMDNumElements(toType);

  bool fromIsBool = (fromInt && fromPrimSize == 1);
  bool toIsBool = (toInt && toPrimSize == 1);
  if (fromIsBool && !toIsBool) { // Casting from bool vector to a bit vector looks more complicated (e.g. Bool32x4 to Int32x4)
    return castBoolVecToIntVec(toNumElems, valueStr, signExtend);
  }

  if (fromType->getBitWidth() != toType->getBitWidth() && !fromIsBool && !toIsBool) {
    error("Invalid SIMD cast between items of different bit sizes!");
  }

  return std::string("SIMD_") + SIMDType(toType) + "_from" + SIMDType(fromType) + "Bits(" + valueStr + ")";
}

void JSWriter::generateShuffleVectorExpression(const ShuffleVectorInst *SVI, raw_string_ostream& Code) {
  Code << getAssignIfNeeded(SVI);

  // LLVM has no splat operator, so it makes do by using an insert and a
  // shuffle. If that's what this shuffle is doing, the code in
  // generateInsertElementExpression will have also detected it and skipped
  // emitting the insert, so we can just emit a splat here.
  if (isa<ConstantAggregateZero>(SVI->getMask()) &&
      isa<InsertElementInst>(SVI->getOperand(0)))
  {
    InsertElementInst *IEI = cast<InsertElementInst>(SVI->getOperand(0));
    if (ConstantInt *CI = dyn_cast<ConstantInt>(IEI->getOperand(2))) {
      if (CI->isZero()) {
        std::string operand = getValueAsStr(IEI->getOperand(1));
        if (!PreciseF32 && SVI->getType()->getElementType()->isFloatTy()) {
          // SIMD_Float32x4_splat requires an actual float32 even if we're
          // otherwise not being precise about it.
          operand = "Math_fround(" + operand + ")";
        }
        Code << "SIMD_" << SIMDType(SVI->getType()) << "_splat(" << operand << ')';
        return;
      }
    }
  }

  // Check whether can generate SIMD.js swizzle or shuffle.
  std::string A = getValueAsStr(SVI->getOperand(0));
  std::string B = getValueAsStr(SVI->getOperand(1));
  VectorType *op0 = cast<VectorType>(SVI->getOperand(0)->getType());
  int OpNumElements = op0->getNumElements();
  int ResultNumElements = SVI->getType()->getNumElements();
  // Promote smaller than 128-bit vector types to 128-bit since smaller ones do not exist in SIMD.js. (pad with zero lanes)
  const int SIMDJsRetNumElements = SIMDNumElements(cast<VectorType>(SVI->getType()));
  const int SIMDJsOp0NumElements = SIMDNumElements(op0);
  bool swizzleA = true;
  bool swizzleB = true;
  for(int i = 0; i < ResultNumElements; ++i) {
    if (SVI->getMaskValue(i) >= OpNumElements) swizzleA = false;
    if (SVI->getMaskValue(i) < OpNumElements) swizzleB = false;
  }
  assert(!(swizzleA && swizzleB));
  if (swizzleA || swizzleB) {
    std::string T = (swizzleA ? A : B);
    Code << "SIMD_" << SIMDType(SVI->getType()) << "_swizzle(" << T;
    int i = 0;
    for (; i < ResultNumElements; ++i) {
      Code << ", ";
      int Mask = SVI->getMaskValue(i);
      if (Mask < 0) {
        Code << 0;
      } else if (Mask < OpNumElements) {
        Code << Mask;
      } else {
        assert(Mask < OpNumElements * 2);
        Code << (Mask-OpNumElements);
      }
    }
    // Promote smaller than 128-bit vector types to 128-bit since smaller ones do not exist in SIMD.js. (pad with zero lanes)
    for(int i = ResultNumElements; i < SIMDJsRetNumElements; ++i) {
      Code << ", 0";
    }
    Code << ")";
    return;
  }

  // Emit a fully-general shuffle.
  Code << "SIMD_" << SIMDType(SVI->getType()) << "_shuffle(";

  Code << getSIMDCast(cast<VectorType>(SVI->getOperand(0)->getType()), SVI->getType(), A, true) << ", "
       << getSIMDCast(cast<VectorType>(SVI->getOperand(1)->getType()), SVI->getType(), B, true) << ", ";

  SmallVector<int, 16> Indices;
  SVI->getShuffleMask(Indices);
  for (unsigned int i = 0; i < Indices.size(); ++i) {
    if (i != 0)
      Code << ", ";
    int Mask = Indices[i];
    if (Mask < 0)
      Code << 0;
    else if (Mask < OpNumElements)
      Code << Mask;
    else
      Code << (Mask  + SIMDJsOp0NumElements - OpNumElements); // Fix up indices to second operand, since the first operand has potentially different number of lanes in SIMD.js compared to LLVM.
  }

  // Promote smaller than 128-bit vector types to 128-bit since smaller ones do not exist in SIMD.js. (pad with zero lanes)
  for(int i = Indices.size(); i < SIMDJsRetNumElements; ++i) {
    Code << ", 0";
  }

  Code << ')';
}

void JSWriter::generateICmpExpression(const ICmpInst *I, raw_string_ostream& Code) {
  bool Invert = false;
  const char *Name;
  switch (cast<ICmpInst>(I)->getPredicate()) {
    case ICmpInst::ICMP_EQ:  Name = "equal"; break;
    case ICmpInst::ICMP_NE:  Name = "equal"; Invert = true; break;
    case ICmpInst::ICMP_SLE: Name = "greaterThan"; Invert = true; break;
    case ICmpInst::ICMP_SGE: Name = "lessThan"; Invert = true; break;
    case ICmpInst::ICMP_ULE: Name = "unsignedLessThanOrEqual"; break;
    case ICmpInst::ICMP_UGE: Name = "unsignedGreaterThanOrEqual"; break;
    case ICmpInst::ICMP_ULT: Name = "unsignedLessThan"; break;
    case ICmpInst::ICMP_SLT: Name = "lessThan"; break;
    case ICmpInst::ICMP_UGT: Name = "unsignedGreaterThan"; break;
    case ICmpInst::ICMP_SGT: Name = "greaterThan"; break;
    default: I->dump(); error("invalid vector icmp"); break;
  }

  checkVectorType(I->getOperand(0)->getType());
  checkVectorType(I->getOperand(1)->getType());

  Code << getAssignIfNeeded(I);

  if (Invert)
    Code << "SIMD_" << SIMDType(cast<VectorType>(I->getType())) << "_not(";

  Code << "SIMD_" << SIMDType(cast<VectorType>(I->getOperand(0)->getType())) << '_' << Name << '('
       << getValueAsStr(I->getOperand(0)) << ',' << getValueAsStr(I->getOperand(1)) << ')';

  if (Invert)
    Code << ')';
}

void JSWriter::generateFCmpExpression(const FCmpInst *I, raw_string_ostream& Code) {
  const char *Name;
  bool Invert = false;
  VectorType *VT = cast<VectorType>(I->getType());
  checkVectorType(VT);
  switch (cast<FCmpInst>(I)->getPredicate()) {
    case ICmpInst::FCMP_FALSE:
      Code << getAssignIfNeeded(I) << "SIMD_" << SIMDType(cast<VectorType>(I->getType())) << "_splat(" << ensureFloat("0", true) << ')';
      return;
    case ICmpInst::FCMP_TRUE:
      Code << getAssignIfNeeded(I) << "SIMD_" << SIMDType(cast<VectorType>(I->getType())) << "_splat(" << ensureFloat("-1", true) << ')';
      return;
    case ICmpInst::FCMP_ONE:
      checkVectorType(I->getOperand(0)->getType());
      checkVectorType(I->getOperand(1)->getType());
      Code << getAssignIfNeeded(I)
           << castIntVecToBoolVec(VT->getNumElements(), std::string("SIMD_") + SIMDType(cast<VectorType>(I->getType())) + "_and(SIMD_" + SIMDType(cast<VectorType>(I->getType())) + "_and("
            + castBoolVecToIntVec(VT->getNumElements(), std::string("SIMD_") + SIMDType(cast<VectorType>(I->getOperand(0)->getType())) + "_equal(" + getValueAsStr(I->getOperand(0)) + ',' + getValueAsStr(I->getOperand(0)) + ')', true) + ','
            + castBoolVecToIntVec(VT->getNumElements(), std::string("SIMD_") + SIMDType(cast<VectorType>(I->getOperand(1)->getType())) + "_equal(" + getValueAsStr(I->getOperand(1)) + ',' + getValueAsStr(I->getOperand(1)) + ')', true) + ','
            + castBoolVecToIntVec(VT->getNumElements(), std::string("SIMD_") + SIMDType(cast<VectorType>(I->getOperand(0)->getType())) + "_notEqual(" + getValueAsStr(I->getOperand(0)) + ',' + getValueAsStr(I->getOperand(1)) + ')', true) + ')');
      return;
    case ICmpInst::FCMP_UEQ:
      checkVectorType(I->getOperand(0)->getType());
      checkVectorType(I->getOperand(1)->getType());
      Code << getAssignIfNeeded(I)
           << castIntVecToBoolVec(VT->getNumElements(), std::string("SIMD_") + SIMDType(cast<VectorType>(I->getType())) + "_or(SIMD_" + SIMDType(cast<VectorType>(I->getType())) + "_or("
            + castBoolVecToIntVec(VT->getNumElements(), std::string("SIMD_") + SIMDType(cast<VectorType>(I->getOperand(0)->getType())) + "_notEqual(" + getValueAsStr(I->getOperand(0)) + ',' + getValueAsStr(I->getOperand(0)) + ')', true) + ','
            + castBoolVecToIntVec(VT->getNumElements(), std::string("SIMD_") + SIMDType(cast<VectorType>(I->getOperand(1)->getType())) + "_notEqual(" + getValueAsStr(I->getOperand(1)) + ',' + getValueAsStr(I->getOperand(1)) + ')', true) + ','
            + castBoolVecToIntVec(VT->getNumElements(), std::string("SIMD_") + SIMDType(cast<VectorType>(I->getOperand(0)->getType())) + "_equal(" + getValueAsStr(I->getOperand(0)) + ',' + getValueAsStr(I->getOperand(1)) + ')', true) + ')');
      return;
    case FCmpInst::FCMP_ORD:
      checkVectorType(I->getOperand(0)->getType());
      checkVectorType(I->getOperand(1)->getType());
      Code << getAssignIfNeeded(I)
           << "SIMD_" << SIMDType(cast<VectorType>(I->getType())) << "_and("
           << "SIMD_" << SIMDType(cast<VectorType>(I->getOperand(0)->getType())) << "_equal(" << getValueAsStr(I->getOperand(0)) << ',' << getValueAsStr(I->getOperand(0)) << "),"
           << "SIMD_" << SIMDType(cast<VectorType>(I->getOperand(1)->getType())) << "_equal(" << getValueAsStr(I->getOperand(1)) << ',' << getValueAsStr(I->getOperand(1)) << "))";
      return;

    case FCmpInst::FCMP_UNO:
      checkVectorType(I->getOperand(0)->getType());
      checkVectorType(I->getOperand(1)->getType());
      Code << getAssignIfNeeded(I)
           << "SIMD_" << SIMDType(cast<VectorType>(I->getType())) << "_or("
           << "SIMD_" << SIMDType(cast<VectorType>(I->getOperand(0)->getType())) << "_notEqual(" << getValueAsStr(I->getOperand(0)) << ',' << getValueAsStr(I->getOperand(0)) << "),"
           << "SIMD_" << SIMDType(cast<VectorType>(I->getOperand(1)->getType())) << "_notEqual(" << getValueAsStr(I->getOperand(1)) << ',' << getValueAsStr(I->getOperand(1)) << "))";
      return;

    case ICmpInst::FCMP_OEQ:  Name = "equal"; break;
    case ICmpInst::FCMP_OGT:  Name = "greaterThan"; break;
    case ICmpInst::FCMP_OGE:  Name = "greaterThanOrEqual"; break;
    case ICmpInst::FCMP_OLT:  Name = "lessThan"; break;
    case ICmpInst::FCMP_OLE:  Name = "lessThanOrEqual"; break;
    case ICmpInst::FCMP_UGT:  Name = "lessThanOrEqual"; Invert = true; break;
    case ICmpInst::FCMP_UGE:  Name = "lessThan"; Invert = true; break;
    case ICmpInst::FCMP_ULT:  Name = "greaterThanOrEqual"; Invert = true; break;
    case ICmpInst::FCMP_ULE:  Name = "greaterThan"; Invert = true; break;
    case ICmpInst::FCMP_UNE:  Name = "notEqual"; break;
    default: I->dump(); error("invalid vector fcmp"); break;
  }

  checkVectorType(I->getOperand(0)->getType());
  checkVectorType(I->getOperand(1)->getType());

  Code << getAssignIfNeeded(I);

  if (Invert)
    Code << "SIMD_" << SIMDType(cast<VectorType>(I->getType())) << "_not(";

  Code << "SIMD_" << SIMDType(cast<VectorType>(I->getOperand(0)->getType())) << "_" << Name << "("
       << getValueAsStr(I->getOperand(0)) << ", " << getValueAsStr(I->getOperand(1)) << ")";

  if (Invert)
    Code << ")";
}

static const Value *getElement(const Value *V, unsigned i) {
    if (const InsertElementInst *II = dyn_cast<InsertElementInst>(V)) {
        if (ConstantInt *CI = dyn_cast<ConstantInt>(II->getOperand(2))) {
            if (CI->equalsInt(i))
                return II->getOperand(1);
        }
        return getElement(II->getOperand(0), i);
    }
    return NULL;
}

static const Value *getSplatValue(const Value *V) {
    if (const Constant *C = dyn_cast<Constant>(V))
        return C->getSplatValue();

    VectorType *VTy = cast<VectorType>(V->getType());
    const Value *Result = NULL;
    for (unsigned i = 0; i < VTy->getNumElements(); ++i) {
        const Value *E = getElement(V, i);
        if (!E)
            return NULL;
        if (!Result)
            Result = E;
        else if (Result != E)
            return NULL;
    }
    return Result;

}

void JSWriter::generateShiftExpression(const BinaryOperator *I, raw_string_ostream& Code) {
    // If we're shifting every lane by the same amount (shifting by a splat value
    // then we can use a ByScalar shift.
    const Value *Count = I->getOperand(1);
    if (const Value *Splat = getSplatValue(Count)) {
        Code << getAssignIfNeeded(I) << "SIMD_" << SIMDType(cast<VectorType>(I->getType())) << '_';
        if (I->getOpcode() == Instruction::AShr)
            Code << "shiftRightArithmeticByScalar";
        else if (I->getOpcode() == Instruction::LShr)
            Code << "shiftRightLogicalByScalar";
        else
            Code << "shiftLeftByScalar";
        Code << "(" << getValueAsStr(I->getOperand(0)) << ", " << getValueAsStr(Splat) << ")";
        return;
    }

    // SIMD.js does not currently have vector-vector shifts.
    generateUnrolledExpression(I, Code);
}

void JSWriter::generateUnrolledExpression(const User *I, raw_string_ostream& Code) {
  VectorType *VT = cast<VectorType>(I->getType());

  Code << getAssignIfNeeded(I);

  Code << "SIMD_" << SIMDType(VT) << '(';

  int primSize = VT->getElementType()->getPrimitiveSizeInBits();
  int numElems = VT->getNumElements();
  if (primSize == 32 && numElems < 4) {
    report_fatal_error("generateUnrolledExpression not expected to handle less than four-wide 32-bit vector types!");
  }

  for (unsigned Index = 0; Index < VT->getNumElements(); ++Index) {
    if (Index != 0)
        Code << ", ";
    if (!PreciseF32 && VT->getElementType()->isFloatTy()) {
        Code << "Math_fround(";
    }
    std::string Extract;
    if (VT->getElementType()->isIntegerTy()) {
      Extract = "SIMD_Int32x4_extractLane(";
      UsesSIMDInt32x4 = true;
    } else {
      Extract = "SIMD_Float32x4_extractLane(";
      UsesSIMDFloat32x4 = true;
    }
    switch (Operator::getOpcode(I)) {
      case Instruction::SDiv:
        Code << "(" << Extract << getValueAsStr(I->getOperand(0)) << "," << Index << ")|0)"
                " / "
                "(" << Extract << getValueAsStr(I->getOperand(1)) << "," << Index << ")|0)"
                "|0";
        break;
      case Instruction::UDiv:
        Code << "(" << Extract << getValueAsStr(I->getOperand(0)) << "," << Index << ")>>>0)"
                " / "
                "(" << Extract << getValueAsStr(I->getOperand(1)) << "," << Index << ")>>>0)"
                ">>>0";
        break;
      case Instruction::SRem:
        Code << "(" << Extract << getValueAsStr(I->getOperand(0)) << "," << Index << ")|0)"
                " % "
                "(" << Extract << getValueAsStr(I->getOperand(1)) << "," << Index << ")|0)"
                "|0";
        break;
      case Instruction::URem:
        Code << "(" << Extract << getValueAsStr(I->getOperand(0)) << "," << Index << ")>>>0)"
                " % "
                "(" << Extract << getValueAsStr(I->getOperand(1)) << "," << Index << ")>>>0)"
                ">>>0";
        break;
      case Instruction::AShr:
        Code << "(" << Extract << getValueAsStr(I->getOperand(0)) << "," << Index << ")|0)"
                " >> "
                "(" << Extract << getValueAsStr(I->getOperand(1)) << "," << Index << ")|0)"
                "|0";
        break;
      case Instruction::LShr:
        Code << "(" << Extract << getValueAsStr(I->getOperand(0)) << "," << Index << ")|0)"
                " >>> "
                "(" << Extract << getValueAsStr(I->getOperand(1)) << "," << Index << ")|0)"
                "|0";
        break;
      case Instruction::Shl:
        Code << "(" << Extract << getValueAsStr(I->getOperand(0)) << "," << Index << ")|0)"
                " << "
                "(" << Extract << getValueAsStr(I->getOperand(1)) << "," << Index << ")|0)"
                "|0";
        break;
      default: I->dump(); error("invalid unrolled vector instr"); break;
    }
    if (!PreciseF32 && VT->getElementType()->isFloatTy()) {
        Code << ")";
    }
  }

  Code << ")";
}

bool JSWriter::generateSIMDExpression(const User *I, raw_string_ostream& Code) {
  VectorType *VT;
  if ((VT = dyn_cast<VectorType>(I->getType()))) {
    // vector-producing instructions
    checkVectorType(VT);
    std::string simdType = SIMDType(VT);

    switch (Operator::getOpcode(I)) {
      default: I->dump(); error("invalid vector instr"); break;
      case Instruction::Call: // return value is just a SIMD value, no special handling
        return false;
      case Instruction::PHI: // handled separately - we push them back into the relooper branchings
        break;
      case Instruction::ICmp:
        generateICmpExpression(cast<ICmpInst>(I), Code);
        break;
      case Instruction::FCmp:
        generateFCmpExpression(cast<FCmpInst>(I), Code);
        break;
      case Instruction::SExt:
        assert(cast<VectorType>(I->getOperand(0)->getType())->getElementType()->isIntegerTy(1) &&
               "sign-extension from vector of other than i1 not yet supported");
        Code << getAssignIfNeeded(I) << getSIMDCast(cast<VectorType>(I->getOperand(0)->getType()), VT, getValueAsStr(I->getOperand(0)), true /* signExtend */);
        break;
      case Instruction::ZExt:
        assert(cast<VectorType>(I->getOperand(0)->getType())->getElementType()->isIntegerTy(1) &&
               "sign-extension from vector of other than i1 not yet supported");
        Code << getAssignIfNeeded(I) << getSIMDCast(cast<VectorType>(I->getOperand(0)->getType()), VT, getValueAsStr(I->getOperand(0)), false /* signExtend */);
        break;
      case Instruction::Select:
        // Since we represent vectors of i1 as vectors of sign extended wider integers,
        // selecting on them is just an elementwise select.
        if (isa<VectorType>(I->getOperand(0)->getType())) {
          if (cast<VectorType>(I->getType())->getElementType()->isIntegerTy()) {
            Code << getAssignIfNeeded(I) << "SIMD_" << simdType << "_select(" << getValueAsStr(I->getOperand(0)) << "," << getValueAsStr(I->getOperand(1)) << "," << getValueAsStr(I->getOperand(2)) << ")"; break;
          } else {
            Code << getAssignIfNeeded(I) << "SIMD_" << simdType << "_select(" << getValueAsStr(I->getOperand(0)) << "," << getValueAsStr(I->getOperand(1)) << "," << getValueAsStr(I->getOperand(2)) << ")"; break;
          }
          return true;
        }
        // Otherwise we have a scalar condition, so it's a ?: operator.
        return false;
      case Instruction::FAdd: Code << getAssignIfNeeded(I) << "SIMD_" << simdType << "_add(" << getValueAsStr(I->getOperand(0)) << "," << getValueAsStr(I->getOperand(1)) << ")"; break;
      case Instruction::FMul: Code << getAssignIfNeeded(I) << "SIMD_" << simdType << "_mul(" << getValueAsStr(I->getOperand(0)) << "," << getValueAsStr(I->getOperand(1)) << ")"; break;
      case Instruction::FDiv: Code << getAssignIfNeeded(I) << "SIMD_" << simdType << "_div(" << getValueAsStr(I->getOperand(0)) << "," << getValueAsStr(I->getOperand(1)) << ")"; break;
      case Instruction::Add: Code << getAssignIfNeeded(I) << "SIMD_" << simdType << "_add(" << getValueAsStr(I->getOperand(0)) << "," << getValueAsStr(I->getOperand(1)) << ")"; break;
      case Instruction::Sub: Code << getAssignIfNeeded(I) << "SIMD_" << simdType << "_sub(" << getValueAsStr(I->getOperand(0)) << "," << getValueAsStr(I->getOperand(1)) << ")"; break;
      case Instruction::Mul: Code << getAssignIfNeeded(I) << "SIMD_" << simdType << "_mul(" << getValueAsStr(I->getOperand(0)) << "," << getValueAsStr(I->getOperand(1)) << ")"; break;
      case Instruction::And: Code << getAssignIfNeeded(I) << "SIMD_" << simdType << "_and(" << getValueAsStr(I->getOperand(0)) << "," << getValueAsStr(I->getOperand(1)) << ")"; break;
      case Instruction::Or:  Code << getAssignIfNeeded(I) << "SIMD_" << simdType << "_or(" <<  getValueAsStr(I->getOperand(0)) << "," << getValueAsStr(I->getOperand(1)) << ")"; break;
      case Instruction::Xor:
        // LLVM represents a not(x) as -1 ^ x
        Code << getAssignIfNeeded(I);
        if (BinaryOperator::isNot(I)) {
          Code << "SIMD_" << simdType << "_not(" << getValueAsStr(BinaryOperator::getNotArgument(I)) << ")"; break;
        } else {
          Code << "SIMD_" << simdType << "_xor(" << getValueAsStr(I->getOperand(0)) << "," << getValueAsStr(I->getOperand(1)) << ")"; break;
        }
        break;
      case Instruction::FSub:
        // LLVM represents an fneg(x) as -0.0 - x.
        Code << getAssignIfNeeded(I);
        if (BinaryOperator::isFNeg(I)) {
          Code << "SIMD_" << simdType << "_neg(" << getValueAsStr(BinaryOperator::getFNegArgument(I)) << ")";
        } else {
          Code << "SIMD_" << simdType << "_sub(" << getValueAsStr(I->getOperand(0)) << "," << getValueAsStr(I->getOperand(1)) << ")";
        }
        break;
      case Instruction::BitCast: {
      case Instruction::SIToFP:
        Code << getAssignIfNeeded(I);
        Code << getSIMDCast(cast<VectorType>(I->getOperand(0)->getType()), cast<VectorType>(I->getType()), getValueAsStr(I->getOperand(0)), true);
        break;
      }
      case Instruction::Load: {
        const LoadInst *LI = cast<LoadInst>(I);
        const Value *P = LI->getPointerOperand();
        std::string PS = getValueAsStr(P);
        const char *load = "_load";
        if (VT->getElementType()->getPrimitiveSizeInBits() == 32) {
          switch (VT->getNumElements()) {
            case 1: load = "_load1"; break;
            case 2: load = "_load2"; break;
            case 3: load = "_load3"; break;
            default: break;
          }
        }
        Code << getAssignIfNeeded(I) << "SIMD_" << simdType << load << "(HEAPU8, " << PS << ")";
        break;
      }
      case Instruction::InsertElement:
        generateInsertElementExpression(cast<InsertElementInst>(I), Code);
        break;
      case Instruction::ShuffleVector:
        generateShuffleVectorExpression(cast<ShuffleVectorInst>(I), Code);
        break;
      case Instruction::SDiv:
      case Instruction::UDiv:
      case Instruction::SRem:
      case Instruction::URem:
        // The SIMD API does not currently support these operations directly.
        // Emulate them using scalar operations (which is essentially the same
        // as what would happen if the API did support them, since hardware
        // doesn't support them).
        generateUnrolledExpression(I, Code);
        break;
      case Instruction::AShr:
      case Instruction::LShr:
      case Instruction::Shl:
        generateShiftExpression(cast<BinaryOperator>(I), Code);
        break;
    }
    return true;
  } else {
    // vector-consuming instructions
    if (Operator::getOpcode(I) == Instruction::Store && (VT = dyn_cast<VectorType>(I->getOperand(0)->getType())) && VT->isVectorTy()) {
      checkVectorType(VT);
      std::string simdType = SIMDType(VT);
      const StoreInst *SI = cast<StoreInst>(I);
      const Value *P = SI->getPointerOperand();
      std::string PS = "temp_" + simdType + "_ptr";
      std::string VS = getValueAsStr(SI->getValueOperand());
      Code << getAdHocAssign(PS, P->getType()) << getValueAsStr(P) << ';';
      const char *store = "_store";
      if (VT->getElementType()->getPrimitiveSizeInBits() == 32) {
        switch (VT->getNumElements()) {
          case 1: store = "_store1"; break;
          case 2: store = "_store2"; break;
          case 3: store = "_store3"; break;
          default: break;
        }
      }
      Code << "SIMD_" << simdType << store << "(HEAPU8, " << PS << ", " << VS << ")";
      return true;
    } else if (Operator::getOpcode(I) == Instruction::ExtractElement) {
      generateExtractElementExpression(cast<ExtractElementInst>(I), Code);
      return true;
    }
  }
  return false;
}

static uint64_t LSBMask(unsigned numBits) {
  return numBits >= 64 ? 0xFFFFFFFFFFFFFFFFULL : (1ULL << numBits) - 1;
}

// Given a string which contains a printed base address, print a new string
// which contains that address plus the given offset.
static std::string AddOffset(const std::string &base, int32_t Offset) {
  if (base.empty())
    return itostr(Offset);

  if (Offset == 0)
    return base;

  return "((" + base + ") + " + itostr(Offset) + "|0)";
}

// Generate code for and operator, either an Instruction or a ConstantExpr.
void JSWriter::generateExpression(const User *I, raw_string_ostream& Code) {
  // To avoid emiting code and variables for the no-op pointer bitcasts
  // and all-zero-index geps that LLVM needs to satisfy its type system, we
  // call stripPointerCasts() on all values before translating them. This
  // includes bitcasts whose only use is lifetime marker intrinsics.
  assert(I == I->stripPointerCasts());

  Type *T = I->getType();
  if (T->isIntegerTy() && ((!OnlyWebAssembly && T->getIntegerBitWidth() > 32) ||
                           ( OnlyWebAssembly && T->getIntegerBitWidth() > 64))) {
    errs() << *I << "\n";
    report_fatal_error("legalization problem");
  }

  if (!generateSIMDExpression(I, Code)) switch (Operator::getOpcode(I)) {
  default: {
    I->dump();
    error("Invalid instruction in JSWriter::generateExpression");
    break;
  }
  case Instruction::Ret: {
    const ReturnInst* ret =  cast<ReturnInst>(I);
    const Value *RV = ret->getReturnValue();
    if (StackBumped) {
      Code << "STACKTOP = sp;";
    }
    Code << "return";
    if (RV != NULL) {
      Code << " " << getValueAsCastParenStr(RV, ASM_NONSPECIFIC | ASM_MUST_CAST);
    }
    break;
  }
  case Instruction::Br:
  case Instruction::IndirectBr:
  case Instruction::Switch: return; // handled while relooping
  case Instruction::Unreachable: {
    // Typically there should be an abort right before these, so we don't emit any code // TODO: when ASSERTIONS are on, emit abort(0)
    Code << "// unreachable";
    break;
  }
  case Instruction::Add:
  case Instruction::FAdd:
  case Instruction::Sub:
  case Instruction::FSub:
  case Instruction::Mul:
  case Instruction::FMul:
  case Instruction::UDiv:
  case Instruction::SDiv:
  case Instruction::FDiv:
  case Instruction::URem:
  case Instruction::SRem:
  case Instruction::FRem:
  case Instruction::And:
  case Instruction::Or:
  case Instruction::Xor:
  case Instruction::Shl:
  case Instruction::LShr:
  case Instruction::AShr:{
    Code << getAssignIfNeeded(I);
    unsigned opcode = Operator::getOpcode(I);
    if (OnlyWebAssembly && I->getType()->isIntegerTy() && I->getType()->getIntegerBitWidth() == 64) {
      switch (opcode) {
        case Instruction::Add:  Code << "i64_add(" << getValueAsStr(I->getOperand(0)) << "," << getValueAsStr(I->getOperand(1)) << ")"; break;
        case Instruction::Sub:  Code << "i64_sub(" << getValueAsStr(I->getOperand(0)) << "," << getValueAsStr(I->getOperand(1)) << ")"; break;
        case Instruction::Mul:  Code << "i64_mul(" << getValueAsStr(I->getOperand(0)) << "," << getValueAsStr(I->getOperand(1)) << ")"; break;
        case Instruction::UDiv: Code << "i64_udiv(" << getValueAsStr(I->getOperand(0)) << "," << getValueAsStr(I->getOperand(1)) << ")"; break;
        case Instruction::SDiv: Code << "i64_sdiv(" << getValueAsStr(I->getOperand(0)) << "," << getValueAsStr(I->getOperand(1)) << ")"; break;
        case Instruction::URem: Code << "i64_urem(" << getValueAsStr(I->getOperand(0)) << "," << getValueAsStr(I->getOperand(1)) << ")"; break;
        case Instruction::SRem: Code << "i64_srem(" << getValueAsStr(I->getOperand(0)) << "," << getValueAsStr(I->getOperand(1)) << ")"; break;
        case Instruction::And:  Code << "i64_and(" << getValueAsStr(I->getOperand(0)) << "," << getValueAsStr(I->getOperand(1)) << ")"; break;
        case Instruction::Or:   Code << "i64_or(" << getValueAsStr(I->getOperand(0)) << "," << getValueAsStr(I->getOperand(1)) << ")"; break;
        case Instruction::Xor:  Code << "i64_xor(" << getValueAsStr(I->getOperand(0)) << "," << getValueAsStr(I->getOperand(1)) << ")"; break;
        case Instruction::Shl:  Code << "i64_shl(" << getValueAsStr(I->getOperand(0)) << "," << getValueAsStr(I->getOperand(1)) << ")"; break;
        case Instruction::AShr: Code << "i64_ashr(" << getValueAsStr(I->getOperand(0)) << "," << getValueAsStr(I->getOperand(1)) << ")"; break;
        case Instruction::LShr: Code << "i64_lshr(" << getValueAsStr(I->getOperand(0)) << "," << getValueAsStr(I->getOperand(1)) << ")"; break;
        default: error("bad wasm-i64 binary opcode"); break;
      }
      break;
    }
    switch (opcode) {
      case Instruction::Add:  Code << getParenCast(
                                        getValueAsParenStr(I->getOperand(0)) +
                                        " + " +
                                        getValueAsParenStr(I->getOperand(1)),
                                        I->getType()
                                      ); break;
      case Instruction::Sub:  Code << getParenCast(
                                        getValueAsParenStr(I->getOperand(0)) +
                                        " - " +
                                        getValueAsParenStr(I->getOperand(1)),
                                        I->getType()
                                      ); break;
      case Instruction::Mul:  Code << getIMul(I->getOperand(0), I->getOperand(1)); break;
      case Instruction::UDiv:
      case Instruction::SDiv:
      case Instruction::URem:
      case Instruction::SRem: Code << "(" <<
                                      getValueAsCastParenStr(I->getOperand(0), (opcode == Instruction::SDiv || opcode == Instruction::SRem) ? ASM_SIGNED : ASM_UNSIGNED) <<
                                      ((opcode == Instruction::UDiv || opcode == Instruction::SDiv) ? " / " : " % ") <<
                                      getValueAsCastParenStr(I->getOperand(1), (opcode == Instruction::SDiv || opcode == Instruction::SRem) ? ASM_SIGNED : ASM_UNSIGNED) <<
                                      ")&-1"; break;
      case Instruction::And:  Code << getValueAsStr(I->getOperand(0)) << " & " <<   getValueAsStr(I->getOperand(1)); break;
      case Instruction::Or:   Code << getValueAsStr(I->getOperand(0)) << " | " <<   getValueAsStr(I->getOperand(1)); break;
      case Instruction::Xor:  Code << getValueAsStr(I->getOperand(0)) << " ^ " <<   getValueAsStr(I->getOperand(1)); break;
      case Instruction::Shl:  {
        std::string Shifted = getValueAsStr(I->getOperand(0)) + " << " +  getValueAsStr(I->getOperand(1));
        if (I->getType()->getIntegerBitWidth() < 32) {
          Shifted = getParenCast(Shifted, I->getType(), ASM_UNSIGNED); // remove bits that are shifted beyond the size of this value
        }
        Code << Shifted;
        break;
      }
      case Instruction::AShr:
      case Instruction::LShr: {
        std::string Input = getValueAsStr(I->getOperand(0));
        if (I->getType()->getIntegerBitWidth() < 32) {
          Input = '(' + getCast(Input, I->getType(), opcode == Instruction::AShr ? ASM_SIGNED : ASM_UNSIGNED) + ')'; // fill in high bits, as shift needs those and is done in 32-bit
        }
        Code << Input << (opcode == Instruction::AShr ? " >> " : " >>> ") <<  getValueAsStr(I->getOperand(1));
        break;
      }

      case Instruction::FAdd: Code << ensureFloat(getValueAsStr(I->getOperand(0)) + " + " + getValueAsStr(I->getOperand(1)), I->getType()); break;
      case Instruction::FMul: Code << ensureFloat(getValueAsStr(I->getOperand(0)) + " * " + getValueAsStr(I->getOperand(1)), I->getType()); break;
      case Instruction::FDiv: Code << ensureFloat(getValueAsStr(I->getOperand(0)) + " / " + getValueAsStr(I->getOperand(1)), I->getType()); break;
      case Instruction::FRem: Code << ensureFloat(getValueAsStr(I->getOperand(0)) + " % " + getValueAsStr(I->getOperand(1)), I->getType()); break;
      case Instruction::FSub:
        // LLVM represents an fneg(x) as -0.0 - x.
        if (BinaryOperator::isFNeg(I)) {
          Code << ensureFloat("-" + getValueAsStr(BinaryOperator::getFNegArgument(I)), I->getType());
        } else {
          Code << ensureFloat(getValueAsStr(I->getOperand(0)) + " - " + getValueAsStr(I->getOperand(1)), I->getType());
        }
        break;
      default: error("bad binary opcode"); break;
    }
    break;
  }
  case Instruction::FCmp: {
    unsigned predicate = isa<ConstantExpr>(I) ?
                         (unsigned)cast<ConstantExpr>(I)->getPredicate() :
                         (unsigned)cast<FCmpInst>(I)->getPredicate();
    Code << getAssignIfNeeded(I);
    switch (predicate) {
      // Comparisons which are simple JS operators.
      case FCmpInst::FCMP_OEQ:   Code << getValueAsStr(I->getOperand(0)) << " == " << getValueAsStr(I->getOperand(1)); break;
      case FCmpInst::FCMP_UNE:   Code << getValueAsStr(I->getOperand(0)) << " != " << getValueAsStr(I->getOperand(1)); break;
      case FCmpInst::FCMP_OGT:   Code << getValueAsStr(I->getOperand(0)) << " > "  << getValueAsStr(I->getOperand(1)); break;
      case FCmpInst::FCMP_OGE:   Code << getValueAsStr(I->getOperand(0)) << " >= " << getValueAsStr(I->getOperand(1)); break;
      case FCmpInst::FCMP_OLT:   Code << getValueAsStr(I->getOperand(0)) << " < "  << getValueAsStr(I->getOperand(1)); break;
      case FCmpInst::FCMP_OLE:   Code << getValueAsStr(I->getOperand(0)) << " <= " << getValueAsStr(I->getOperand(1)); break;

      // Comparisons which are inverses of JS operators.
      case FCmpInst::FCMP_UGT:
        Code << "!(" << getValueAsStr(I->getOperand(0)) << " <= " << getValueAsStr(I->getOperand(1)) << ")";
        break;
      case FCmpInst::FCMP_UGE:
        Code << "!(" << getValueAsStr(I->getOperand(0)) << " < "  << getValueAsStr(I->getOperand(1)) << ")";
        break;
      case FCmpInst::FCMP_ULT:
        Code << "!(" << getValueAsStr(I->getOperand(0)) << " >= " << getValueAsStr(I->getOperand(1)) << ")";
        break;
      case FCmpInst::FCMP_ULE:
        Code << "!(" << getValueAsStr(I->getOperand(0)) << " > "  << getValueAsStr(I->getOperand(1)) << ")";
        break;

      // Comparisons which require explicit NaN checks.
      case FCmpInst::FCMP_UEQ:
        Code << "(" << getValueAsStr(I->getOperand(0)) << " != " << getValueAsStr(I->getOperand(0)) << ") | " <<
                "(" << getValueAsStr(I->getOperand(1)) << " != " << getValueAsStr(I->getOperand(1)) << ") |" <<
                "(" << getValueAsStr(I->getOperand(0)) << " == " << getValueAsStr(I->getOperand(1)) << ")";
        break;
      case FCmpInst::FCMP_ONE:
        Code << "(" << getValueAsStr(I->getOperand(0)) << " == " << getValueAsStr(I->getOperand(0)) << ") & " <<
                "(" << getValueAsStr(I->getOperand(1)) << " == " << getValueAsStr(I->getOperand(1)) << ") &" <<
                "(" << getValueAsStr(I->getOperand(0)) << " != " << getValueAsStr(I->getOperand(1)) << ")";
        break;

      // Simple NaN checks.
      case FCmpInst::FCMP_ORD:   Code << "(" << getValueAsStr(I->getOperand(0)) << " == " << getValueAsStr(I->getOperand(0)) << ") & " <<
                                         "(" << getValueAsStr(I->getOperand(1)) << " == " << getValueAsStr(I->getOperand(1)) << ")"; break;
      case FCmpInst::FCMP_UNO:   Code << "(" << getValueAsStr(I->getOperand(0)) << " != " << getValueAsStr(I->getOperand(0)) << ") | " <<
                                         "(" << getValueAsStr(I->getOperand(1)) << " != " << getValueAsStr(I->getOperand(1)) << ")"; break;

      // Simple constants.
      case FCmpInst::FCMP_FALSE: Code << "0"; break;
      case FCmpInst::FCMP_TRUE : Code << "1"; break;

      default: error("bad fcmp"); break;
    }
    break;
  }
  case Instruction::ICmp: {
    auto predicate = isa<ConstantExpr>(I) ?
                     (CmpInst::Predicate)cast<ConstantExpr>(I)->getPredicate() :
                     cast<ICmpInst>(I)->getPredicate();
    if (OnlyWebAssembly && I->getOperand(0)->getType()->isIntegerTy() && I->getOperand(0)->getType()->getIntegerBitWidth() == 64) {
      Code << getAssignIfNeeded(I);
      switch (predicate) {
        case ICmpInst::ICMP_EQ:  Code << "i64_eq(" << getValueAsStr(I->getOperand(0)) << "," << getValueAsStr(I->getOperand(1)) << ")"; break;
        case ICmpInst::ICMP_NE:  Code << "i64_ne(" << getValueAsStr(I->getOperand(0)) << "," << getValueAsStr(I->getOperand(1)) << ")"; break;
        case ICmpInst::ICMP_ULE: Code << "i64_ule(" << getValueAsStr(I->getOperand(0)) << "," << getValueAsStr(I->getOperand(1)) << ")"; break;
        case ICmpInst::ICMP_SLE: Code << "i64_sle(" << getValueAsStr(I->getOperand(0)) << "," << getValueAsStr(I->getOperand(1)) << ")"; break;
        case ICmpInst::ICMP_UGE: Code << "i64_uge(" << getValueAsStr(I->getOperand(0)) << "," << getValueAsStr(I->getOperand(1)) << ")"; break;
        case ICmpInst::ICMP_SGE: Code << "i64_sge(" << getValueAsStr(I->getOperand(0)) << "," << getValueAsStr(I->getOperand(1)) << ")"; break;
        case ICmpInst::ICMP_ULT: Code << "i64_ult(" << getValueAsStr(I->getOperand(0)) << "," << getValueAsStr(I->getOperand(1)) << ")"; break;
        case ICmpInst::ICMP_SLT: Code << "i64_slt(" << getValueAsStr(I->getOperand(0)) << "," << getValueAsStr(I->getOperand(1)) << ")"; break;
        case ICmpInst::ICMP_UGT: Code << "i64_ugt(" << getValueAsStr(I->getOperand(0)) << "," << getValueAsStr(I->getOperand(1)) << ")"; break;
        case ICmpInst::ICMP_SGT: Code << "i64_sgt(" << getValueAsStr(I->getOperand(0)) << "," << getValueAsStr(I->getOperand(1)) << ")"; break;
        default: llvm_unreachable("Invalid ICmp-64 predicate");
      }
      break;
    }
    AsmCast sign = CmpInst::isUnsigned(predicate) ? ASM_UNSIGNED : ASM_SIGNED;
    Code << getAssignIfNeeded(I) << "(" <<
      getValueAsCastStr(I->getOperand(0), sign) <<
    ")";
    switch (predicate) {
    case ICmpInst::ICMP_EQ:  Code << "==";  break;
    case ICmpInst::ICMP_NE:  Code << "!=";  break;
    case ICmpInst::ICMP_ULE: Code << "<="; break;
    case ICmpInst::ICMP_SLE: Code << "<="; break;
    case ICmpInst::ICMP_UGE: Code << ">="; break;
    case ICmpInst::ICMP_SGE: Code << ">="; break;
    case ICmpInst::ICMP_ULT: Code << "<"; break;
    case ICmpInst::ICMP_SLT: Code << "<"; break;
    case ICmpInst::ICMP_UGT: Code << ">"; break;
    case ICmpInst::ICMP_SGT: Code << ">"; break;
    default: llvm_unreachable("Invalid ICmp predicate");
    }
    Code << "(" <<
      getValueAsCastStr(I->getOperand(1), sign) <<
    ")";
    break;
  }
  case Instruction::Alloca: {
    const AllocaInst* AI = cast<AllocaInst>(I);

    // We've done an alloca, so we'll have bumped the stack and will
    // need to restore it.
    // Yes, we shouldn't have to bump it for nativized vars, however
    // they are included in the frame offset, so the restore is still
    // needed until that is fixed.
    StackBumped = true;

    if (NativizedVars.count(AI)) {
      // nativized stack variable, we just need a 'var' definition
      UsedVars[getJSName(AI)] = AI->getType()->getElementType();
      return;
    }

    // Fixed-size entry-block allocations are allocated all at once in the
    // function prologue.
    if (AI->isStaticAlloca()) {
      uint64_t Offset;
      if (Allocas.getFrameOffset(AI, &Offset)) {
        Code << getAssign(AI);
        if (Allocas.getMaxAlignment() <= STACK_ALIGN) {
          Code << "sp";
        } else {
          Code << "sp_a"; // aligned base of stack is different, use that
        }
        if (Offset != 0) {
          Code << " + " << Offset << "|0";
        }
        break;
      }
      // Otherwise, this alloca is being represented by another alloca, so
      // there's nothing to print.
      return;
    }

    assert(AI->getAlignment() <= STACK_ALIGN); // TODO

    Type *T = AI->getAllocatedType();
    std::string Size;
    uint64_t BaseSize = DL->getTypeAllocSize(T);
    const Value *AS = AI->getArraySize();
    if (const ConstantInt *CI = dyn_cast<ConstantInt>(AS)) {
      Size = Twine(stackAlign(BaseSize * CI->getZExtValue())).str();
    } else {
      Size = stackAlignStr("((" + utostr(BaseSize) + '*' + getValueAsStr(AS) + ")|0)");
    }
    Code << getAssign(AI) << "STACKTOP; " << getStackBump(Size);
    break;
  }
  case Instruction::Load: {
    const LoadInst *LI = cast<LoadInst>(I);
    const Value *P = LI->getPointerOperand();
    unsigned Alignment = LI->getAlignment();
    if (NativizedVars.count(P)) {
      Code << getAssign(LI) << getValueAsStr(P);
    } else {
      Code << getLoad(LI, P, LI->getType(), Alignment);
    }
    break;
  }
  case Instruction::Store: {
    const StoreInst *SI = cast<StoreInst>(I);
    const Value *P = SI->getPointerOperand();
    const Value *V = SI->getValueOperand();
    unsigned Alignment = SI->getAlignment();
    std::string VS = getValueAsStr(V);
    if (NativizedVars.count(P)) {
      Code << getValueAsStr(P) << " = " << VS;
    } else {
      Code << getStore(SI, P, V->getType(), VS, Alignment);
    }

    Type *T = V->getType();
    if (T->isIntegerTy() && T->getIntegerBitWidth() > 32 && !OnlyWebAssembly) {
      errs() << *I << "\n";
      report_fatal_error("legalization problem");
    }
    break;
  }
  case Instruction::GetElementPtr: {
    Code << getAssignIfNeeded(I);
    const GEPOperator *GEP = cast<GEPOperator>(I);
    gep_type_iterator GTI = gep_type_begin(GEP);
    int32_t ConstantOffset = 0;
    std::string text;

    // If the base is an initialized global variable, the address is just an
    // integer constant, so we can fold it into the ConstantOffset directly.
    const Value *Ptr = GEP->getPointerOperand()->stripPointerCasts();
    if (isa<GlobalVariable>(Ptr) && cast<GlobalVariable>(Ptr)->hasInitializer() && !Relocatable) {
      ConstantOffset = getGlobalAddress(Ptr->getName().str());
    } else {
      text = getValueAsParenStr(Ptr);
    }

    GetElementPtrInst::const_op_iterator I = GEP->op_begin();
    I++;
    for (GetElementPtrInst::const_op_iterator E = GEP->op_end();
       I != E; ++I) {
      const Value *Index = *I;
      if (StructType *STy = dyn_cast<StructType>(*GTI++)) {
        // For a struct, add the member offset.
        unsigned FieldNo = cast<ConstantInt>(Index)->getZExtValue();
        uint32_t Offset = DL->getStructLayout(STy)->getElementOffset(FieldNo);
        ConstantOffset = (uint32_t)ConstantOffset + Offset;
      } else {
        // For an array, add the element offset, explicitly scaled.
        uint32_t ElementSize = DL->getTypeAllocSize(*GTI);
        if (const ConstantInt *CI = dyn_cast<ConstantInt>(Index)) {
          // The index is constant. Add it to the accumulating offset.
          ConstantOffset = (uint32_t)ConstantOffset + (uint32_t)CI->getSExtValue() * ElementSize;
        } else {
          // The index is non-constant. To avoid reassociating, which increases
          // the risk of slow wraparounds, add the accumulated offset first.
          text = AddOffset(text, ConstantOffset);
          ConstantOffset = 0;

          // Now add the scaled dynamic index.
          std::string Mul = getIMul(Index, ConstantInt::get(i32, ElementSize));
          text = text.empty() ? Mul : ("(" + text + " + (" + Mul + ")|0)");
        }
      }
    }
    // Add in the final accumulated offset.
    Code << AddOffset(text, ConstantOffset);
    break;
  }
  case Instruction::PHI: {
    // handled separately - we push them back into the relooper branchings
    return;
  }
  case Instruction::PtrToInt: {
    if (OnlyWebAssembly && I->getType()->getIntegerBitWidth() == 64) {
      // it is valid in LLVM IR to convert a pointer into an i64, it zexts
      Code << getAssignIfNeeded(I) << "i64_zext(" << getValueAsStr(I->getOperand(0)) << ')';
      break;
    }
    Code << getAssignIfNeeded(I) << getValueAsStr(I->getOperand(0));
    break;
  }
  case Instruction::IntToPtr: {
    if (OnlyWebAssembly && I->getOperand(0)->getType()->getIntegerBitWidth() == 64) {
      // it is valid in LLVM IR to convert an i64 into a 32-bit pointer, it truncates
      Code << getAssignIfNeeded(I) << "i64_trunc(" << getValueAsStr(I->getOperand(0)) << ')';
      break;
    }
    Code << getAssignIfNeeded(I) << getValueAsStr(I->getOperand(0));
    break;
  }
  case Instruction::Trunc:
  case Instruction::ZExt:
  case Instruction::SExt:
  case Instruction::FPTrunc:
  case Instruction::FPExt:
  case Instruction::FPToUI:
  case Instruction::FPToSI:
  case Instruction::UIToFP:
  case Instruction::SIToFP: {
    Code << getAssignIfNeeded(I);
    if (OnlyWebAssembly &&
        ((I->getType()->isIntegerTy() && I->getType()->getIntegerBitWidth() == 64) ||
         (I->getOperand(0)->getType()->isIntegerTy() && I->getOperand(0)->getType()->getIntegerBitWidth() == 64))) {
      switch (Operator::getOpcode(I)) {
        case Instruction::Trunc: {
          unsigned outBits = I->getType()->getIntegerBitWidth();
          Code << "i64_trunc(" << getValueAsStr(I->getOperand(0)) << ')';
          if (outBits < 32) {
            Code << "&" << utostr(LSBMask(outBits));
          }
          break;
        }
        case Instruction::SExt: {
          unsigned inBits = I->getOperand(0)->getType()->getIntegerBitWidth();
          std::string bits = utostr(32 - inBits);
          Code << "i64_sext(" << getValueAsStr(I->getOperand(0));
          if (inBits < 32) {
            Code << " << " << bits << " >> " << bits;
          }
          Code << ')';
          break;
        }
        case Instruction::ZExt: {
          Code << "i64_zext(" << getValueAsCastStr(I->getOperand(0), ASM_UNSIGNED) << ')';
          break;
        }
        case Instruction::SIToFP: Code << (I->getType()->isFloatTy() ? "i64_s2f(" : "i64_s2d(") << getValueAsStr(I->getOperand(0)) << ')'; break;
        case Instruction::UIToFP: Code << (I->getType()->isFloatTy() ? "i64_u2f(" : "i64_u2d(") << getValueAsStr(I->getOperand(0)) << ')'; break;
        case Instruction::FPToSI: Code << (I->getOperand(0)->getType()->isFloatTy() ? "i64_f2s(" : "i64_d2s(") << getValueAsStr(I->getOperand(0)) << ')'; break;
        case Instruction::FPToUI: Code << (I->getOperand(0)->getType()->isFloatTy() ? "i64_f2u(" : "i64_d2u(") << getValueAsStr(I->getOperand(0)) << ')'; break;
        default: llvm_unreachable("Unreachable-i64");
      }
      break;
    }
    switch (Operator::getOpcode(I)) {
    case Instruction::Trunc: {
      //unsigned inBits = V->getType()->getIntegerBitWidth();
      unsigned outBits = I->getType()->getIntegerBitWidth();
      Code << getValueAsStr(I->getOperand(0)) << "&" << utostr(LSBMask(outBits));
      break;
    }
    case Instruction::SExt: {
      std::string bits = utostr(32 - I->getOperand(0)->getType()->getIntegerBitWidth());
      Code << getValueAsStr(I->getOperand(0)) << " << " << bits << " >> " << bits;
      break;
    }
    case Instruction::ZExt: {
      Code << getValueAsCastStr(I->getOperand(0), ASM_UNSIGNED);
      break;
    }
    case Instruction::FPExt: {
      if (PreciseF32) {
        Code << "+" << getValueAsStr(I->getOperand(0)); break;
      } else {
        Code << getValueAsStr(I->getOperand(0)); break;
      }
      break;
    }
    case Instruction::FPTrunc: {
      Code << ensureFloat(getValueAsStr(I->getOperand(0)), I->getType());
      break;
    }
    case Instruction::SIToFP:   Code << '(' << getCast(getValueAsCastParenStr(I->getOperand(0), ASM_SIGNED),   I->getType()) << ')'; break;
    case Instruction::UIToFP:   Code << '(' << getCast(getValueAsCastParenStr(I->getOperand(0), ASM_UNSIGNED), I->getType()) << ')'; break;
    case Instruction::FPToSI:   Code << '(' << getDoubleToInt(getValueAsParenStr(I->getOperand(0))) << ')'; break;
    case Instruction::FPToUI:   Code << '(' << getCast(getDoubleToInt(getValueAsParenStr(I->getOperand(0))), I->getType(), ASM_UNSIGNED) << ')'; break;
    case Instruction::PtrToInt: Code << '(' << getValueAsStr(I->getOperand(0)) << ')'; break;
    case Instruction::IntToPtr: Code << '(' << getValueAsStr(I->getOperand(0)) << ')'; break;
    default: llvm_unreachable("Unreachable");
    }
    break;
  }
  case Instruction::BitCast: {
    Code << getAssignIfNeeded(I);
    // Most bitcasts are no-ops for us. However, the exception is int to float and float to int
    Type *InType = I->getOperand(0)->getType();
    Type *OutType = I->getType();
    std::string V = getValueAsStr(I->getOperand(0));
    if (InType->isIntegerTy() && OutType->isFloatingPointTy()) {
      if (OnlyWebAssembly) {
        if (InType->getIntegerBitWidth() == 64) {
          Code << "i64_bc2d(" << V << ')';
        } else {
          Code << "i32_bc2f(" << V << ')';
        }
        break;
      }
      assert(InType->getIntegerBitWidth() == 32);
      Code << "(HEAP32[tempDoublePtr>>2]=" << V << "," << getCast("HEAPF32[tempDoublePtr>>2]", Type::getFloatTy(TheModule->getContext())) << ")";
    } else if (OutType->isIntegerTy() && InType->isFloatingPointTy()) {
      if (OnlyWebAssembly) {
        if (OutType->getIntegerBitWidth() == 64) {
          Code << "i64_bc2i(" << V << ')';
        } else {
          Code << "i32_bc2i(" << V << ')';
        }
        break;
      }
      assert(OutType->getIntegerBitWidth() == 32);
      Code << "(HEAPF32[tempDoublePtr>>2]=" << V << "," "HEAP32[tempDoublePtr>>2]|0)";
    } else {
      Code << V;
    }
    break;
  }
  case Instruction::Call: {
    const CallInst *CI = cast<CallInst>(I);
    std::string Call = handleCall(CI);
    if (Call.empty()) return;
    Code << Call;
    break;
  }
  case Instruction::Select: {
    Code << getAssignIfNeeded(I) << getValueAsStr(I->getOperand(0)) << " ? " <<
                                    getValueAsStr(I->getOperand(1)) << " : " <<
                                    getValueAsStr(I->getOperand(2));
    break;
  }
  case Instruction::AtomicRMW: {
    const AtomicRMWInst *rmwi = cast<AtomicRMWInst>(I);
    const Value *P = rmwi->getOperand(0);
    const Value *V = rmwi->getOperand(1);
    std::string VS = getValueAsStr(V);

    if (EnablePthreads) {
      std::string Assign = getAssign(rmwi);
      std::string text;
      const char *HeapName;
      std::string Index = getHeapNameAndIndex(P, &HeapName);
      const char *atomicFunc = 0;
      switch (rmwi->getOperation()) {
        case AtomicRMWInst::Xchg: atomicFunc = "exchange"; break;
        case AtomicRMWInst::Add:  atomicFunc = "add"; break;
        case AtomicRMWInst::Sub:  atomicFunc = "sub"; break;
        case AtomicRMWInst::And:  atomicFunc = "and"; break;
        case AtomicRMWInst::Or:   atomicFunc = "or"; break;
        case AtomicRMWInst::Xor:  atomicFunc = "xor"; break;
        case AtomicRMWInst::Nand: // TODO
        case AtomicRMWInst::Max:
        case AtomicRMWInst::Min:
        case AtomicRMWInst::UMax:
        case AtomicRMWInst::UMin:
        case AtomicRMWInst::BAD_BINOP: llvm_unreachable("Bad atomic operation");
      }
      if (!strcmp(HeapName, "HEAPF32") || !strcmp(HeapName, "HEAPF64")) {
        // TODO: If https://bugzilla.mozilla.org/show_bug.cgi?id=1131613 and https://bugzilla.mozilla.org/show_bug.cgi?id=1131624 are
        // implemented, we could remove the emulation, but until then we must emulate manually.
        bool fround = PreciseF32 && !strcmp(HeapName, "HEAPF32");
        Code << Assign << (fround ? "Math_fround(" : "+") << "_emscripten_atomic_" << atomicFunc << "_" << heapNameToAtomicTypeName(HeapName) << "(" << getValueAsStr(P) << ", " << VS << (fround ? "))" : ")"); break;

      // TODO: Remove the following two lines once https://bugzilla.mozilla.org/show_bug.cgi?id=1141986 is implemented!
      } else if (rmwi->getOperation() == AtomicRMWInst::Xchg && !strcmp(HeapName, "HEAP32")) {
        Code << Assign << "_emscripten_atomic_exchange_u32(" << getValueAsStr(P) << ", " << VS << ")|0"; break;

      } else {
        Code << Assign << "(Atomics_" << atomicFunc << "(" << HeapName << ", " << Index << ", " << VS << ")|0)"; break;
      }
    } else {
      Code << getLoad(rmwi, P, I->getType(), 0) << ';';
      // Most bitcasts are no-ops for us. However, the exception is int to float and float to int
      switch (rmwi->getOperation()) {
        case AtomicRMWInst::Xchg: Code << getStore(rmwi, P, I->getType(), VS, 0); break;
        case AtomicRMWInst::Add:  Code << getStore(rmwi, P, I->getType(), "((" + getJSName(I) + '+' + VS + ")|0)", 0); break;
        case AtomicRMWInst::Sub:  Code << getStore(rmwi, P, I->getType(), "((" + getJSName(I) + '-' + VS + ")|0)", 0); break;
        case AtomicRMWInst::And:  Code << getStore(rmwi, P, I->getType(), "(" + getJSName(I) + '&' + VS + ")", 0); break;
        case AtomicRMWInst::Nand: Code << getStore(rmwi, P, I->getType(), "(~(" + getJSName(I) + '&' + VS + "))", 0); break;
        case AtomicRMWInst::Or:   Code << getStore(rmwi, P, I->getType(), "(" + getJSName(I) + '|' + VS + ")", 0); break;
        case AtomicRMWInst::Xor:  Code << getStore(rmwi, P, I->getType(), "(" + getJSName(I) + '^' + VS + ")", 0); break;
        case AtomicRMWInst::Max:
        case AtomicRMWInst::Min:
        case AtomicRMWInst::UMax:
        case AtomicRMWInst::UMin:
        case AtomicRMWInst::BAD_BINOP: llvm_unreachable("Bad atomic operation");
      }
    }
    break;
  }
  case Instruction::Fence:
    if (EnablePthreads) Code << "(Atomics_add(HEAP32, 0, 0)|0) /* fence */";
    else Code << "/* fence */";
    break;
  }

  if (const Instruction *Inst = dyn_cast<Instruction>(I)) {
    Code << ';';
    // append debug info
    emitDebugInfo(Code, Inst);
    Code << '\n';
  }
}

// Checks whether to use a condition variable. We do so for switches and for indirectbrs
static const Value *considerConditionVar(const Instruction *I) {
  if (const IndirectBrInst *IB = dyn_cast<const IndirectBrInst>(I)) {
    return IB->getAddress();
  }
  const SwitchInst *SI = dyn_cast<SwitchInst>(I);
  if (!SI) return NULL;
  // otherwise, we trust LLVM switches. if they were too big or sparse, the switch expansion pass should have fixed that
  return SI->getCondition();
}

void JSWriter::addBlock(const BasicBlock *BB, Relooper& R, LLVMToRelooperMap& LLVMToRelooper) {
  std::string Code;
  raw_string_ostream CodeStream(Code);
  for (BasicBlock::const_iterator II = BB->begin(), E = BB->end();
       II != E; ++II) {
    auto I = &*II;
    if (I->stripPointerCasts() == I) {
      CurrInstruction = I;
      generateExpression(I, CodeStream);
    }
  }
  CurrInstruction = nullptr;
  CodeStream.flush();
  const Value* Condition = considerConditionVar(BB->getTerminator());
  Block *Curr = new Block(Code.c_str(), Condition ? getValueAsCastStr(Condition).c_str() : NULL);
  LLVMToRelooper[BB] = Curr;
  R.AddBlock(Curr);
}

void JSWriter::printFunctionBody(const Function *F) {
  assert(!F->isDeclaration());

  // Prepare relooper
  Relooper::MakeOutputBuffer(1024*1024);
  Relooper R;
  //if (!canReloop(F)) R.SetEmulate(true);
  if (F->getAttributes().hasAttribute(AttributeSet::FunctionIndex, Attribute::MinSize) ||
      F->getAttributes().hasAttribute(AttributeSet::FunctionIndex, Attribute::OptimizeForSize)) {
    R.SetMinSize(true);
  }
  R.SetAsmJSMode(1);
  Block *Entry = NULL;
  LLVMToRelooperMap LLVMToRelooper;

  // Create relooper blocks with their contents. TODO: We could optimize
  // indirectbr by emitting indexed blocks first, so their indexes
  // match up with the label index.
  for (Function::const_iterator I = F->begin(), BE = F->end();
       I != BE; ++I) {
    auto BI = &*I;
    InvokeState = 0; // each basic block begins in state 0; the previous may not have cleared it, if e.g. it had a throw in the middle and the rest of it was decapitated
    addBlock(BI, R, LLVMToRelooper);
    if (!Entry) Entry = LLVMToRelooper[BI];
  }
  assert(Entry);

  // Create branchings
  for (Function::const_iterator I = F->begin(), BE = F->end();
       I != BE; ++I) {
    auto BI = &*I;
    const TerminatorInst *TI = BI->getTerminator();
    switch (TI->getOpcode()) {
      default: {
        report_fatal_error("invalid branch instr " + Twine(TI->getOpcodeName()));
        break;
      }
      case Instruction::Br: {
        const BranchInst* br = cast<BranchInst>(TI);
        if (br->getNumOperands() == 3) {
          BasicBlock *S0 = br->getSuccessor(0);
          BasicBlock *S1 = br->getSuccessor(1);
          std::string P0 = getPhiCode(&*BI, S0);
          std::string P1 = getPhiCode(&*BI, S1);
          LLVMToRelooper[&*BI]->AddBranchTo(LLVMToRelooper[&*S0], getValueAsStr(TI->getOperand(0)).c_str(), P0.size() > 0 ? P0.c_str() : NULL);
          LLVMToRelooper[&*BI]->AddBranchTo(LLVMToRelooper[&*S1], NULL,                                     P1.size() > 0 ? P1.c_str() : NULL);
        } else if (br->getNumOperands() == 1) {
          BasicBlock *S = br->getSuccessor(0);
          std::string P = getPhiCode(&*BI, S);
          LLVMToRelooper[&*BI]->AddBranchTo(LLVMToRelooper[&*S], NULL, P.size() > 0 ? P.c_str() : NULL);
        } else {
          error("Branch with 2 operands?");
        }
        break;
      }
      case Instruction::IndirectBr: {
        const IndirectBrInst* br = cast<IndirectBrInst>(TI);
        unsigned Num = br->getNumDestinations();
        std::set<const BasicBlock*> Seen; // sadly llvm allows the same block to appear multiple times
        bool SetDefault = false; // pick the first and make it the default, llvm gives no reasonable default here
        for (unsigned i = 0; i < Num; i++) {
          const BasicBlock *S = br->getDestination(i);
          if (Seen.find(S) != Seen.end()) continue;
          Seen.insert(S);
          std::string P = getPhiCode(&*BI, S);
          std::string Target;
          if (!SetDefault) {
            SetDefault = true;
          } else {
            Target = "case " + utostr(getBlockAddress(F, S)) + ": ";
          }
          LLVMToRelooper[&*BI]->AddBranchTo(LLVMToRelooper[&*S], Target.size() > 0 ? Target.c_str() : NULL, P.size() > 0 ? P.c_str() : NULL);
        }
        break;
      }
      case Instruction::Switch: {
        const SwitchInst* SI = cast<SwitchInst>(TI);
        bool UseSwitch = !!considerConditionVar(SI);
        BasicBlock *DD = SI->getDefaultDest();
        std::string P = getPhiCode(&*BI, DD);
        LLVMToRelooper[&*BI]->AddBranchTo(LLVMToRelooper[&*DD], NULL, P.size() > 0 ? P.c_str() : NULL);
        typedef std::map<const BasicBlock*, std::string> BlockCondMap;
        BlockCondMap BlocksToConditions;
        for (SwitchInst::ConstCaseIt i = SI->case_begin(), e = SI->case_end(); i != e; ++i) {
          const BasicBlock *BB = i.getCaseSuccessor();
          APInt CaseValue = i.getCaseValue()->getValue();
          std::string Curr;
          if (CaseValue.getBitWidth() == 64) {
            Curr = emitI64Const(CaseValue);
          } else {
            Curr = CaseValue.toString(10, true);
          }
          std::string Condition;
          if (UseSwitch) {
            Condition = "case " + Curr + ": ";
          } else {
            Condition = "(" + getValueAsCastParenStr(SI->getCondition()) + " == " + Curr + ")";
          }
          BlocksToConditions[BB] = Condition + (!UseSwitch && BlocksToConditions[BB].size() > 0 ? " | " : "") + BlocksToConditions[BB];
        }
        std::set<const BasicBlock *> alreadyProcessed;
        for (SwitchInst::ConstCaseIt i = SI->case_begin(), e = SI->case_end(); i != e; ++i) {
          const BasicBlock *BB = i.getCaseSuccessor();
          if (!alreadyProcessed.insert(BB).second) continue;
          if (BB == DD) continue; // ok to eliminate this, default dest will get there anyhow
          std::string P = getPhiCode(&*BI, BB);
          LLVMToRelooper[&*BI]->AddBranchTo(LLVMToRelooper[&*BB], BlocksToConditions[BB].c_str(), P.size() > 0 ? P.c_str() : NULL);
        }
        break;
      }
      case Instruction::Ret:
      case Instruction::Unreachable: break;
    }
  }

  // Calculate relooping and print
  R.Calculate(Entry);
  R.Render();

  // Emit local variables
  UsedVars["sp"] = i32;
  unsigned MaxAlignment = Allocas.getMaxAlignment();
  if (MaxAlignment > STACK_ALIGN) {
    UsedVars["sp_a"] = i32;
  }
  UsedVars["label"] = i32;
  if (!UsedVars.empty()) {
    unsigned Count = 0;
    for (VarMap::const_iterator VI = UsedVars.begin(); VI != UsedVars.end(); ++VI) {
      if (Count == 20) {
        Out << ";\n";
        Count = 0;
      }
      if (Count == 0) Out << " var ";
      if (Count > 0) {
        Out << ", ";
      }
      Count++;
      Out << VI->first << " = ";
      switch (VI->second->getTypeID()) {
        default:
          llvm_unreachable("unsupported variable initializer type");
        case Type::PointerTyID:
          Out << "0";
          break;
        case Type::IntegerTyID:
          if (VI->second->getIntegerBitWidth() == 64) {
            assert(OnlyWebAssembly);
            Out << "i64()";
          } else {
            Out << "0";
          }
          break;
        case Type::FloatTyID:
          if (PreciseF32) {
            Out << "Math_fround(0)";
            break;
          }
          // otherwise fall through to double
        case Type::DoubleTyID:
          Out << "+0";
          break;
        case Type::VectorTyID: {
          VectorType *VT = cast<VectorType>(VI->second);
          Out << "SIMD_" << SIMDType(VT) << "(0";

          // SIMD.js has only a fixed set of SIMD types, and no arbitrary vector sizes like <float x 3> or <i8 x 7>, so
          // codegen rounds up to the smallest appropriate size where the LLVM vector fits.
          unsigned simdJsNumElements = VT->getNumElements();
          if (simdJsNumElements <= 2 && VT->getElementType()->getPrimitiveSizeInBits() > 32) simdJsNumElements = 2;
          else if (simdJsNumElements <= 4 && VT->getElementType()->getPrimitiveSizeInBits() <= 32) simdJsNumElements = 4;
          else if (simdJsNumElements <= 8 && VT->getElementType()->getPrimitiveSizeInBits() <= 16) simdJsNumElements = 8;
          else if (simdJsNumElements <= 16 && VT->getElementType()->getPrimitiveSizeInBits() <= 8) simdJsNumElements = 16;

          for (unsigned i = 1; i < simdJsNumElements; ++i) {
            Out << ",0";
          }
          Out << ')';
          break;
        }
      }
    }
    Out << ";";
    nl(Out);
  }

  {
    static bool Warned = false;
    if (!Warned && OptLevel < 2 && UsedVars.size() > 2000) {
      prettyWarning() << "emitted code will contain very large numbers of local variables, which is bad for performance (build to JS with -O2 or above to avoid this - make sure to do so both on source files, and during 'linking')\n";
      Warned = true;
    }
  }

  // Emit stack entry
  Out << " " << getAdHocAssign("sp", i32) << "STACKTOP;";
  if (uint64_t FrameSize = Allocas.getFrameSize()) {
    if (MaxAlignment > STACK_ALIGN) {
      // We must align this entire stack frame to something higher than the default
      Out << "\n ";
      Out << "sp_a = STACKTOP = (STACKTOP + " << utostr(MaxAlignment-1) << ")&-" << utostr(MaxAlignment) << ";";
    }
    Out << "\n ";
    Out << getStackBump(FrameSize);
  }

  // Emit extern loads, if we have any
  if (Relocatable) {
    if (FuncRelocatableExterns.size() > 0) {
      for (auto& RE : FuncRelocatableExterns) {
        std::string Temp = "t$" + RE;
        std::string Call = "g$" + RE;
        Out << Temp + " = " + Call + "() | 0;\n";
      }
      FuncRelocatableExterns.clear();
    }
  }

  // Emit (relooped) code
  char *buffer = Relooper::GetOutputBuffer();
  nl(Out) << buffer;

  // Ensure a final return if necessary
  Type *RT = F->getFunctionType()->getReturnType();
  if (!RT->isVoidTy()) {
    char *LastCurly = strrchr(buffer, '}');
    if (!LastCurly) LastCurly = buffer;
    char *FinalReturn = strstr(LastCurly, "return ");
    if (!FinalReturn) {
      Out << " return " << getParenCast(getConstant(UndefValue::get(RT)), RT, ASM_NONSPECIFIC) << ";\n";
    }
  }

  if (Relocatable) {
    if (!F->hasInternalLinkage()) {
      Exports.push_back(getJSName(F));
    }
  }
}

static std::string tmp[] = {
"__objc_selrefs",
"__objc_msgrefs",
"__objc_classrefs",
"__objc_superrefs",
"__objc_classlist",
"__objc_nlclslist",
"__objc_catlist",
"__objc_nlcatlist",
"__objc_protolist",
"__objc_protorefs",
};
static std::vector<std::string> objcSections(tmp, end(tmp));

static bool isObjCMetaVar(const std::string &section) {
	if(section.empty()) {
		return false;
	}
    for (std::vector<std::string>::iterator i = objcSections.begin(), e = objcSections.end(); i != e; ++i) {
		size_t pos = section.find(*i, 0);
		if(pos != std::string::npos) return true;
	}
	return false;
}

void JSWriter::processConstants() {
  // Ensure a name for each global
  for (Module::global_iterator I = TheModule->global_begin(),
         E = TheModule->global_end(); I != E; ++I) {
    if (I->hasInitializer()) {
      if (!I->hasName()) {
        // ensure a unique name
        static int id = 1;
        std::string newName;
        while (1) {
          newName = std::string("glb_") + utostr(id);
          if (!TheModule->getGlobalVariable("glb_" + utostr(id))) break;
          id++;
          assert(id != 0);
        }
        I->setName(Twine(newName));
      }
    }
  }
  // First, calculate the address of each constant
  for (Module::const_global_iterator I = TheModule->global_begin(),
         E = TheModule->global_end(); I != E; ++I) {
    if (I->hasInitializer() && !isObjCMetaVar(I->getSection())) {
      parseConstant(I->getName().str(), I->getInitializer(), I->getAlignment(), true);
    }
  }
<<<<<<< HEAD
  //TODO refactor alignment handling
  for (std::vector<std::string>::iterator i = objcSections.begin(), e = objcSections.end(); i != e; ++i) {
    for (Module::const_global_iterator I = TheModule->global_begin(),
           E = TheModule->global_end(); I != E; ++I) {
      if (I->hasInitializer() && std::string(I->getSection()).find(*i, 0) != std::string::npos) {
        parseConstant(I->getName().str(), I->getInitializer(), I->getAlignment(), true);
      }
    }
=======
  if (WebAssembly && SideModule && StackSize > 0) {
    // allocate the stack
    allocateZeroInitAddress("wasm-module-stack", STACK_ALIGN, StackSize);
>>>>>>> 9735be7b
  }
  // Calculate MaxGlobalAlign, adjust final paddings, and adjust GlobalBasePadding
  assert(MaxGlobalAlign == 0);
  for (auto& GI : GlobalDataMap) {
    int Alignment = GI.first;
    if (Alignment > MaxGlobalAlign) MaxGlobalAlign = Alignment;
    ensureAligned(Alignment, &GlobalDataMap[Alignment]);
  }
  if (int(ZeroInitSizes.size()-1) > MaxGlobalAlign) MaxGlobalAlign = ZeroInitSizes.size()-1; // highest index in ZeroInitSizes is the largest zero-init alignment
  if (!Relocatable && MaxGlobalAlign > 0) {
    while ((GlobalBase+GlobalBasePadding) % MaxGlobalAlign != 0) GlobalBasePadding++;
  }
  while (AlignedHeapStarts.size() <= (unsigned)MaxGlobalAlign) AlignedHeapStarts.push_back(0);
  while (ZeroInitStarts.size() <= (unsigned)MaxGlobalAlign) ZeroInitStarts.push_back(0);
  for (auto& GI : GlobalDataMap) {
    int Alignment = GI.first;
    int Curr = GlobalBase + GlobalBasePadding;
    for (auto& GI : GlobalDataMap) { // bigger alignments show up first, smaller later
      if (GI.first > Alignment) {
        Curr += GI.second.size();
      }
    }
    AlignedHeapStarts[Alignment] = Curr;
  }

  unsigned ZeroInitStart = GlobalBase + GlobalBasePadding;
  for (auto& GI : GlobalDataMap) {
    ZeroInitStart += GI.second.size();
  }
  if (!ZeroInitSizes.empty()) {
    while (ZeroInitStart & (MaxGlobalAlign-1)) ZeroInitStart++; // fully align zero init area
    for (int Alignment = ZeroInitSizes.size() - 1; Alignment > 0; Alignment--) {
      if (ZeroInitSizes[Alignment] == 0) continue;
      assert((ZeroInitStart & (Alignment-1)) == 0);
      ZeroInitStarts[Alignment] = ZeroInitStart;
      ZeroInitStart += ZeroInitSizes[Alignment];
    }
  }
  StaticBump = ZeroInitStart; // total size of all the data section

  // Second, allocate their contents
  for (Module::const_global_iterator I = TheModule->global_begin(),
         E = TheModule->global_end(); I != E; ++I) {
    if (I->hasInitializer() && !isObjCMetaVar(I->getSection())) {
      parseConstant(I->getName().str(), I->getInitializer(), I->getAlignment(), false);
    }
  }
  for (std::vector<std::string>::iterator i = objcSections.begin(), e = objcSections.end(); i != e; ++i) {
    for (Module::const_global_iterator I = TheModule->global_begin(),
           E = TheModule->global_end(); I != E; ++I) {
      if (I->hasInitializer() && std::string(I->getSection()).find(*i, 0) != std::string::npos) {
        parseConstant(I->getName().str(), I->getInitializer(), I->getAlignment(), false);
      }
    }
  }
  if (Relocatable) {
    for (Module::const_global_iterator II = TheModule->global_begin(),
           E = TheModule->global_end(); II != E; ++II) {
      auto I = &*II;
      if (I->hasInitializer() && !I->hasInternalLinkage()) {
        std::string Name = I->getName().str();
        if (GlobalAddresses.find(Name) != GlobalAddresses.end()) {
          std::string JSName = getJSName(I).substr(1);
          if (
            (Name == JSName // don't export things that have weird internal names, that C can't dlsym anyhow
            || JSName.compare(0, 10, "OBJC_CLASS") == 0 // pass ObjC metadata global names
            || JSName.compare(0, 14, "OBJC_METACLASS") == 0
            || JSName.compare(0, 11, "OBJC_EHTYPE") == 0
            || JSName.compare(0, 9, "OBJC_IVAR") == 0)
            && JSName.compare(0, 15, "OBJC_CLASS_NAME") != 0 // don't pass ObjC internal global names, which are not referenced
            && JSName.compare(0, 25, "OBJC_CLASSLIST_REFERENCES") != 0
            && JSName.compare(0, 23, "OBJC_CLASSLIST_SUP_REFS") != 0
            && JSName.compare(0, 18, "OBJC_METH_VAR_NAME") != 0
            && JSName.compare(0, 18, "OBJC_METH_VAR_TYPE") != 0
            && JSName.compare(0, 24, "OBJC_SELECTOR_REFERENCES") != 0
            && JSName.compare(0, 19, "OBJC_PROP_NAME_ATTR") != 0
            && JSName.compare(0, 18, "OBJC_METH_VAR_NAME") != 0
            && JSName.compare(0, 17, "_unnamed_cfstring") != 0) {
            NamedGlobals[JSName] = getGlobalAddress(Name);
          }
        }
      }
    }
  }

  for (Module::const_global_iterator I = TheModule->global_begin(),
         E = TheModule->global_end(); I != E; ++I) {
    std::string name = I->getName().str();
    std::string section = I->getSection();

    if(section.find("__objc_") == std::string::npos) continue;

    const Constant* CV = I->getInitializer();

    unsigned Num;
    if(const ConstantStruct *CS = dyn_cast<ConstantStruct>(CV)) {
      Num = CS->getNumOperands();
    } else {
      Num = 1;
    }

    unsigned addr = getGlobalAddress(name);
    for(unsigned i = 0; i < Num; i++, addr += 4) {
      if(section.find("__objc_selrefs") != std::string::npos) {
        objcSelectorRefs.push_back(addr);
      } else if(section.find("__objc_msgrefs") != std::string::npos) {
        objcMessageRefs.push_back(addr);
      } else if(section.find("__objc_classrefs") != std::string::npos) {
        objcClassRefs.push_back(addr);
      } else if(section.find("__objc_superrefs") != std::string::npos) {
        objcSuperRefs.push_back(addr);
      } else if(section.find("__objc_classlist") != std::string::npos) {
        objcClassList.push_back(addr);
      } else if(section.find("__objc_nlclslist") != std::string::npos) {
        objcNonlazyClassList.push_back(addr);
      } else if(section.find("__objc_catlist") != std::string::npos) {
        objcCategoryList.push_back(addr);
      } else if(section.find("__objc_nlcatlist") != std::string::npos) {
        objcNonlazyCategoryList.push_back(addr);
      } else if(section.find("__objc_protolist") != std::string::npos) {
        objcProtocolList.push_back(addr);
      } else if(section.find("__objc_protorefs") != std::string::npos) {
        objcProtocolRefs.push_back(addr);
      }
    }
  }
}

void JSWriter::printFunction(const Function *F) {
  ValueNames.clear();

  // Prepare and analyze function

  UsedVars.clear();
  UniqueNum = 0;

  // When optimizing, the regular optimizer (mem2reg, SROA, GVN, and others)
  // will have already taken all the opportunities for nativization.
  if (OptLevel == CodeGenOpt::None)
    calculateNativizedVars(F);

  // Do alloca coloring at -O1 and higher.
  Allocas.analyze(*F, *DL, OptLevel != CodeGenOpt::None);

  // Emit the function

  std::string Name = F->getName();
  sanitizeGlobal(Name);
  Out << "function " << Name << "(";
  for (Function::const_arg_iterator AI = F->arg_begin(), AE = F->arg_end();
       AI != AE; ++AI) {
    if (AI != F->arg_begin()) Out << ",";
    Out << getJSName(&*AI);
  }
  Out << ") {";
  nl(Out);
  for (Function::const_arg_iterator II = F->arg_begin(), AE = F->arg_end();
       II != AE; ++II) {
    auto AI = &*II;
    std::string name = getJSName(AI);
    Out << " " << name << " = " << getCast(name, AI->getType(), ASM_NONSPECIFIC) << ";";
    nl(Out);
  }
  printFunctionBody(F);
  Out << "}";
  nl(Out);

  Allocas.clear();
  StackBumped = false;
}

static std::string escapeJSONString(llvm::StringRef str)
{
  std::string out;
  for(llvm::StringRef::const_iterator itr = str.begin(); itr < str.end(); ++itr) {
    char ch = *itr;
    if(ch < 0x1f) {
      char escaped[7];
      sprintf(escaped, "\\u%04d", ch);
      out.append(escaped);
    } else {
      out.append(1, ch);
    }
  }
  return out;
}

void JSWriter::printAddressList(AddressList &addressList) {
  bool first = true;
  for (AddressList::const_iterator I = addressList.begin(), E = addressList.end(); I != E; ++I) {
    if (first) {
      first = false;
    } else {
      Out << ", ";
    }
	Out << *I;
  }
}

void JSWriter::printModuleBody() {
  processConstants();

  if (Relocatable) {
    for (Module::const_alias_iterator I = TheModule->alias_begin(), E = TheModule->alias_end();
         I != E; ++I) {
      if (const GlobalAlias *GA = dyn_cast<GlobalAlias>(I)) {
        const Value* Target = resolveFully(GA);
        Aliases[getJSName(GA)] = getJSName(Target);
      }
    }
  }

  // Emit function bodies.
  nl(Out) << "// EMSCRIPTEN_START_FUNCTIONS"; nl(Out);
  for (Module::const_iterator II = TheModule->begin(), E = TheModule->end();
       II != E; ++II) {
    auto I = &*II;
    if (!I->isDeclaration()) printFunction(I);
  }
  // Emit postSets, split up into smaller functions to avoid one massive one that is slow to compile (more likely to occur in dynamic linking, as more postsets)
  {
    const int CHUNK = 100;
    int i = 0;
    int chunk = 0;
    int num = PostSets.size();
    do {
      if (chunk == 0) {
        Out << "function runPostSets() {\n";
      } else {
        Out << "function runPostSets" << chunk << "() {\n";
      }
      if (Relocatable) Out << " var temp = 0;\n"; // need a temp var for relocation calls, for proper validation in heap growth
      int j = i + CHUNK;
      if (j > num) j = num;
      while (i < j) {
        Out << PostSets[i] << "\n";
        i++;
      }
      // call the next chunk, if there is one
      chunk++;
      if (i < num) {
        Out << " runPostSets" << chunk << "();\n";
      }
      Out << "}\n";
    } while (i < num);

    PostSets.clear();
    if (WebAssembly && SideModule) {
      // emit the init method for a wasm side module,
      // which runs postsets and global inits
      // note that we can't use the wasm start mechanism, as the JS side is
      // not yet ready - imagine that in the start method we call out to JS,
      // then try to call back in, but we haven't yet captured the exports
      // from the wasm module to their places on the JS Module object etc.
      Out << "function __post_instantiate() {\n";
      if (StackSize > 0) {
        Out << " STACKTOP = " << relocateGlobal(utostr(getGlobalAddress("wasm-module-stack"))) << ";\n";
        Out << " STACK_MAX = STACKTOP + " << StackSize << " | 0;\n";
      }
      Out << " runPostSets();\n";
      for (auto& init : GlobalInitializers) {
        Out << " " << init << "();\n";
      }
      GlobalInitializers.clear();
      Out << "}\n";
      Exports.push_back("__post_instantiate");
    }
    if (DeclaresNeedingTypeDeclarations.size() > 0) {
      Out << "function __emscripten_dceable_type_decls() {\n";
      for (auto& Decl : DeclaresNeedingTypeDeclarations) {
        std::string Call = getJSName(Decl) + "(";
        bool First = true;
        auto* FT = Decl->getFunctionType();
        for (auto AI = FT->param_begin(), AE = FT->param_end(); AI != AE; ++AI) {
          if (First) {
            First = false;
          } else {
            Call += ", ";
          }
          Call += getUndefValue(*AI);
        }
        Call += ")";
        Type *RT = FT->getReturnType();
        if (!RT->isVoidTy()) {
          Call = getCast(Call, RT);
        }
        Out << " " << Call << ";\n";
      }
      Out << "}\n";
    }
    for (auto& Name : ExtraFunctions) {
      Out << Name << '\n';
    }
  }
  Out << "// EMSCRIPTEN_END_FUNCTIONS\n\n";

  if (EnablePthreads) {
    Out << "if (!ENVIRONMENT_IS_PTHREAD) {\n";
  }
  Out << "/* memory initializer */ allocate([";
  if (MaxGlobalAlign > 0) {
    bool First = true;
    for (int i = 0; i < GlobalBasePadding; i++) {
      if (First) {
        First = false;
      } else {
        Out << ",";
      }
      Out << "0";
    }
    int Curr = MaxGlobalAlign;
    while (Curr > 0) {
      if (GlobalDataMap.find(Curr) == GlobalDataMap.end()) {
        Curr = Curr/2;
        continue;
      }
      HeapData* GlobalData = &GlobalDataMap[Curr];
      if (GlobalData->size() > 0) {
        if (First) {
          First = false;
        } else {
          Out << ",";
        }
        printCommaSeparated(*GlobalData);
      }
      Curr = Curr/2;
    }
  }
  Out << "], \"i8\", ALLOC_NONE, Runtime.GLOBAL_BASE);\n";
  if (EnablePthreads) {
    Out << "}\n";
  }
  // Emit metadata for emcc driver
  Out << "\n\n// EMSCRIPTEN_METADATA\n";
  Out << "{\n";

  Out << "\"staticBump\": " << StaticBump << ",\n";

  Out << "\"declares\": [";
  bool first = true;
  for (Module::const_iterator I = TheModule->begin(), E = TheModule->end();
       I != E; ++I) {
    if (I->isDeclaration() && !I->use_empty()) {
      // Ignore intrinsics that are always no-ops or expanded into other code
      // which doesn't require the intrinsic function itself to be declared.
      if (I->isIntrinsic()) {
        switch (I->getIntrinsicID()) {
        default: break;
        case Intrinsic::dbg_declare:
        case Intrinsic::dbg_value:
        case Intrinsic::lifetime_start:
        case Intrinsic::lifetime_end:
        case Intrinsic::invariant_start:
        case Intrinsic::invariant_end:
        case Intrinsic::prefetch:
        case Intrinsic::memcpy:
        case Intrinsic::memset:
        case Intrinsic::memmove:
        case Intrinsic::expect:
        case Intrinsic::flt_rounds:
          continue;
        }
      }
      // Do not report methods implemented in a call handler, unless
      // they are accessed by a function pointer (in which case, we
      // need the expected name to be available TODO: optimize
      // that out, call handlers can declare their "function table
      // name").
      std::string fullName = std::string("_") + I->getName().str();
      if (CallHandlers.count(fullName) > 0) {
        if (IndexedFunctions.find(fullName) == IndexedFunctions.end()) {
          continue;
        }
      }

      if (first) {
        first = false;
      } else {
        Out << ", \n";
      }
      Out << "\"" << escapeJSONString(I->getName()) << "\"";
    }
  }
  for (NameSet::const_iterator I = Declares.begin(), E = Declares.end();
       I != E; ++I) {
    if (first) {
      first = false;
    } else {
      Out << ", \n";
    }
    Out << "\"" << escapeJSONString(*I) << "\"";
  }
  Out << "],";

  Out << "\"redirects\": {";
  first = true;
  for (StringMap::const_iterator I = Redirects.begin(), E = Redirects.end();
       I != E; ++I) {
    if (first) {
      first = false;
    } else {
      Out << ", \n";
    }
    Out << "\"_" << escapeJSONString(I->first) << "\": \"" << escapeJSONString(I->second) << "\"";
  }
  Out << "},";

  Out << "\"externs\": [";
  first = true;
  for (NameSet::const_iterator I = Externals.begin(), E = Externals.end();
       I != E; ++I) {
    if (first) {
      first = false;
    } else {
      Out << ", \n";
    }
    Out << "\"" << escapeJSONString(*I) << "\"";
  }
  Out << "],";

  Out << "\"objCMessageFuncs\": [";
  first = true;
  for (NameSet::const_iterator I = ObjCMessageFuncs.begin(), E = ObjCMessageFuncs.end();
       I != E; ++I) {
    if (first) {
      first = false;
    } else {
      Out << ", \n";
    }
    Out << "\"" << escapeJSONString(*I) << "\"";
  }
  Out << "],";

  Out << "\"implementedFunctions\": [";
  first = true;
  for (Module::const_iterator I = TheModule->begin(), E = TheModule->end();
       I != E; ++I) {
    if (!I->isDeclaration()) {
      if (first) {
        first = false;
      } else {
        Out << ", \n";
      }
      std::string name = I->getName();
      sanitizeGlobal(name);
      Out << '"' << escapeJSONString(name) << '"';
    }
  }
  Out << "],";

  Out << "\"tables\": {";
  unsigned Num = FunctionTables.size();
  for (FunctionTableMap::iterator I = FunctionTables.begin(), E = FunctionTables.end(); I != E; ++I) {
    Out << "  \"" << I->first << "\": \"var FUNCTION_TABLE_" << I->first << " = [";
    // wasm emulated function pointers use just one table
    if (!(WebAssembly && EmulatedFunctionPointers && I->first != "X")) {
      FunctionTable &Table = I->second;
      // ensure power of two
      unsigned Size = 1;
      while (Size < Table.size()) Size <<= 1;
      while (Table.size() < Size) Table.push_back("0");
      for (unsigned i = 0; i < Table.size(); i++) {
        Out << Table[i];
        if (i < Table.size()-1) Out << ",";
      }
    }
    Out << "];\"";
    if (--Num > 0) Out << ",";
    Out << "\n";
  }
  Out << "},";

  Out << "\"initializers\": [";
  first = true;
  for (unsigned i = 0; i < GlobalInitializers.size(); i++) {
    if (first) {
      first = false;
    } else {
      Out << ", ";
    }
    Out << "\"" << escapeJSONString(GlobalInitializers[i]) << "\"";
  }
  Out << "],";

  Out << "\"exports\": [";
  first = true;
  for (unsigned i = 0; i < Exports.size(); i++) {
    if (first) {
      first = false;
    } else {
      Out << ", \n";
    }
    Out << "\"" << escapeJSONString(Exports[i]) << "\"";
  }
  Out << "],";

  Out << "\"aliases\": {";
  first = true;
  for (StringMap::const_iterator I = Aliases.begin(), E = Aliases.end();
       I != E; ++I) {
    if (first) {
      first = false;
    } else {
      Out << ", ";
    }
    Out << "\"" << I->first << "\": \"" << I->second << "\"";
  }
  Out << "},";

  Out << "\"cantValidate\": \"" << CantValidate << "\",";

  Out << "\"simd\": " << (UsesSIMDUint8x16 || UsesSIMDInt8x16 || UsesSIMDUint16x8 || UsesSIMDInt16x8 || UsesSIMDUint32x4 || UsesSIMDInt32x4 || UsesSIMDFloat32x4 || UsesSIMDFloat64x2 ? "1" : "0") << ",";
  Out << "\"simdUint8x16\": " << (UsesSIMDUint8x16 ? "1" : "0") << ",";
  Out << "\"simdInt8x16\": " << (UsesSIMDInt8x16 ? "1" : "0") << ",";
  Out << "\"simdUint16x8\": " << (UsesSIMDUint16x8 ? "1" : "0") << ",";
  Out << "\"simdInt16x8\": " << (UsesSIMDInt16x8 ? "1" : "0") << ",";
  Out << "\"simdUint32x4\": " << (UsesSIMDUint32x4 ? "1" : "0") << ",";
  Out << "\"simdInt32x4\": " << (UsesSIMDInt32x4 ? "1" : "0") << ",";
  Out << "\"simdFloat32x4\": " << (UsesSIMDFloat32x4 ? "1" : "0") << ",";
  Out << "\"simdFloat64x2\": " << (UsesSIMDFloat64x2 ? "1" : "0") << ",";
  Out << "\"simdBool8x16\": " << (UsesSIMDBool8x16 ? "1" : "0") << ",";
  Out << "\"simdBool16x8\": " << (UsesSIMDBool16x8 ? "1" : "0") << ",";
  Out << "\"simdBool32x4\": " << (UsesSIMDBool32x4 ? "1" : "0") << ",";
  Out << "\"simdBool64x2\": " << (UsesSIMDBool64x2 ? "1" : "0") << ",";

  Out << "\"maxGlobalAlign\": " << utostr(MaxGlobalAlign) << ",";

  Out << "\"namedGlobals\": {";
  first = true;
  for (NameIntMap::const_iterator I = NamedGlobals.begin(), E = NamedGlobals.end(); I != E; ++I) {
    if (first) {
      first = false;
    } else {
      Out << ", \n";
    }
    Out << "\"_" << escapeJSONString(I->first) << "\": \"" << escapeJSONString(utostr(I->second)) << "\"";
  }
  Out << "},";

  Out << "\"asmConsts\": {";
  first = true;
  for (auto& I : AsmConsts) {
    if (first) {
      first = false;
    } else {
      Out << ", ";
    }
    Out << "\"" << utostr(I.second.Id) << "\": [\"" << I.first.c_str() << "\", [";
    auto& Sigs = I.second.Sigs;
    bool innerFirst = true;
    for (auto& Sig : Sigs) {
      if (innerFirst) {
        innerFirst = false;
      } else {
        Out << ", ";
      }
      Out << "\"" << Sig << "\"";
    }
    Out << "]]";
  }
  Out << "}, ";

  Out << "\"objc\": {";
  Out << "\"__objc_selrefs\":[";
	printAddressList(objcSelectorRefs);
  Out << "], \"__objc_msgrefs\":[";
	printAddressList(objcMessageRefs);
  Out << "], \"__objc_classrefs\":[";
	printAddressList(objcClassRefs);
  Out << "], \"__objc_superrefs\":[";
	printAddressList(objcSuperRefs);
  Out << "], \"__objc_classlist\":[";
	printAddressList(objcClassList);
  Out << "], \"__objc_nlclslist\":[";
	printAddressList(objcNonlazyClassList);
  Out << "], \"__objc_catlist\":[";
	printAddressList(objcCategoryList);
  Out << "], \"__objc_nlcatlist\":[";
	printAddressList(objcNonlazyCategoryList);
  Out << "], \"__objc_protolist\":[";
	printAddressList(objcProtocolList);
  Out << "], \"__objc_protorefs\":[";
	printAddressList(objcProtocolRefs);
  Out << "]";
  Out << "}";

  if (EnableCyberDWARF) {
    Out << ",\"cyberdwarf_data\": {\n";
    Out << "\"types\": {";

    // Remove trailing comma
    std::string TDD = cyberDWARFData.TypeDebugData.str().substr(0, cyberDWARFData.TypeDebugData.str().length() - 1);
    // One Windows, paths can have \ separators
    std::replace(TDD.begin(), TDD.end(), '\\', '/');
    Out << TDD << "}, \"type_name_map\": {";

    std::string TNM = cyberDWARFData.TypeNameMap.str().substr(0, cyberDWARFData.TypeNameMap.str().length() - 1);
    std::replace(TNM.begin(), TNM.end(), '\\', '/');
    Out << TNM << "}, \"functions\": {";

    std::string FM = cyberDWARFData.FunctionMembers.str().substr(0, cyberDWARFData.FunctionMembers.str().length() - 1);
    std::replace(FM.begin(), FM.end(), '\\', '/');
    Out << FM << "}, \"vtable_offsets\": {";
    bool first_elem = true;
    for (auto VTO: cyberDWARFData.VtableOffsets) {
      if (!first_elem) {
        Out << ",";
      }
      Out << "\"" << VTO.first << "\":\"" << VTO.second << "\"";
      first_elem = false;
    }
    Out << "}\n}";
  }

  Out << "\n}\n";
}

void JSWriter::parseConstant(const std::string& name, const Constant* CV, int Alignment, bool calculate) {
  if (isa<GlobalValue>(CV))
    return;
  if (Alignment == 0) Alignment = DEFAULT_MEM_ALIGN;
  //errs() << "parsing constant " << name << " : " << Alignment << "\n";
  // TODO: we repeat some work in both calculate and emit phases here
  // FIXME: use the proper optimal alignments
  if (const ConstantDataSequential *CDS =
         dyn_cast<ConstantDataSequential>(CV)) {
    assert(CDS->isString());
    if (calculate) {
      HeapData *GlobalData = allocateAddress(name, Alignment);
      StringRef Str = CDS->getAsString();
      ensureAligned(Alignment, GlobalData);
      for (unsigned int i = 0; i < Str.size(); i++) {
        GlobalData->push_back(Str.data()[i]);
      }
    }
  } else if (const ConstantFP *CFP = dyn_cast<ConstantFP>(CV)) {
    APFloat APF = CFP->getValueAPF();
    if (CFP->getType() == Type::getFloatTy(CFP->getContext())) {
      if (calculate) {
        HeapData *GlobalData = allocateAddress(name, Alignment);
        union flt { float f; unsigned char b[sizeof(float)]; } flt;
        flt.f = APF.convertToFloat();
        ensureAligned(Alignment, GlobalData);
        for (unsigned i = 0; i < sizeof(float); ++i) {
          GlobalData->push_back(flt.b[i]);
        }
      }
    } else if (CFP->getType() == Type::getDoubleTy(CFP->getContext())) {
      if (calculate) {
        HeapData *GlobalData = allocateAddress(name, Alignment);
        union dbl { double d; unsigned char b[sizeof(double)]; } dbl;
        dbl.d = APF.convertToDouble();
        ensureAligned(Alignment, GlobalData);
        for (unsigned i = 0; i < sizeof(double); ++i) {
          GlobalData->push_back(dbl.b[i]);
        }
      }
    } else {
      assert(false && "Unsupported floating-point type");
    }
  } else if (const ConstantInt *CI = dyn_cast<ConstantInt>(CV)) {
    if (calculate) {
      union { uint64_t i; unsigned char b[sizeof(uint64_t)]; } integer;
      integer.i = *CI->getValue().getRawData();
      unsigned BitWidth = 64; // CI->getValue().getBitWidth();
      assert(BitWidth == 32 || BitWidth == 64);
      HeapData *GlobalData = allocateAddress(name, Alignment);
      // assuming compiler is little endian
      ensureAligned(Alignment, GlobalData);
      for (unsigned i = 0; i < BitWidth / 8; ++i) {
        GlobalData->push_back(integer.b[i]);
      }
    }
  } else if (isa<ConstantPointerNull>(CV)) {
    assert(false && "Unlowered ConstantPointerNull");
  } else if (isa<ConstantAggregateZero>(CV)) {
    if (calculate) {
      unsigned Bytes = DL->getTypeStoreSize(CV->getType());
      allocateZeroInitAddress(name, Alignment, Bytes);
    }
  } else if (const ConstantArray *CA = dyn_cast<ConstantArray>(CV)) {
    if (calculate) {
      for (Constant::const_user_iterator UI = CV->user_begin(), UE = CV->user_end(); UI != UE; ++UI) {
        if ((*UI)->getName() == "llvm.used") {
          // export the kept-alives
          for (unsigned i = 0; i < CA->getNumOperands(); i++) {
            const Constant *C = CA->getOperand(i);
            if (const ConstantExpr *CE = dyn_cast<ConstantExpr>(C)) {
              C = CE->getOperand(0); // ignore bitcasts
            }
            if (isa<Function>(C)) Exports.push_back(getJSName(C));
          }
        } else if ((*UI)->getName() == "llvm.global.annotations") {
          // llvm.global.annotations can be ignored.
        } else if ((*UI)->getName() == "llvm.compiler.used") {
          // can be ignored
        } else {
          llvm_unreachable("Unexpected constant array");
        }
        break; // we assume one use here
      }
    }
  } else if (const ConstantStruct *CS = dyn_cast<ConstantStruct>(CV)) {
	//errs() << "struct\n";
    if (name == "__init_array_start") {
      // this is the global static initializer
      if (calculate) {
        unsigned Num = CS->getNumOperands();
        for (unsigned i = 0; i < Num; i++) {
          const Value* C = CS->getOperand(i);
          if (const ConstantExpr *CE = dyn_cast<ConstantExpr>(C)) {
            C = CE->getOperand(0); // ignore bitcasts
          }
          GlobalInitializers.push_back(getJSName(C));
        }
      }
    } else if (calculate) {
      HeapData *GlobalData = allocateAddress(name, Alignment);
      unsigned Bytes = DL->getTypeStoreSize(CV->getType());
      //errs() << "assigned: " << Bytes << "bytes\n";
      ensureAligned(Alignment, GlobalData);
      for (unsigned i = 0; i < Bytes; ++i) {
        GlobalData->push_back(0);
      }
    } else {
      // errs() << name << "\n";
      //if(name.find("OBJC_", 0) != std::string::npos) CS->dump();
      // Per the PNaCl abi, this must be a packed struct of a very specific type
      // https://chromium.googlesource.com/native_client/pnacl-llvm/+/7287c45c13dc887cebe3db6abfa2f1080186bb97/lib/Transforms/NaCl/FlattenGlobals.cpp
      assert(CS->getType()->isPacked());
      // This is the only constant where we cannot just emit everything during the first phase, 'calculate', as we may refer to other globals
      unsigned Num = CS->getNumOperands();
      unsigned Offset = getRelativeGlobalAddress(name);
      unsigned OffsetStart = Offset;
      unsigned Absolute = getGlobalAddress(name);
      // errs() << "Offset: " << Offset << ",Num: " << Num << ", Absolute: " << Absolute << "\n";

      // VTable for the object
      if (name.compare(0, 4, "_ZTV") == 0) {
        cyberDWARFData.VtableOffsets[Absolute] = name;
      }

      for (unsigned i = 0; i < Num; i++) {
        const Constant* C = CS->getOperand(i);
		//if(name.find("OBJC_", 0) != std::string::npos) C->dump();

        if (isa<ConstantAggregateZero>(C)) {
          unsigned Bytes = DL->getTypeStoreSize(C->getType());
          Offset += Bytes; // zeros, so just skip
        } else if (const ConstantExpr *CE = dyn_cast<ConstantExpr>(C)) {
          const Value *V = CE->getOperand(0);
          unsigned Data = 0;
          if (CE->getOpcode() == Instruction::PtrToInt) {
	        //if(name.find("OBJC_", 0) != std::string::npos) V->dump();
            Data = getConstAsOffset(V, Absolute + Offset - OffsetStart);
          } else if (CE->getOpcode() == Instruction::Add) {
            V = cast<ConstantExpr>(V)->getOperand(0);
            Data = getConstAsOffset(V, Absolute + Offset - OffsetStart);
            ConstantInt *CI = cast<ConstantInt>(CE->getOperand(1));
            Data += *CI->getValue().getRawData();
          } else {
            CE->dump();
            llvm_unreachable("Unexpected constant expr kind");
          }
          union { unsigned i; unsigned char b[sizeof(unsigned)]; } integer;
          integer.i = Data;
          HeapData& GlobalData = GlobalDataMap[Alignment];
          assert(Offset+4 <= GlobalData.size());
          ensureAligned(Alignment, GlobalData);
          for (unsigned i = 0; i < 4; ++i) {
            GlobalData[Offset++] = integer.b[i];
          }
        } else if (const ConstantDataSequential *CDS = dyn_cast<ConstantDataSequential>(C)) {
          assert(CDS->isString());
          StringRef Str = CDS->getAsString();
          HeapData& GlobalData = GlobalDataMap[Alignment];
          assert(Offset+Str.size() <= GlobalData.size());
          ensureAligned(Alignment, GlobalData);
          for (unsigned int i = 0; i < Str.size(); i++) {
            GlobalData[Offset++] = Str.data()[i];
          }
        } else {
          C->dump();
          llvm_unreachable("Unexpected constant kind");
        }
      }
    }
  } else if (isa<ConstantVector>(CV)) {
    assert(false && "Unlowered ConstantVector");
  } else if (isa<BlockAddress>(CV)) {
    assert(false && "Unlowered BlockAddress");
  } else if (const ConstantExpr *CE = dyn_cast<ConstantExpr>(CV)) {
    if (name == "__init_array_start") {
      // this is the global static initializer
      if (calculate) {
        const Value *V = CE->getOperand(0);
        GlobalInitializers.push_back(getJSName(V));
        // is the func
      }
    } else if (name == "__fini_array_start") {
      // nothing to do
    } else {
      // a global equal to a ptrtoint of some function, so a 32-bit integer for us
      if (calculate) {
        HeapData *GlobalData = allocateAddress(name, Alignment);
        ensureAligned(Alignment, GlobalData);
        for (unsigned i = 0; i < 4; ++i) {
          GlobalData->push_back(0);
        }
      } else {
        unsigned Data = 0;

        // Deconstruct lowered getelementptrs.
        if (CE->getOpcode() == Instruction::Add) {
          Data = cast<ConstantInt>(CE->getOperand(1))->getZExtValue();
          CE = cast<ConstantExpr>(CE->getOperand(0));
        }
        const Value *V = CE;
        if (CE->getOpcode() == Instruction::PtrToInt) {
          V = CE->getOperand(0);
        }

        // Deconstruct getelementptrs.
        int64_t BaseOffset;
        V = GetPointerBaseWithConstantOffset(V, BaseOffset, *DL);
        Data += (uint64_t)BaseOffset;

        Data += getConstAsOffset(V, getGlobalAddress(name));
        union { unsigned i; unsigned char b[sizeof(unsigned)]; } integer;
        integer.i = Data;
        unsigned Offset = getRelativeGlobalAddress(name);
        HeapData& GlobalData = GlobalDataMap[Alignment];
        assert(Offset+4 <= GlobalData.size());
        ensureAligned(Alignment, GlobalData);
        for (unsigned i = 0; i < 4; ++i) {
          GlobalData[Offset++] = integer.b[i];
        }
      }
    }
  } else if (isa<UndefValue>(CV)) {
    assert(false && "Unlowered UndefValue");
  } else {
    CV->dump();
    assert(false && "Unsupported constant kind");
  }
}

std::string JSWriter::generateDebugRecordForVar(Metadata *MD) {
  // void shows up as nullptr for Metadata
  if (!MD) {
    cyberDWARFData.IndexedMetadata[0] = 0;
    return "\"0\"";
  }
  if (cyberDWARFData.IndexedMetadata.find(MD) == cyberDWARFData.IndexedMetadata.end()) {
    cyberDWARFData.IndexedMetadata[MD] = cyberDWARFData.MetadataNum++;
  }
  else {
    return "\"" + utostr(cyberDWARFData.IndexedMetadata[MD]) + "\"";
  }

  std::string VarIDForJSON = "\"" + utostr(cyberDWARFData.IndexedMetadata[MD]) + "\"";

  if (DIBasicType *BT = dyn_cast<DIBasicType>(MD)) {
    cyberDWARFData.TypeDebugData << VarIDForJSON << ":"
    << "[0,\""
    << BT->getName().str()
    << "\","
    << BT->getEncoding()
    << ","
    << BT->getOffsetInBits()
    << ","
    << BT->getSizeInBits()
    << "],";
  }
  else if (MDString *MDS = dyn_cast<MDString>(MD)) {
    cyberDWARFData.TypeDebugData << VarIDForJSON << ":"
    << "[10,\"" << MDS->getString().str() << "\"],";
  }
  else if (DIDerivedType *DT = dyn_cast<DIDerivedType>(MD)) {
    if (DT->getRawBaseType() && isa<MDString>(DT->getRawBaseType())) {
      auto MDS = cast<MDString>(DT->getRawBaseType());
      cyberDWARFData.TypeDebugData << VarIDForJSON << ":"
      << "[1, \""
      << DT->getName().str()
      << "\","
      << DT->getTag()
      << ",\""
      << MDS->getString().str()
      << "\","
      << DT->getOffsetInBits()
      << ","
      << DT->getSizeInBits() << "],";
    }
    else {
      if (cyberDWARFData.IndexedMetadata.find(DT->getRawBaseType()) == cyberDWARFData.IndexedMetadata.end()) {
        generateDebugRecordForVar(DT->getRawBaseType());
      }

    cyberDWARFData.TypeDebugData << VarIDForJSON << ":"
        << "[1, \""
        << DT->getName().str()
        << "\","
        << DT->getTag()
        << ","
        << cyberDWARFData.IndexedMetadata[DT->getRawBaseType()]
        << ","
        << DT->getOffsetInBits()
        << ","
        << DT->getSizeInBits() << "],";
    }
  }
  else if (DICompositeType *CT = dyn_cast<DICompositeType>(MD)) {

    if (CT->getIdentifier().str() != "") {
      if (CT->isForwardDecl()) {
        cyberDWARFData.TypeNameMap << "\"" << "fd_" << CT->getIdentifier().str() << "\":" << VarIDForJSON << ",";
      } else {
        cyberDWARFData.TypeNameMap << "\"" << CT->getIdentifier().str() << "\":" << VarIDForJSON << ",";
      }
    }

    // Pull in debug info for any used elements before emitting ours
    for (auto e : CT->getElements()) {
      generateDebugRecordForVar(e);
    }

    // Build our base type, if we have one (arrays)
    if (cyberDWARFData.IndexedMetadata.find(CT->getRawBaseType()) == cyberDWARFData.IndexedMetadata.end()) {
      generateDebugRecordForVar(CT->getRawBaseType());
    }

    cyberDWARFData.TypeDebugData << VarIDForJSON << ":"
      << "[2, \""
      << CT->getName().str()
      << "\","
      << CT->getTag()
      << ","
      << cyberDWARFData.IndexedMetadata[CT->getRawBaseType()]
      << ","
      << CT->getOffsetInBits()
      << ","
      << CT->getSizeInBits()
      << ",\""
      << CT->getIdentifier().str()
      << "\",[";

    bool first_elem = true;
    for (auto e : CT->getElements()) {
      auto *vx = dyn_cast<DIType>(e);
      if ((vx && vx->isStaticMember()) || isa<DISubroutineType>(e))
        continue;
      if (!first_elem) {
        cyberDWARFData.TypeDebugData << ",";
      }
      first_elem = false;
      cyberDWARFData.TypeDebugData << generateDebugRecordForVar(e);
    }

    cyberDWARFData.TypeDebugData << "]],";

  }
  else if (DISubroutineType *ST = dyn_cast<DISubroutineType>(MD)) {
    cyberDWARFData.TypeDebugData << VarIDForJSON << ":"
    << "[3," << ST->getTag() << "],";
  }
  else if (DISubrange *SR = dyn_cast<DISubrange>(MD)) {
    cyberDWARFData.TypeDebugData << VarIDForJSON << ":"
    << "[4," << SR->getCount() << "],";
  }
  else if (DISubprogram *SP = dyn_cast<DISubprogram>(MD)) {
    cyberDWARFData.TypeDebugData << VarIDForJSON << ":"
    << "[5,\"" << SP->getName().str() << "\"],";
  }
  else if (DIEnumerator *E = dyn_cast<DIEnumerator>(MD)) {
    cyberDWARFData.TypeDebugData << VarIDForJSON << ":"
    << "[6,\"" << E->getName().str() << "\"," << E->getValue() << "],";
  }
  else {
    //MD->dump();
  }

  return VarIDForJSON;
}

void JSWriter::buildCyberDWARFData() {
  for (auto &F : TheModule->functions()) {
    auto MD = F.getMetadata("dbg");
    if (MD) {
      auto *SP = cast<DISubprogram>(MD);

      if (SP->getLinkageName() != "") {
        cyberDWARFData.FunctionMembers << "\"" << SP->getLinkageName().str() << "\":{";
      }
      else {
        cyberDWARFData.FunctionMembers << "\"" << SP->getName().str() << "\":{";
      }
      bool first_elem = true;
      for (auto V : SP->getVariables()) {
        auto RT = V->getRawType();
        if (!first_elem) {
          cyberDWARFData.FunctionMembers << ",";
        }
        first_elem = false;
        cyberDWARFData.FunctionMembers << "\"" << V->getName().str() << "\":" << generateDebugRecordForVar(RT);
      }
      cyberDWARFData.FunctionMembers << "},";
    }
  }

  // Need to dump any types under each compilation unit's retained types
  auto CUs = TheModule->getNamedMetadata("llvm.dbg.cu");

  for (auto CUi : CUs->operands()) {
    auto CU = cast<DICompileUnit>(CUi);
    auto RT = CU->getRetainedTypes();
    for (auto RTi : RT) {
      generateDebugRecordForVar(RTi);
    }
  }
}

// nativization

void JSWriter::calculateNativizedVars(const Function *F) {
  NativizedVars.clear();

  for (Function::const_iterator I = F->begin(), BE = F->end(); I != BE; ++I) {
    auto BI = &*I;
    for (BasicBlock::const_iterator II = BI->begin(), E = BI->end(); II != E; ++II) {
      const Instruction *I = &*II;
      if (const AllocaInst *AI = dyn_cast<const AllocaInst>(I)) {
        if (AI->getAllocatedType()->isVectorTy()) continue; // we do not nativize vectors, we rely on the LLVM optimizer to avoid load/stores on them
        if (AI->getAllocatedType()->isAggregateType()) continue; // we do not nativize aggregates either
        // this is on the stack. if its address is never used nor escaped, we can nativize it
        bool Fail = false;
        for (Instruction::const_user_iterator UI = I->user_begin(), UE = I->user_end(); UI != UE && !Fail; ++UI) {
          const Instruction *U = dyn_cast<Instruction>(*UI);
          if (!U) { Fail = true; break; } // not an instruction, not cool
          switch (U->getOpcode()) {
            case Instruction::Load: break; // load is cool
            case Instruction::Store: {
              if (U->getOperand(0) == I) Fail = true; // store *of* it is not cool; store *to* it is fine
              break;
            }
            default: { Fail = true; break; } // anything that is "not" "cool", is "not cool"
          }
        }
        if (!Fail) NativizedVars.insert(I);
      }
    }
  }
}

// special analyses

bool JSWriter::canReloop(const Function *F) {
  return true;
}

// main entry

void JSWriter::printCommaSeparated(const HeapData data) {
  for (HeapData::const_iterator I = data.begin();
       I != data.end(); ++I) {
    if (I != data.begin()) {
      Out << ",";
    }
    Out << (int)*I;
  }
}

void JSWriter::printProgram(const std::string& fname,
                             const std::string& mName) {
  printModule(fname,mName);
}

void JSWriter::printModule(const std::string& fname,
                            const std::string& mName) {
  printModuleBody();
}

bool JSWriter::runOnModule(Module &M) {
  TheModule = &M;
  DL = &M.getDataLayout();
  i32 = Type::getInt32Ty(M.getContext());

  // sanity checks on options
  assert(Relocatable ? GlobalBase == 0 : true);
  assert(Relocatable ? EmulatedFunctionPointers : true);

  // Build debug data first, so that inline metadata can reuse the indicies
  if (EnableCyberDWARF)
    buildCyberDWARFData();

  setupCallHandlers();

  printProgram("", "");

  return false;
}

char JSWriter::ID = 0;

class CheckTriple : public ModulePass {
public:
  static char ID;
  CheckTriple() : ModulePass(ID) {}
  bool runOnModule(Module &M) override {
    if (M.getTargetTriple() != "asmjs-unknown-emscripten") {
      prettyWarning() << "incorrect target triple '" << M.getTargetTriple() << "' (did you use emcc/em++ on all source files and not clang directly?)\n";
    }
    return false;
  }
};

char CheckTriple::ID;

Pass *createCheckTriplePass() {
  return new CheckTriple();
}

//===----------------------------------------------------------------------===//
//                       External Interface declaration
//===----------------------------------------------------------------------===//

bool JSTargetMachine::addPassesToEmitFile(
      PassManagerBase &PM, raw_pwrite_stream &Out, CodeGenFileType FileType,
      bool DisableVerify, AnalysisID StartBefore,
      AnalysisID StartAfter, AnalysisID StopAfter,
      MachineFunctionInitializer *MFInitializer) {
  assert(FileType == TargetMachine::CGFT_AssemblyFile);

  PM.add(createCheckTriplePass());

  if (NoExitRuntime) {
    PM.add(createNoExitRuntimePass());
    // removing atexits opens up globalopt/globaldce opportunities
    PM.add(createGlobalOptimizerPass());
    PM.add(createGlobalDCEPass());
  }

  // PNaCl legalization
  {
    PM.add(createStripDanglingDISubprogramsPass());
    if (EnableSjLjEH) {
      // This comes before ExpandTls because it introduces references to
      // a TLS variable, __pnacl_eh_stack.  This comes before
      // InternalizePass because it assumes various variables (including
      // __pnacl_eh_stack) have not been internalized yet.
      PM.add(createPNaClSjLjEHPass());
    } else if (EnableEmCxxExceptions) {
      PM.add(createLowerEmExceptionsPass());
    } else {
      // LowerInvoke prevents use of C++ exception handling by removing
      // references to BasicBlocks which handle exceptions.
      PM.add(createLowerInvokePass());
    }
    // Run CFG simplification passes for a few reasons:
    // (1) Landingpad blocks can be made unreachable by LowerInvoke
    // when EnableSjLjEH is not enabled, so clean those up to ensure
    // there are no landingpad instructions in the stable ABI.
    // (2) Unreachable blocks can have strange properties like self-referencing
    // instructions, so remove them.
    PM.add(createCFGSimplificationPass());

    PM.add(createLowerEmSetjmpPass());

    // Expand out computed gotos (indirectbr and blockaddresses) into switches.
    PM.add(createExpandIndirectBrPass());

    // ExpandStructRegs must be run after ExpandVarArgs so that struct-typed
    // "va_arg" instructions have been removed.
    PM.add(createExpandVarArgsPass());

    // Convert struct reg function params to struct* byval. This needs to be
    // before ExpandStructRegs so it has a chance to rewrite aggregates from
    // function arguments and returns into something ExpandStructRegs can expand.
    PM.add(createSimplifyStructRegSignaturesPass());

    // TODO(mtrofin) Remove the following and only run it as a post-opt pass once
    //               the following bug is fixed.
    // https://code.google.com/p/nativeclient/issues/detail?id=3857
    PM.add(createExpandStructRegsPass());

    PM.add(createExpandCtorsPass());

    if (EnableEmAsyncify)
      PM.add(createLowerEmAsyncifyPass());

    // ExpandStructRegs must be run after ExpandArithWithOverflow to expand out
    // the insertvalue instructions that ExpandArithWithOverflow introduces.
    PM.add(createExpandArithWithOverflowPass());

    // We place ExpandByVal after optimization passes because some byval
    // arguments can be expanded away by the ArgPromotion pass.  Leaving
    // in "byval" during optimization also allows some dead stores to be
    // eliminated, because "byval" is a stronger constraint than what
    // ExpandByVal expands it to.
    PM.add(createExpandByValPass());

    PM.add(createPromoteI1OpsPass());

    // We should not place arbitrary passes after ExpandConstantExpr
    // because they might reintroduce ConstantExprs.
    PM.add(createExpandConstantExprPass());
    // The following pass inserts GEPs, it must precede ExpandGetElementPtr. It
    // also creates vector loads and stores, the subsequent pass cleans them up to
    // fix their alignment.
    PM.add(createConstantInsertExtractElementIndexPass());

    // Optimization passes and ExpandByVal introduce
    // memset/memcpy/memmove intrinsics with a 64-bit size argument.
    // This pass converts those arguments to 32-bit.
    PM.add(createCanonicalizeMemIntrinsicsPass());

    // ConstantMerge cleans up after passes such as GlobalizeConstantVectors. It
    // must run before the FlattenGlobals pass because FlattenGlobals loses
    // information that otherwise helps ConstantMerge do a good job.
    PM.add(createConstantMergePass());
    // FlattenGlobals introduces ConstantExpr bitcasts of globals which
    // are expanded out later. ReplacePtrsWithInts also creates some
    // ConstantExprs, and it locally creates an ExpandConstantExprPass
    // to clean both of these up.
    PM.add(createFlattenGlobalsPass());

    // The type legalization passes (ExpandLargeIntegers and PromoteIntegers) do
    // not handle constexprs and create GEPs, so they go between those passes.
    PM.add(createExpandLargeIntegersPass());
    PM.add(createPromoteIntegersPass());
    // Rewrite atomic and volatile instructions with intrinsic calls.
    PM.add(createRewriteAtomicsPass());

    PM.add(createSimplifyAllocasPass());

    // The atomic cmpxchg instruction returns a struct, and is rewritten to an
    // intrinsic as a post-opt pass, we therefore need to expand struct regs.
    PM.add(createExpandStructRegsPass());

    // Eliminate simple dead code that the post-opt passes could have created.
    PM.add(createDeadCodeEliminationPass());
  }
  // end PNaCl legalization

  PM.add(createExpandInsertExtractElementPass());

  if (!OnlyWebAssembly) {
    // if only wasm, then we can emit i64s, otherwise they must be lowered
    PM.add(createExpandI64Pass());
  } else {
    // only wasm, and for now no atomics there, so just lower them out
    PM.add(createLowerAtomicPass());
  }

  CodeGenOpt::Level OptLevel = getOptLevel();

  // When optimizing, there shouldn't be any opportunities for SimplifyAllocas
  // because the regular optimizer should have taken them all (GVN, and possibly
  // also SROA).
  if (OptLevel == CodeGenOpt::None)
    PM.add(createEmscriptenSimplifyAllocasPass());

  PM.add(createEmscriptenRemoveLLVMAssumePass());
  PM.add(createEmscriptenExpandBigSwitchesPass());

  PM.add(new JSWriter(Out, OptLevel));

  return false;
}<|MERGE_RESOLUTION|>--- conflicted
+++ resolved
@@ -236,7 +236,8 @@
     BlockAddressMap BlockAddresses;
     std::map<std::string, AsmConstInfo> AsmConsts; // code => { index, list of seen sigs }
     NameSet FuncRelocatableExterns; // which externals are accessed in this function; we load them once at the beginning (avoids a potential call in a heap access, and might be faster)
-<<<<<<< HEAD
+    std::vector<std::string> ExtraFunctions;
+    std::set<const Function*> DeclaresNeedingTypeDeclarations; // list of declared funcs whose type we must declare asm.js-style with a usage, as they may not have another usage
     AddressList objcSelectorRefs;
     AddressList objcMessageRefs;
     AddressList objcClassRefs;
@@ -247,10 +248,6 @@
     AddressList objcNonlazyCategoryList;
     AddressList objcProtocolList;
     AddressList objcProtocolRefs;
-=======
-    std::vector<std::string> ExtraFunctions;
-    std::set<const Function*> DeclaresNeedingTypeDeclarations; // list of declared funcs whose type we must declare asm.js-style with a usage, as they may not have another usage
->>>>>>> 9735be7b
 
     struct {
       // 0 is reserved for void type
@@ -494,10 +491,6 @@
       unsigned Alignment = 1;
       while (Table.size() % Alignment) Table.push_back("0");
       unsigned Index = Table.size();
-<<<<<<< HEAD
-      Table.push_back(Name);
-
-=======
       // add the name to the table. normally we can just add the function itself,
       // however, that may not be valid in wasm. consider an imported function with an
       // f32 parameter - due to asm.js ffi rules, we must send it f64s. So its
@@ -518,7 +511,6 @@
       } else {
         Table.push_back(Name);
       }
->>>>>>> 9735be7b
       IndexedFunctions[Name] = Index;
       if (NoAliasingFunctionPointers) {
         NextFunctionIndex = Index+1;
@@ -1608,7 +1600,7 @@
     S = std::string("SIMD_") + SIMDType(VT) + "_splat(" + ensureFloat("0", !VT->getElementType()->isIntegerTy()) + ')';
   } else {
     if (OnlyWebAssembly && T->isIntegerTy() && T->getIntegerBitWidth() == 64) {
-      return "i64(0)"; 
+      return "i64(0)";
     }
     S = T->isFloatingPointTy() ? "+0" : "0"; // XXX refactor this
     if (PreciseF32 && T->isFloatTy() && !(sign & ASM_FFI_OUT)) {
@@ -3385,7 +3377,6 @@
       parseConstant(I->getName().str(), I->getInitializer(), I->getAlignment(), true);
     }
   }
-<<<<<<< HEAD
   //TODO refactor alignment handling
   for (std::vector<std::string>::iterator i = objcSections.begin(), e = objcSections.end(); i != e; ++i) {
     for (Module::const_global_iterator I = TheModule->global_begin(),
@@ -3394,11 +3385,10 @@
         parseConstant(I->getName().str(), I->getInitializer(), I->getAlignment(), true);
       }
     }
-=======
+  }
   if (WebAssembly && SideModule && StackSize > 0) {
     // allocate the stack
     allocateZeroInitAddress("wasm-module-stack", STACK_ALIGN, StackSize);
->>>>>>> 9735be7b
   }
   // Calculate MaxGlobalAlign, adjust final paddings, and adjust GlobalBasePadding
   assert(MaxGlobalAlign == 0);
