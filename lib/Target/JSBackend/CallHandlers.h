// Call handlers: flexible map of call targets to arbitrary handling code
//
// Each handler needs DEF_CALL_HANDLER and SETUP_CALL_HANDLER
//

typedef std::string (JSWriter::*CallHandler)(const Instruction*, std::string Name, int NumArgs);
typedef std::map<std::string, CallHandler> CallHandlerMap;
CallHandlerMap CallHandlers;

// Definitions

unsigned getNumArgOperands(const Instruction *I) {
  return ImmutableCallSite(I).arg_size();
}

const Value *getActuallyCalledValue(const Instruction *I) {
  const Value *CV = ImmutableCallSite(I).getCalledValue();

  // if the called value is a bitcast of a function, then we just call it directly, properly
  // for example, extern void x() in C will turn into void x(...) in LLVM IR, then the IR bitcasts
  // it to the proper form right before the call. this both causes an unnecessary indirect
  // call, and it is done with the wrong type. TODO: don't even put it into the function table
  if (const Function *F = dyn_cast<const Function>(CV->stripPointerCasts())) {
    CV = F;
  }
  return CV;
}

// We can't and shouldn't try to invoke an LLVM intrinsic which we overload with a call hander -
// it would end up in a function table, which makes no sense.
bool canInvoke(const Value *V) {
  const Function *F = dyn_cast<const Function>(V);
  if (F && F->isDeclaration() && F->isIntrinsic()) {
    auto Intrin = F->getIntrinsicID();
    if (Intrin == Intrinsic::memcpy || Intrin == Intrinsic::memset) {
      return false;
    }
  }
  return true;
}

#define DEF_CALL_HANDLER(Ident, Code) \
  std::string CH_##Ident(const Instruction *CI, std::string Name, int NumArgs=-1) { Code }

DEF_CALL_HANDLER(__default__, {
  if (!CI) return ""; // we are just called from a handler that was called from getFunctionIndex, only to ensure the handler was run at least once
  const Value *CV = getActuallyCalledValue(CI);
  bool NeedCasts = true;
  FunctionType *FT;
  bool Invoke = false;
  bool Emulated = false;
  if (InvokeState == 1) {
    InvokeState = 2;
    Invoke = canInvoke(CV);
  }
  std::string Sig;

  bool ForcedNumArgs = NumArgs != -1;
  if (!ForcedNumArgs) NumArgs = getNumArgOperands(CI);

  const Function *F = dyn_cast<const Function>(CV);
  if (F) {
    NeedCasts = F->isDeclaration(); // if ffi call, need casts
    FT = F->getFunctionType();
  } else {
    FT = dyn_cast<FunctionType>(dyn_cast<PointerType>(CV->getType())->getElementType());
    if (isAbsolute(CV->stripPointerCasts())) {
      Name = "abort /* segfault, call an absolute addr */ ";
    } else {
      // function pointer call
      ensureFunctionTable(FT);
      if (!Invoke) {
        Sig = getFunctionSignature(FT, &Name);
        if (!EmulatedFunctionPointers) {
          Name = std::string("FUNCTION_TABLE_") + Sig + "[" + Name + " & #FM_" + Sig + "#]";
          NeedCasts = false; // function table call, so stays in asm module
        } else {
          Name = std::string("ftCall_") + Sig + "(" + getCast(Name, Type::getInt32Ty(CI->getContext()));
          if (NumArgs > 0) Name += ',';
          Emulated = true;
        }
      }
    }
  }

<<<<<<< HEAD
  bool ForcedNumArgs = NumArgs != -1;
  if (!ForcedNumArgs) NumArgs = getNumArgOperands(CI);

  bool ObjcMsgSendFuncs = Name.find("_objc_msg") != std::string::npos;
  if(ObjcMsgSendFuncs) {
    Sig = getFunctionSignatureLetter(CI->getType());
    for (int i = 0; i < NumArgs; i++) {
      Type *ActualType = CI->getOperand(i)->getType();
      Sig += getFunctionSignatureLetter(ActualType);
    }
    Name += "_" + Sig;
    ObjCMessageFuncs.insert(Name);
    // TODO Fix
    unsigned addr = getFunctionIndex(F);
    FunctionTable &Table = FunctionTables[Sig];
    Table[addr] = getJSName(F)+"_"+Sig;
  }

=======
>>>>>>> 8b7cd969
  if (!FT->isVarArg() && !ForcedNumArgs) {
    int TypeNumArgs = FT->getNumParams();
    if (TypeNumArgs != NumArgs && !ObjcMsgSendFuncs) {
      if (EmscriptenAssertions) prettyWarning() << "unexpected number of arguments " << utostr(NumArgs) << " in call to '" << F->getName() << "', should be " << utostr(TypeNumArgs) << "\n";
      if (NumArgs > TypeNumArgs) NumArgs = TypeNumArgs; // lop off the extra params that will not be used and just break validation
    }
    if (EmscriptenAssertions) {
      for (int i = 0; i < std::min(TypeNumArgs, NumArgs); i++) {
        Type *TypeType = FT->getParamType(i);
        Type *ActualType = CI->getOperand(i)->getType();
        if (getFunctionSignatureLetter(TypeType) != getFunctionSignatureLetter(ActualType)) {
          prettyWarning() << "unexpected argument type " << *ActualType << " at index " << utostr(i) << " in call to '" << F->getName() << "', should be " << *TypeType << "\n";
        }
      }
    }
  }
  if (EmscriptenAssertions) {
    Type *TypeType = FT->getReturnType();
    Type *ActualType = CI->getType();
    if (getFunctionSignatureLetter(TypeType) != getFunctionSignatureLetter(ActualType)) {
      prettyWarning() << "unexpected return type " << *ActualType << " in call to '" << F->getName() << "', should be " << *TypeType << "\n";
    }
  }

  if (Invoke) {
    if(isObjCFunction(&Name)) {
    } else {
      Sig = getFunctionSignature(FT, &Name);
    }
    Name = "invoke_" + Sig;
    NeedCasts = true;
  }
  std::string text = Name;
  if (!Emulated) text += "(";
  if (Invoke) {
    // add first param
    if (F) {
      text += relocateFunctionPointer(utostr(getFunctionIndex(F))); // convert to function pointer
    } else {
      text += getValueAsCastStr(CV); // already a function pointer
    }
    if (NumArgs > 0) text += ",";
  }
  // this is an ffi call if we need casts, and it is not a special Math_ builtin
  bool FFI = NeedCasts;
  if (FFI && Name.find("Math_") == 0) {
    if (Name == "Math_ceil" || Name == "Math_floor" || Name == "Math_min" || Name == "Math_max" || Name == "Math_sqrt" || Name == "Math_abs") {
      // This special Math builtin is optimizable with all types, including floats, so can treat it as non-ffi
      FFI = false;
    }
  }
  unsigned FFI_OUT = FFI ? ASM_FFI_OUT : 0;
  for (int i = 0; i < NumArgs; i++) {
    if (!NeedCasts) {
      text += getValueAsStr(CI->getOperand(i));
    } else {
      text += getValueAsCastParenStr(CI->getOperand(i), ASM_NONSPECIFIC | FFI_OUT);
    }
    if (i < NumArgs - 1) text += ",";
  }
  text += ")";
  // handle return value
  Type *InstRT = CI->getType();
  Type *ActualRT = FT->getReturnType();
  if (!InstRT->isVoidTy() && ActualRT->isVoidTy()) {
    // the function we are calling was cast to something returning a value, but it really
    // does not return a value
    getAssignIfNeeded(CI); // ensure the variable is defined, but do not emit it here
                           // it should have 0 uses, but just to be safe
  } else if (!ActualRT->isVoidTy()) {
    unsigned FFI_IN = FFI ? ASM_FFI_IN : 0;
    text = getAssignIfNeeded(CI) + "(" + getCast(text, ActualRT, ASM_NONSPECIFIC | FFI_IN) + ")";
  }
  return text;
})

// exceptions support
DEF_CALL_HANDLER(emscripten_preinvoke, {
  // InvokeState is normally 0 here, but might be otherwise if a block was split apart TODO: add a function attribute for this
  InvokeState = 1;
  return "__THREW__ = 0";
})
DEF_CALL_HANDLER(emscripten_postinvoke, {
  // InvokeState is normally 2 here, but can be 1 if the call in between was optimized out, or 0 if a block was split apart
  InvokeState = 0;
  return getAssign(CI) + "__THREW__; __THREW__ = 0";
})
DEF_CALL_HANDLER(emscripten_landingpad, {
  std::string Ret = getAssign(CI) + "___cxa_find_matching_catch(";
  unsigned Num = getNumArgOperands(CI);
  for (unsigned i = 1; i < Num-1; i++) { // ignore personality and cleanup XXX - we probably should not be doing that!
    if (i > 1) Ret += ",";
    Ret += getValueAsCastStr(CI->getOperand(i));
  }
  Ret += ")|0";
  return Ret;
})
DEF_CALL_HANDLER(emscripten_resume, {
  return "___resumeException(" + getValueAsCastStr(CI->getOperand(0)) + ")";
})

// setjmp support

DEF_CALL_HANDLER(emscripten_prep_setjmp, {
  return getAdHocAssign("_setjmpTableSize", Type::getInt32Ty(CI->getContext())) + "4;" +
         getAdHocAssign("_setjmpTable", Type::getInt32Ty(CI->getContext())) + "_malloc(40) | 0;" +
         "HEAP32[_setjmpTable>>2]=0";
})
DEF_CALL_HANDLER(emscripten_cleanup_setjmp, {
  return "_free(_setjmpTable|0)";
})
DEF_CALL_HANDLER(emscripten_setjmp, {
  // env, label, table
  Declares.insert("saveSetjmp");
  return "_setjmpTable = _saveSetjmp(" + getValueAsStr(CI->getOperand(0)) + "," + getValueAsStr(CI->getOperand(1)) + ",_setjmpTable|0,_setjmpTableSize|0)|0;_setjmpTableSize = tempRet0";
})
DEF_CALL_HANDLER(emscripten_longjmp, {
  Declares.insert("longjmp");
  return CH___default__(CI, "_longjmp");
})
DEF_CALL_HANDLER(emscripten_check_longjmp, {
  std::string Threw = getValueAsStr(CI->getOperand(0));
  std::string Target = getJSName(CI);
  std::string Assign = getAssign(CI);
  return "if (((" + Threw + "|0) != 0) & ((threwValue|0) != 0)) { " +
           Assign + "_testSetjmp(HEAP32[" + Threw + ">>2]|0, _setjmpTable|0, _setjmpTableSize|0)|0; " +
           "if ((" + Target + "|0) == 0) { _longjmp(" + Threw + "|0, threwValue|0); } " + // rethrow
           "tempRet0 = threwValue; " +
         "} else { " + Assign + "-1; }";
})
DEF_CALL_HANDLER(emscripten_get_longjmp_result, {
  std::string Threw = getValueAsStr(CI->getOperand(0));
  return getAssign(CI) + "tempRet0";
})

// supporting async functions, see `<emscripten>/src/library_async.js` for detail.
DEF_CALL_HANDLER(emscripten_alloc_async_context, {
  // insert sp as the 2nd parameter
  return getAssign(CI) + "_emscripten_alloc_async_context(" + getValueAsStr(CI->getOperand(0)) + ",sp)|0";
})
DEF_CALL_HANDLER(emscripten_check_async, {
  return getAssign(CI) + "___async";
})
// prevent unwinding the stack
// preserve the return value of the return inst
DEF_CALL_HANDLER(emscripten_do_not_unwind, {
  return "sp = STACKTOP";
})
// prevent unwinding the async stack
DEF_CALL_HANDLER(emscripten_do_not_unwind_async, {
  return "___async_unwind = 0";
})
DEF_CALL_HANDLER(emscripten_get_async_return_value_addr, {
  return getAssign(CI) + "___async_retval";
})

// emscripten instrinsics
DEF_CALL_HANDLER(emscripten_debugger, {
  CantValidate = "emscripten_debugger is used";
  return "debugger";
})

// i64 support

DEF_CALL_HANDLER(getHigh32, {
  return getAssign(CI) + "tempRet0";
})
DEF_CALL_HANDLER(setHigh32, {
  return "tempRet0 = " + getValueAsStr(CI->getOperand(0));
})
// XXX float handling here is not optimal
#define TO_I(low, high) \
DEF_CALL_HANDLER(low, { \
  std::string Input = getValueAsStr(CI->getOperand(0)); \
  if (PreciseF32 && CI->getOperand(0)->getType()->isFloatTy()) Input = "+" + Input; \
  return getAssign(CI) + "(~~" + Input + ")>>>0"; \
}) \
DEF_CALL_HANDLER(high, { \
  std::string Input = getValueAsStr(CI->getOperand(0)); \
  if (PreciseF32 && CI->getOperand(0)->getType()->isFloatTy()) Input = "+" + Input; \
  return getAssign(CI) + "+Math_abs(" + Input + ") >= +1 ? " + Input + " > +0 ? (~~+Math_min(+Math_floor(" + Input + " / +4294967296), +4294967295)) >>> 0 : ~~+Math_ceil((" + Input + " - +(~~" + Input + " >>> 0)) / +4294967296) >>> 0 : 0"; \
})
TO_I(FtoILow, FtoIHigh);
TO_I(DtoILow, DtoIHigh);
DEF_CALL_HANDLER(BDtoILow, {
  return "HEAPF64[tempDoublePtr>>3] = " + getValueAsStr(CI->getOperand(0)) + ";" + getAssign(CI) + "HEAP32[tempDoublePtr>>2]|0";
})
DEF_CALL_HANDLER(BDtoIHigh, {
  return getAssign(CI) + "HEAP32[tempDoublePtr+4>>2]|0";
})
DEF_CALL_HANDLER(SItoF, {
  std::string Ret = "(+" + getValueAsCastParenStr(CI->getOperand(0), ASM_UNSIGNED) + ") + " +
                                       "(+4294967296*(+" + getValueAsCastParenStr(CI->getOperand(1), ASM_SIGNED) +   "))";
  if (PreciseF32 && CI->getType()->isFloatTy()) {
    Ret = "Math_fround(" + Ret + ")";
  }
  return getAssign(CI) + Ret;
})
DEF_CALL_HANDLER(UItoF, {
  std::string Ret = "(+" + getValueAsCastParenStr(CI->getOperand(0), ASM_UNSIGNED) + ") + " +
                                       "(+4294967296*(+" + getValueAsCastParenStr(CI->getOperand(1), ASM_UNSIGNED) + "))";
  if (PreciseF32 && CI->getType()->isFloatTy()) {
    Ret = "Math_fround(" + Ret + ")";
  }
  return getAssign(CI) + Ret;
})
DEF_CALL_HANDLER(SItoD, {
  return getAssign(CI) + "(+" + getValueAsCastParenStr(CI->getOperand(0), ASM_UNSIGNED) + ") + " +
                                       "(+4294967296*(+" + getValueAsCastParenStr(CI->getOperand(1), ASM_SIGNED) +   "))";
})
DEF_CALL_HANDLER(UItoD, {
  return getAssign(CI) + "(+" + getValueAsCastParenStr(CI->getOperand(0), ASM_UNSIGNED) + ") + " +
                                       "(+4294967296*(+" + getValueAsCastParenStr(CI->getOperand(1), ASM_UNSIGNED) + "))";
})
DEF_CALL_HANDLER(BItoD, {
  return "HEAP32[tempDoublePtr>>2] = " +   getValueAsStr(CI->getOperand(0)) + ";" +
         "HEAP32[tempDoublePtr+4>>2] = " + getValueAsStr(CI->getOperand(1)) + ";" +
         getAssign(CI) + "+HEAPF64[tempDoublePtr>>3]";
})

// misc

DEF_CALL_HANDLER(llvm_nacl_atomic_store_i32, {
  return "HEAP32[" + getValueAsStr(CI->getOperand(0)) + ">>2]=" + getValueAsStr(CI->getOperand(1));
})

#define CMPXCHG_HANDLER(name) \
DEF_CALL_HANDLER(name, { \
  const Value *P = CI->getOperand(0); \
  return getLoad(CI, P, CI->getType(), 0) + ';' + \
         "if ((" + getCast(getJSName(CI), CI->getType()) + ") == " + getValueAsCastParenStr(CI->getOperand(1)) + ") " + \
            getStore(CI, P, CI->getType(), getValueAsStr(CI->getOperand(2)), 0); \
})
CMPXCHG_HANDLER(llvm_nacl_atomic_cmpxchg_i8);
CMPXCHG_HANDLER(llvm_nacl_atomic_cmpxchg_i16);
CMPXCHG_HANDLER(llvm_nacl_atomic_cmpxchg_i32);

#define UNROLL_LOOP_MAX 8
#define WRITE_LOOP_MAX 128

DEF_CALL_HANDLER(llvm_memcpy_p0i8_p0i8_i32, {
  if (CI) {
    ConstantInt *AlignInt = dyn_cast<ConstantInt>(CI->getOperand(3));
    if (AlignInt) {
      ConstantInt *LenInt = dyn_cast<ConstantInt>(CI->getOperand(2));
      if (LenInt) {
        // we can emit inline code for this
        unsigned Len = LenInt->getZExtValue();
        if (Len <= WRITE_LOOP_MAX) {
          unsigned Align = AlignInt->getZExtValue();
          if (Align > 4) Align = 4;
          else if (Align == 0) Align = 1; // align 0 means 1 in memcpy and memset (unlike other places where it means 'default/4')
          if (Align == 1 && Len > 1 && WarnOnUnaligned) {
            errs() << "emcc: warning: unaligned memcpy in  " << CI->getParent()->getParent()->getName() << ":" << *CI << " (compiler's fault?)\n";
          }
          unsigned Pos = 0;
          std::string Ret;
          std::string Dest = getValueAsStr(CI->getOperand(0));
          std::string Src = getValueAsStr(CI->getOperand(1));
          while (Len > 0) {
            // handle as much as we can in the current alignment
            unsigned CurrLen = Align*(Len/Align);
            unsigned Factor = CurrLen/Align;
            if (Factor <= UNROLL_LOOP_MAX) {
              // unroll
              for (unsigned Offset = 0; Offset < CurrLen; Offset += Align) {
                std::string Add = "+" + utostr(Pos + Offset);
                Ret += ";" + getHeapAccess(Dest + Add, Align) + "=" + getHeapAccess(Src + Add, Align) + "|0";
              }
            } else {
              // emit a loop
              UsedVars["dest"] = UsedVars["src"] = UsedVars["stop"] = Type::getInt32Ty(TheModule->getContext());
              Ret += "dest=" + Dest + "+" + utostr(Pos) + "|0; src=" + Src + "+" + utostr(Pos) + "|0; stop=dest+" + utostr(CurrLen) + "|0; do { " + getHeapAccess("dest", Align) + "=" + getHeapAccess("src", Align) + "|0; dest=dest+" + utostr(Align) + "|0; src=src+" + utostr(Align) + "|0; } while ((dest|0) < (stop|0))";
            }
            Pos += CurrLen;
            Len -= CurrLen;
            Align /= 2;
          }
          return Ret;
        }
      }
    }
  }
  Declares.insert("memcpy");
  return CH___default__(CI, "_memcpy", 3) + "|0";
})

DEF_CALL_HANDLER(llvm_memset_p0i8_i32, {
  if (CI) {
    ConstantInt *AlignInt = dyn_cast<ConstantInt>(CI->getOperand(3));
    if (AlignInt) {
      ConstantInt *LenInt = dyn_cast<ConstantInt>(CI->getOperand(2));
      if (LenInt) {
        ConstantInt *ValInt = dyn_cast<ConstantInt>(CI->getOperand(1));
        if (ValInt) {
          // we can emit inline code for this
          unsigned Len = LenInt->getZExtValue();
          if (Len <= WRITE_LOOP_MAX) {
            unsigned Align = AlignInt->getZExtValue();
            unsigned Val = ValInt->getZExtValue();
            if (Align > 4) Align = 4;
            else if (Align == 0) Align = 1; // align 0 means 1 in memcpy and memset (unlike other places where it means 'default/4')
            if (Align == 1 && Len > 1 && WarnOnUnaligned) {
              errs() << "emcc: warning: unaligned memcpy in  " << CI->getParent()->getParent()->getName() << ":" << *CI << " (compiler's fault?)\n";
            }
            unsigned Pos = 0;
            std::string Ret;
            std::string Dest = getValueAsStr(CI->getOperand(0));
            while (Len > 0) {
              // handle as much as we can in the current alignment
              unsigned CurrLen = Align*(Len/Align);
              unsigned FullVal = 0;
              for (unsigned i = 0; i < Align; i++) {
                FullVal <<= 8;
                FullVal |= Val;
              }
              unsigned Factor = CurrLen/Align;
              if (Factor <= UNROLL_LOOP_MAX) {
                // unroll
                for (unsigned Offset = 0; Offset < CurrLen; Offset += Align) {
                  std::string Add = "+" + utostr(Pos + Offset);
                  Ret += ";" + getHeapAccess(Dest + Add, Align) + "=" + utostr(FullVal) + "|0";
                }
              } else {
                // emit a loop
                UsedVars["dest"] = UsedVars["stop"] = Type::getInt32Ty(TheModule->getContext());
                Ret += "dest=" + Dest + "+" + utostr(Pos) + "|0; stop=dest+" + utostr(CurrLen) + "|0; do { " + getHeapAccess("dest", Align) + "=" + utostr(FullVal) + "|0; dest=dest+" + utostr(Align) + "|0; } while ((dest|0) < (stop|0))";
              }
              Pos += CurrLen;
              Len -= CurrLen;
              Align /= 2;
            }
            return Ret;
          }
        }
      }
    }
  }
  Declares.insert("memset");
  return CH___default__(CI, "_memset", 3) + "|0";
})

DEF_CALL_HANDLER(llvm_memmove_p0i8_p0i8_i32, {
  Declares.insert("memmove");
  return CH___default__(CI, "_memmove", 3) + "|0";
})

DEF_CALL_HANDLER(llvm_expect_i32, {
  return getAssign(CI) + getValueAsStr(CI->getOperand(0));
})

DEF_CALL_HANDLER(llvm_dbg_declare, {
  return "";
})

DEF_CALL_HANDLER(llvm_dbg_value, {
  return "";
})

DEF_CALL_HANDLER(llvm_lifetime_start, {
  return "";
})

DEF_CALL_HANDLER(llvm_lifetime_end, {
  return "";
})

DEF_CALL_HANDLER(llvm_invariant_start, {
  return "";
})

DEF_CALL_HANDLER(llvm_invariant_end, {
  return "";
})

DEF_CALL_HANDLER(llvm_prefetch, {
  return "";
})

DEF_CALL_HANDLER(llvm_objectsize_i32_p0i8, {
  return  getAssign(CI) + ((cast<ConstantInt>(CI->getOperand(1)))->getZExtValue() == 0 ? "-1" : "0");
})

DEF_CALL_HANDLER(llvm_flt_rounds, {
  // FLT_ROUNDS helper. We don't support setting the rounding mode dynamically,
  // so it's always round-to-nearest (1).
  return getAssign(CI) + "1";
})

DEF_CALL_HANDLER(bitshift64Lshr, {
  return CH___default__(CI, "_bitshift64Lshr", 3);
})

DEF_CALL_HANDLER(bitshift64Ashr, {
  return CH___default__(CI, "_bitshift64Ashr", 3);
})

DEF_CALL_HANDLER(bitshift64Shl, {
  return CH___default__(CI, "_bitshift64Shl", 3);
})

DEF_CALL_HANDLER(llvm_ctlz_i32, {
  return CH___default__(CI, "Math_clz32", 1);
})

DEF_CALL_HANDLER(llvm_cttz_i32, {
  return CH___default__(CI, "_llvm_cttz_i32", 1);
})

// vector ops
DEF_CALL_HANDLER(emscripten_float32x4_signmask, {
  return getAssign(CI) + getValueAsStr(CI->getOperand(0)) + ".signMask";
})

DEF_CALL_HANDLER(emscripten_float32x4_loadx, {
  return getAssign(CI) + "SIMD_float32x4_loadX(HEAPU8, " + getValueAsStr(CI->getOperand(0)) + ")";
})

DEF_CALL_HANDLER(emscripten_float32x4_loadxy, {
  return getAssign(CI) + "SIMD_float32x4_loadXY(HEAPU8, " + getValueAsStr(CI->getOperand(0)) + ")";
})

DEF_CALL_HANDLER(emscripten_float32x4_storex, {
  return "SIMD_float32x4_storeX(HEAPU8, " + getValueAsStr(CI->getOperand(0)) + ", " + getValueAsStr(CI->getOperand(1)) + ")";
})

DEF_CALL_HANDLER(emscripten_float32x4_storexy, {
  return "SIMD_float32x4_storeXY(HEAPU8, " + getValueAsStr(CI->getOperand(0)) + ", " + getValueAsStr(CI->getOperand(1)) + ")";
})

// EM_ASM support

std::string handleAsmConst(const Instruction *CI) {
  unsigned Num = getNumArgOperands(CI);
  unsigned ActualNum = Num - 1; // ignore the first argument, which is a pointer to the code
  std::string func = "emscripten_asm_const_" + utostr(ActualNum);
  AsmConstArities.insert(ActualNum);
  std::string ret = "_" + func + "(" + utostr(getAsmConstId(CI->getOperand(0)));
  for (unsigned i = 1; i < Num; i++) {
    ret += ", " + getValueAsCastParenStr(CI->getOperand(i), ASM_NONSPECIFIC);
  }
  return ret + ")";
}

DEF_CALL_HANDLER(emscripten_asm_const, {
  Declares.insert("emscripten_asm_const");
  return handleAsmConst(CI);
})
DEF_CALL_HANDLER(emscripten_asm_const_int, {
  Declares.insert("emscripten_asm_const_int");
  return getAssign(CI) + getCast(handleAsmConst(CI), Type::getInt32Ty(CI->getContext()));
})
DEF_CALL_HANDLER(emscripten_asm_const_double, {
  Declares.insert("emscripten_asm_const_double");
  return getAssign(CI) + getCast(handleAsmConst(CI), Type::getDoubleTy(CI->getContext()));
})

#define DEF_BUILTIN_HANDLER(name, to) \
DEF_CALL_HANDLER(name, { \
  return CH___default__(CI, #to); \
})

// Various simple redirects for our js libc, see library.js and LibraryManager.load
DEF_BUILTIN_HANDLER(abs, Math_abs);
DEF_BUILTIN_HANDLER(labs, Math_abs);
DEF_BUILTIN_HANDLER(cos, Math_cos);
DEF_BUILTIN_HANDLER(cosf, Math_cos);
DEF_BUILTIN_HANDLER(cosl, Math_cos);
DEF_BUILTIN_HANDLER(sin, Math_sin);
DEF_BUILTIN_HANDLER(sinf, Math_sin);
DEF_BUILTIN_HANDLER(sinl, Math_sin);
DEF_BUILTIN_HANDLER(tan, Math_tan);
DEF_BUILTIN_HANDLER(tanf, Math_tan);
DEF_BUILTIN_HANDLER(tanl, Math_tan);
DEF_BUILTIN_HANDLER(acos, Math_acos);
DEF_BUILTIN_HANDLER(acosf, Math_acos);
DEF_BUILTIN_HANDLER(acosl, Math_acos);
DEF_BUILTIN_HANDLER(asin, Math_asin);
DEF_BUILTIN_HANDLER(asinf, Math_asin);
DEF_BUILTIN_HANDLER(asinl, Math_asin);
DEF_BUILTIN_HANDLER(atan, Math_atan);
DEF_BUILTIN_HANDLER(atanf, Math_atan);
DEF_BUILTIN_HANDLER(atanl, Math_atan);
DEF_BUILTIN_HANDLER(atan2, Math_atan2);
DEF_BUILTIN_HANDLER(atan2f, Math_atan2);
DEF_BUILTIN_HANDLER(atan2l, Math_atan2);
DEF_BUILTIN_HANDLER(exp, Math_exp);
DEF_BUILTIN_HANDLER(expf, Math_exp);
DEF_BUILTIN_HANDLER(expl, Math_exp);
DEF_BUILTIN_HANDLER(log, Math_log);
DEF_BUILTIN_HANDLER(logf, Math_log);
DEF_BUILTIN_HANDLER(logl, Math_log);
DEF_BUILTIN_HANDLER(sqrt, Math_sqrt);
DEF_BUILTIN_HANDLER(sqrtf, Math_sqrt);
DEF_BUILTIN_HANDLER(sqrtl, Math_sqrt);
DEF_BUILTIN_HANDLER(fabs, Math_abs);
DEF_BUILTIN_HANDLER(fabsf, Math_abs);
DEF_BUILTIN_HANDLER(fabsl, Math_abs);
DEF_BUILTIN_HANDLER(llvm_fabs_f64, Math_abs);
DEF_BUILTIN_HANDLER(ceil, Math_ceil);
DEF_BUILTIN_HANDLER(ceilf, Math_ceil);
DEF_BUILTIN_HANDLER(ceill, Math_ceil);
DEF_BUILTIN_HANDLER(floor, Math_floor);
DEF_BUILTIN_HANDLER(floorf, Math_floor);
DEF_BUILTIN_HANDLER(floorl, Math_floor);
DEF_BUILTIN_HANDLER(pow, Math_pow);
DEF_BUILTIN_HANDLER(powf, Math_pow);
DEF_BUILTIN_HANDLER(powl, Math_pow);
DEF_BUILTIN_HANDLER(llvm_sqrt_f32, Math_sqrt);
DEF_BUILTIN_HANDLER(llvm_sqrt_f64, Math_sqrt);
DEF_BUILTIN_HANDLER(llvm_pow_f32, Math_pow);
DEF_BUILTIN_HANDLER(llvm_pow_f64, Math_pow);
DEF_BUILTIN_HANDLER(llvm_log_f32, Math_log);
DEF_BUILTIN_HANDLER(llvm_log_f64, Math_log);
DEF_BUILTIN_HANDLER(llvm_exp_f32, Math_exp);
DEF_BUILTIN_HANDLER(llvm_exp_f64, Math_exp);
DEF_BUILTIN_HANDLER(emscripten_float32x4_equal, SIMD_float32x4_equal);
DEF_BUILTIN_HANDLER(emscripten_float32x4_notEqual, SIMD_float32x4_notEqual);
DEF_BUILTIN_HANDLER(emscripten_float32x4_lessThan, SIMD_float32x4_lessThan);
DEF_BUILTIN_HANDLER(emscripten_float32x4_lessThanOrEqual, SIMD_float32x4_lessThanOrEqual);
DEF_BUILTIN_HANDLER(emscripten_float32x4_greaterThan, SIMD_float32x4_greaterThan);
DEF_BUILTIN_HANDLER(emscripten_float32x4_greaterThanOrEqual, SIMD_float32x4_greaterThanOrEqual);
DEF_BUILTIN_HANDLER(emscripten_float32x4_select, SIMD_float32x4_select);
DEF_BUILTIN_HANDLER(emscripten_float32x4_min, SIMD_float32x4_min);
DEF_BUILTIN_HANDLER(emscripten_float32x4_max, SIMD.float32x4_max);
DEF_BUILTIN_HANDLER(emscripten_float32x4_abs, SIMD_float32x4_abs);
DEF_BUILTIN_HANDLER(emscripten_float32x4_sqrt, SIMD_float32x4_sqrt);
DEF_BUILTIN_HANDLER(emscripten_float32x4_reciprocalApproximation, SIMD_float32x4_reciprocalApproximation);
DEF_BUILTIN_HANDLER(emscripten_float32x4_reciprocalSqrtApproximation, SIMD_float32x4_reciprocalSqrtApproximation);
DEF_BUILTIN_HANDLER(emscripten_float32x4_and, SIMD_float32x4_and);
DEF_BUILTIN_HANDLER(emscripten_float32x4_or, SIMD_float32x4_or);
DEF_BUILTIN_HANDLER(emscripten_float32x4_xor, SIMD_float32x4_xor);
DEF_BUILTIN_HANDLER(emscripten_float32x4_not, SIMD_float32x4_not);
DEF_BUILTIN_HANDLER(emscripten_float32x4_fromInt32x4Bits, SIMD_float32x4_fromInt32x4Bits);
DEF_BUILTIN_HANDLER(emscripten_float32x4_fromInt32x4, SIMD_float32x4_fromInt32x4);
DEF_BUILTIN_HANDLER(emscripten_int32x4_equal, SIMD_int32x4_equal);
DEF_BUILTIN_HANDLER(emscripten_int32x4_notEqual, SIMD_int32x4_notEqual);
DEF_BUILTIN_HANDLER(emscripten_int32x4_lessThan, SIMD_int32x4_lessThan);
DEF_BUILTIN_HANDLER(emscripten_int32x4_lessThanOrEqual, SIMD_int32x4_lessThanOrEqual);
DEF_BUILTIN_HANDLER(emscripten_int32x4_greaterThan, SIMD_int32x4_greaterThan);
DEF_BUILTIN_HANDLER(emscripten_int32x4_greaterThanOrEqual, SIMD_int32x4_greaterThanOrEqual);
DEF_BUILTIN_HANDLER(emscripten_int32x4_select, SIMD_int32x4_select);
DEF_BUILTIN_HANDLER(emscripten_int32x4_fromFloat32x4Bits, SIMD_int32x4_fromFloat32x4Bits);
DEF_BUILTIN_HANDLER(emscripten_int32x4_fromFloat32x4, SIMD_int32x4_fromFloat32x4);

// Setups

void setupCallHandlers() {
  assert(CallHandlers.empty());
  #define SETUP_CALL_HANDLER(Ident) \
    CallHandlers["_" #Ident] = &JSWriter::CH_##Ident;

  SETUP_CALL_HANDLER(__default__);
  SETUP_CALL_HANDLER(emscripten_preinvoke);
  SETUP_CALL_HANDLER(emscripten_postinvoke);
  SETUP_CALL_HANDLER(emscripten_landingpad);
  SETUP_CALL_HANDLER(emscripten_resume);
  SETUP_CALL_HANDLER(emscripten_prep_setjmp);
  SETUP_CALL_HANDLER(emscripten_cleanup_setjmp);
  SETUP_CALL_HANDLER(emscripten_setjmp);
  SETUP_CALL_HANDLER(emscripten_longjmp);
  SETUP_CALL_HANDLER(emscripten_check_longjmp);
  SETUP_CALL_HANDLER(emscripten_get_longjmp_result);
  SETUP_CALL_HANDLER(emscripten_alloc_async_context);
  SETUP_CALL_HANDLER(emscripten_check_async);
  SETUP_CALL_HANDLER(emscripten_do_not_unwind);
  SETUP_CALL_HANDLER(emscripten_do_not_unwind_async);
  SETUP_CALL_HANDLER(emscripten_get_async_return_value_addr);
  SETUP_CALL_HANDLER(emscripten_debugger);
  SETUP_CALL_HANDLER(getHigh32);
  SETUP_CALL_HANDLER(setHigh32);
  SETUP_CALL_HANDLER(FtoILow);
  SETUP_CALL_HANDLER(FtoIHigh);
  SETUP_CALL_HANDLER(DtoILow);
  SETUP_CALL_HANDLER(DtoIHigh);
  SETUP_CALL_HANDLER(BDtoILow);
  SETUP_CALL_HANDLER(BDtoIHigh);
  SETUP_CALL_HANDLER(SItoF);
  SETUP_CALL_HANDLER(UItoF);
  SETUP_CALL_HANDLER(SItoD);
  SETUP_CALL_HANDLER(UItoD);
  SETUP_CALL_HANDLER(BItoD);
  SETUP_CALL_HANDLER(llvm_nacl_atomic_store_i32);
  SETUP_CALL_HANDLER(llvm_nacl_atomic_cmpxchg_i8);
  SETUP_CALL_HANDLER(llvm_nacl_atomic_cmpxchg_i16);
  SETUP_CALL_HANDLER(llvm_nacl_atomic_cmpxchg_i32);
  SETUP_CALL_HANDLER(llvm_memcpy_p0i8_p0i8_i32);
  SETUP_CALL_HANDLER(llvm_memset_p0i8_i32);
  SETUP_CALL_HANDLER(llvm_memmove_p0i8_p0i8_i32);
  SETUP_CALL_HANDLER(llvm_expect_i32);
  SETUP_CALL_HANDLER(llvm_dbg_declare);
  SETUP_CALL_HANDLER(llvm_dbg_value);
  SETUP_CALL_HANDLER(llvm_lifetime_start);
  SETUP_CALL_HANDLER(llvm_lifetime_end);
  SETUP_CALL_HANDLER(llvm_invariant_start);
  SETUP_CALL_HANDLER(llvm_invariant_end);
  SETUP_CALL_HANDLER(llvm_prefetch);
  SETUP_CALL_HANDLER(llvm_objectsize_i32_p0i8);
  SETUP_CALL_HANDLER(llvm_flt_rounds);
  SETUP_CALL_HANDLER(bitshift64Lshr);
  SETUP_CALL_HANDLER(bitshift64Ashr);
  SETUP_CALL_HANDLER(bitshift64Shl);
  SETUP_CALL_HANDLER(llvm_ctlz_i32);
  SETUP_CALL_HANDLER(llvm_cttz_i32);
  SETUP_CALL_HANDLER(emscripten_float32x4_signmask);
  SETUP_CALL_HANDLER(emscripten_float32x4_min);
  SETUP_CALL_HANDLER(emscripten_float32x4_max);
  SETUP_CALL_HANDLER(emscripten_float32x4_abs);
  SETUP_CALL_HANDLER(emscripten_float32x4_sqrt);
  SETUP_CALL_HANDLER(emscripten_float32x4_reciprocalApproximation);
  SETUP_CALL_HANDLER(emscripten_float32x4_reciprocalSqrtApproximation);
  SETUP_CALL_HANDLER(emscripten_float32x4_equal);
  SETUP_CALL_HANDLER(emscripten_float32x4_notEqual);
  SETUP_CALL_HANDLER(emscripten_float32x4_lessThan);
  SETUP_CALL_HANDLER(emscripten_float32x4_lessThanOrEqual);
  SETUP_CALL_HANDLER(emscripten_float32x4_greaterThan);
  SETUP_CALL_HANDLER(emscripten_float32x4_greaterThanOrEqual);
  SETUP_CALL_HANDLER(emscripten_float32x4_and);
  SETUP_CALL_HANDLER(emscripten_float32x4_or);
  SETUP_CALL_HANDLER(emscripten_float32x4_xor);
  SETUP_CALL_HANDLER(emscripten_float32x4_not);
  SETUP_CALL_HANDLER(emscripten_float32x4_select);
  SETUP_CALL_HANDLER(emscripten_float32x4_fromInt32x4Bits);
  SETUP_CALL_HANDLER(emscripten_float32x4_fromInt32x4);
  SETUP_CALL_HANDLER(emscripten_int32x4_fromFloat32x4Bits);
  SETUP_CALL_HANDLER(emscripten_int32x4_fromFloat32x4);
  SETUP_CALL_HANDLER(emscripten_float32x4_loadx);
  SETUP_CALL_HANDLER(emscripten_float32x4_loadxy);
  SETUP_CALL_HANDLER(emscripten_float32x4_storex);
  SETUP_CALL_HANDLER(emscripten_float32x4_storexy);
  SETUP_CALL_HANDLER(emscripten_asm_const);
  SETUP_CALL_HANDLER(emscripten_asm_const_int);
  SETUP_CALL_HANDLER(emscripten_asm_const_double);

  SETUP_CALL_HANDLER(abs);
  SETUP_CALL_HANDLER(labs);
  SETUP_CALL_HANDLER(cos);
  SETUP_CALL_HANDLER(cosf);
  SETUP_CALL_HANDLER(cosl);
  SETUP_CALL_HANDLER(sin);
  SETUP_CALL_HANDLER(sinf);
  SETUP_CALL_HANDLER(sinl);
  SETUP_CALL_HANDLER(tan);
  SETUP_CALL_HANDLER(tanf);
  SETUP_CALL_HANDLER(tanl);
  SETUP_CALL_HANDLER(acos);
  SETUP_CALL_HANDLER(acosf);
  SETUP_CALL_HANDLER(acosl);
  SETUP_CALL_HANDLER(asin);
  SETUP_CALL_HANDLER(asinf);
  SETUP_CALL_HANDLER(asinl);
  SETUP_CALL_HANDLER(atan);
  SETUP_CALL_HANDLER(atanf);
  SETUP_CALL_HANDLER(atanl);
  SETUP_CALL_HANDLER(atan2);
  SETUP_CALL_HANDLER(atan2f);
  SETUP_CALL_HANDLER(atan2l);
  SETUP_CALL_HANDLER(exp);
  SETUP_CALL_HANDLER(expf);
  SETUP_CALL_HANDLER(expl);
  SETUP_CALL_HANDLER(log);
  SETUP_CALL_HANDLER(logf);
  SETUP_CALL_HANDLER(logl);
  SETUP_CALL_HANDLER(sqrt);
  SETUP_CALL_HANDLER(sqrtf);
  SETUP_CALL_HANDLER(sqrtl);
  SETUP_CALL_HANDLER(fabs);
  SETUP_CALL_HANDLER(fabsf);
  SETUP_CALL_HANDLER(fabsl);
  SETUP_CALL_HANDLER(llvm_fabs_f64);
  SETUP_CALL_HANDLER(ceil);
  SETUP_CALL_HANDLER(ceilf);
  SETUP_CALL_HANDLER(ceill);
  SETUP_CALL_HANDLER(floor);
  SETUP_CALL_HANDLER(floorf);
  SETUP_CALL_HANDLER(floorl);
  SETUP_CALL_HANDLER(pow);
  SETUP_CALL_HANDLER(powf);
  SETUP_CALL_HANDLER(powl);
  SETUP_CALL_HANDLER(llvm_sqrt_f32);
  SETUP_CALL_HANDLER(llvm_sqrt_f64);
  SETUP_CALL_HANDLER(llvm_pow_f32);
  SETUP_CALL_HANDLER(llvm_pow_f64);
  SETUP_CALL_HANDLER(llvm_log_f32);
  SETUP_CALL_HANDLER(llvm_log_f64);
  SETUP_CALL_HANDLER(llvm_exp_f32);
  SETUP_CALL_HANDLER(llvm_exp_f64);
}

std::string handleCall(const Instruction *CI) {
  const Value *CV = getActuallyCalledValue(CI);
  if (const InlineAsm* IA = dyn_cast<const InlineAsm>(CV)) {
    if (IA->hasSideEffects() && IA->getAsmString() == "") {
      return "/* asm() memory 'barrier' */";
    } else {
      errs() << "In function " << CI->getParent()->getParent()->getName() << "()\n";
      errs() << *IA << "\n";
      report_fatal_error("asm() with non-empty content not supported, use EM_ASM() (see emscripten.h)");
    }
  }

  // Get the name to call this function by. If it's a direct call, meaning
  // which know which Function we're calling, avoid calling getValueAsStr, as
  // we don't need to use a function index.
  const std::string &Name = isa<Function>(CV) ? getJSName(CV) : getValueAsStr(CV);

  CallHandlerMap::iterator CH = CallHandlers.find("___default__");
  if (isa<Function>(CV)) {
    CallHandlerMap::iterator Custom = CallHandlers.find(Name);
    if (Custom != CallHandlers.end()) CH = Custom;
  }
  return (this->*(CH->second))(CI, Name, -1);
}
<|MERGE_RESOLUTION|>--- conflicted
+++ resolved
@@ -83,10 +83,6 @@
     }
   }
 
-<<<<<<< HEAD
-  bool ForcedNumArgs = NumArgs != -1;
-  if (!ForcedNumArgs) NumArgs = getNumArgOperands(CI);
-
   bool ObjcMsgSendFuncs = Name.find("_objc_msg") != std::string::npos;
   if(ObjcMsgSendFuncs) {
     Sig = getFunctionSignatureLetter(CI->getType());
@@ -102,8 +98,6 @@
     Table[addr] = getJSName(F)+"_"+Sig;
   }
 
-=======
->>>>>>> 8b7cd969
   if (!FT->isVarArg() && !ForcedNumArgs) {
     int TypeNumArgs = FT->getNumParams();
     if (TypeNumArgs != NumArgs && !ObjcMsgSendFuncs) {
