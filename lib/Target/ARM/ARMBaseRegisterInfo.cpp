//===-- ARMBaseRegisterInfo.cpp - ARM Register Information ----------------===//
//
//                     The LLVM Compiler Infrastructure
//
// This file is distributed under the University of Illinois Open Source
// License. See LICENSE.TXT for details.
//
//===----------------------------------------------------------------------===//
//
// This file contains the base ARM implementation of TargetRegisterInfo class.
//
//===----------------------------------------------------------------------===//

#include "ARMBaseRegisterInfo.h"
#include "ARM.h"
#include "ARMBaseInstrInfo.h"
#include "ARMFrameLowering.h"
#include "ARMMachineFunctionInfo.h"
#include "ARMSubtarget.h"
#include "MCTargetDesc/ARMAddressingModes.h"
#include "llvm/ADT/BitVector.h"
#include "llvm/ADT/SmallVector.h"
#include "llvm/CodeGen/MachineConstantPool.h"
#include "llvm/CodeGen/MachineFrameInfo.h"
#include "llvm/CodeGen/MachineFunction.h"
#include "llvm/CodeGen/MachineInstrBuilder.h"
#include "llvm/CodeGen/MachineRegisterInfo.h"
#include "llvm/CodeGen/RegisterScavenging.h"
#include "llvm/CodeGen/VirtRegMap.h"
#include "llvm/IR/Constants.h"
#include "llvm/IR/DerivedTypes.h"
#include "llvm/IR/Function.h"
#include "llvm/IR/LLVMContext.h"
#include "llvm/Support/Debug.h"
#include "llvm/Support/ErrorHandling.h"
#include "llvm/Support/raw_ostream.h"
#include "llvm/Target/TargetFrameLowering.h"
#include "llvm/Target/TargetMachine.h"
#include "llvm/Target/TargetOptions.h"

#define DEBUG_TYPE "arm-register-info"

#define GET_REGINFO_TARGET_DESC
#include "ARMGenRegisterInfo.inc"

using namespace llvm;

ARMBaseRegisterInfo::ARMBaseRegisterInfo()
    : ARMGenRegisterInfo(ARM::LR, 0, 0, ARM::PC), BasePtr(ARM::R6) {}

static unsigned getFramePointerReg(const ARMSubtarget &STI) {
  if (STI.isTargetMachO()) {
    if (STI.isTargetDarwin() || STI.isThumb1Only())
      return ARM::R7;
    else
      return ARM::R11;
  } else if (STI.isTargetWindows())
    return ARM::R11;
  else // ARM EABI
    return STI.isThumb() ? ARM::R7 : ARM::R11;
}

const MCPhysReg*
ARMBaseRegisterInfo::getCalleeSavedRegs(const MachineFunction *MF) const {
<<<<<<< HEAD
  if (STI.isTargetNaCl()) return CSR_NaCl_SaveList; // @LOCALMOD

=======
  const ARMSubtarget &STI = MF->getSubtarget<ARMSubtarget>();
>>>>>>> 02916381
  const MCPhysReg *RegList =
      STI.isTargetDarwin() ? CSR_iOS_SaveList : CSR_AAPCS_SaveList;

  const Function *F = MF->getFunction();
  if (F->getCallingConv() == CallingConv::GHC) {
    // GHC set of callee saved regs is empty as all those regs are
    // used for passing STG regs around
    return CSR_NoRegs_SaveList;
  } else if (F->hasFnAttribute("interrupt")) {
    if (STI.isMClass()) {
      // M-class CPUs have hardware which saves the registers needed to allow a
      // function conforming to the AAPCS to function as a handler.
      return CSR_AAPCS_SaveList;
    } else if (F->getFnAttribute("interrupt").getValueAsString() == "FIQ") {
      // Fast interrupt mode gives the handler a private copy of R8-R14, so less
      // need to be saved to restore user-mode state.
      return CSR_FIQ_SaveList;
    } else {
      // Generally only R13-R14 (i.e. SP, LR) are automatically preserved by
      // exception handling.
      return CSR_GenericInt_SaveList;
    }
  }

  return RegList;
}

<<<<<<< HEAD
const uint32_t*
ARMBaseRegisterInfo::getCallPreservedMask(CallingConv::ID CC) const {
  if (STI.isTargetNaCl()) return CSR_NaCl_RegMask; // @LOCALMOD
=======
const uint32_t *
ARMBaseRegisterInfo::getCallPreservedMask(const MachineFunction &MF,
                                          CallingConv::ID CC) const {
  const ARMSubtarget &STI = MF.getSubtarget<ARMSubtarget>();
>>>>>>> 02916381
  if (CC == CallingConv::GHC)
    // This is academic becase all GHC calls are (supposed to be) tail calls
    return CSR_NoRegs_RegMask;
  return STI.isTargetDarwin() ? CSR_iOS_RegMask : CSR_AAPCS_RegMask;
}

const uint32_t*
ARMBaseRegisterInfo::getNoPreservedMask() const {
  return CSR_NoRegs_RegMask;
}

const uint32_t *
ARMBaseRegisterInfo::getThisReturnPreservedMask(const MachineFunction &MF,
                                                CallingConv::ID CC) const {
  const ARMSubtarget &STI = MF.getSubtarget<ARMSubtarget>();
  // This should return a register mask that is the same as that returned by
  // getCallPreservedMask but that additionally preserves the register used for
  // the first i32 argument (which must also be the register used to return a
  // single i32 return value)
  //
  // In case that the calling convention does not use the same register for
  // both or otherwise does not want to enable this optimization, the function
  // should return NULL
  if (CC == CallingConv::GHC)
    // This is academic becase all GHC calls are (supposed to be) tail calls
    return nullptr;
  return STI.isTargetDarwin() ? CSR_iOS_ThisReturn_RegMask
                              : CSR_AAPCS_ThisReturn_RegMask;
}

BitVector ARMBaseRegisterInfo::
getReservedRegs(const MachineFunction &MF) const {
  const ARMSubtarget &STI = MF.getSubtarget<ARMSubtarget>();
  const TargetFrameLowering *TFI = STI.getFrameLowering();

  // FIXME: avoid re-calculating this every time.
  BitVector Reserved(getNumRegs());
  Reserved.set(ARM::SP);
  Reserved.set(ARM::PC);
  Reserved.set(ARM::FPSCR);
  Reserved.set(ARM::APSR_NZCV);
  if (TFI->hasFP(MF))
    Reserved.set(getFramePointerReg(STI));
  if (hasBasePointer(MF))
    Reserved.set(BasePtr);
  // Some targets reserve R9.
  if (STI.isR9Reserved())
    Reserved.set(ARM::R9);
  // Reserve D16-D31 if the subtarget doesn't support them.
  if (!STI.hasVFP3() || STI.hasD16()) {
    assert(ARM::D31 == ARM::D16 + 15);
    for (unsigned i = 0; i != 16; ++i)
      Reserved.set(ARM::D16 + i);
  }
  const TargetRegisterClass *RC  = &ARM::GPRPairRegClass;
  for(TargetRegisterClass::iterator I = RC->begin(), E = RC->end(); I!=E; ++I)
    for (MCSubRegIterator SI(*I, this); SI.isValid(); ++SI)
      if (Reserved.test(*SI)) Reserved.set(*I);

  return Reserved;
}

const TargetRegisterClass *
ARMBaseRegisterInfo::getLargestLegalSuperClass(const TargetRegisterClass *RC,
                                               const MachineFunction &) const {
  const TargetRegisterClass *Super = RC;
  TargetRegisterClass::sc_iterator I = RC->getSuperClasses();
  do {
    switch (Super->getID()) {
    case ARM::GPRRegClassID:
    case ARM::SPRRegClassID:
    case ARM::DPRRegClassID:
    case ARM::QPRRegClassID:
    case ARM::QQPRRegClassID:
    case ARM::QQQQPRRegClassID:
    case ARM::GPRPairRegClassID:
      return Super;
    }
    Super = *I++;
  } while (Super);
  return RC;
}

const TargetRegisterClass *
ARMBaseRegisterInfo::getPointerRegClass(const MachineFunction &MF, unsigned Kind)
                                                                         const {
  return &ARM::GPRRegClass;
}

const TargetRegisterClass *
ARMBaseRegisterInfo::getCrossCopyRegClass(const TargetRegisterClass *RC) const {
  if (RC == &ARM::CCRRegClass)
    return &ARM::rGPRRegClass;  // Can't copy CCR registers.
  return RC;
}

unsigned
ARMBaseRegisterInfo::getRegPressureLimit(const TargetRegisterClass *RC,
                                         MachineFunction &MF) const {
  const ARMSubtarget &STI = MF.getSubtarget<ARMSubtarget>();
  const TargetFrameLowering *TFI = STI.getFrameLowering();

  switch (RC->getID()) {
  default:
    return 0;
  case ARM::tGPRRegClassID:
    return TFI->hasFP(MF) ? 4 : 5;
  case ARM::GPRRegClassID: {
    unsigned FP = TFI->hasFP(MF) ? 1 : 0;
    return 10 - FP - (STI.isR9Reserved() ? 1 : 0);
  }
  case ARM::SPRRegClassID:  // Currently not used as 'rep' register class.
  case ARM::DPRRegClassID:
    return 32 - 10;
  }
}

// Get the other register in a GPRPair.
static unsigned getPairedGPR(unsigned Reg, bool Odd, const MCRegisterInfo *RI) {
  for (MCSuperRegIterator Supers(Reg, RI); Supers.isValid(); ++Supers)
    if (ARM::GPRPairRegClass.contains(*Supers))
      return RI->getSubReg(*Supers, Odd ? ARM::gsub_1 : ARM::gsub_0);
  return 0;
}

// Resolve the RegPairEven / RegPairOdd register allocator hints.
void
ARMBaseRegisterInfo::getRegAllocationHints(unsigned VirtReg,
                                           ArrayRef<MCPhysReg> Order,
                                           SmallVectorImpl<MCPhysReg> &Hints,
                                           const MachineFunction &MF,
                                           const VirtRegMap *VRM) const {
  const MachineRegisterInfo &MRI = MF.getRegInfo();
  std::pair<unsigned, unsigned> Hint = MRI.getRegAllocationHint(VirtReg);

  unsigned Odd;
  switch (Hint.first) {
  case ARMRI::RegPairEven:
    Odd = 0;
    break;
  case ARMRI::RegPairOdd:
    Odd = 1;
    break;
  default:
    TargetRegisterInfo::getRegAllocationHints(VirtReg, Order, Hints, MF, VRM);
    return;
  }

  // This register should preferably be even (Odd == 0) or odd (Odd == 1).
  // Check if the other part of the pair has already been assigned, and provide
  // the paired register as the first hint.
  unsigned Paired = Hint.second;
  if (Paired == 0)
    return;

  unsigned PairedPhys = 0;
  if (TargetRegisterInfo::isPhysicalRegister(Paired)) {
    PairedPhys = Paired;
  } else if (VRM && VRM->hasPhys(Paired)) {
    PairedPhys = getPairedGPR(VRM->getPhys(Paired), Odd, this);
  }

  // First prefer the paired physreg.
  if (PairedPhys &&
      std::find(Order.begin(), Order.end(), PairedPhys) != Order.end())
    Hints.push_back(PairedPhys);

  // Then prefer even or odd registers.
  for (unsigned I = 0, E = Order.size(); I != E; ++I) {
    unsigned Reg = Order[I];
    if (Reg == PairedPhys || (getEncodingValue(Reg) & 1) != Odd)
      continue;
    // Don't provide hints that are paired to a reserved register.
    unsigned Paired = getPairedGPR(Reg, !Odd, this);
    if (!Paired || MRI.isReserved(Paired))
      continue;
    Hints.push_back(Reg);
  }
}

void
ARMBaseRegisterInfo::updateRegAllocHint(unsigned Reg, unsigned NewReg,
                                        MachineFunction &MF) const {
  MachineRegisterInfo *MRI = &MF.getRegInfo();
  std::pair<unsigned, unsigned> Hint = MRI->getRegAllocationHint(Reg);
  if ((Hint.first == (unsigned)ARMRI::RegPairOdd ||
       Hint.first == (unsigned)ARMRI::RegPairEven) &&
      TargetRegisterInfo::isVirtualRegister(Hint.second)) {
    // If 'Reg' is one of the even / odd register pair and it's now changed
    // (e.g. coalesced) into a different register. The other register of the
    // pair allocation hint must be updated to reflect the relationship
    // change.
    unsigned OtherReg = Hint.second;
    Hint = MRI->getRegAllocationHint(OtherReg);
    // Make sure the pair has not already divorced.
    if (Hint.second == Reg) {
      MRI->setRegAllocationHint(OtherReg, Hint.first, NewReg);
      if (TargetRegisterInfo::isVirtualRegister(NewReg))
        MRI->setRegAllocationHint(NewReg,
            Hint.first == (unsigned)ARMRI::RegPairOdd ? ARMRI::RegPairEven
            : ARMRI::RegPairOdd, OtherReg);
    }
  }
}

bool ARMBaseRegisterInfo::hasBasePointer(const MachineFunction &MF) const {
  const MachineFrameInfo *MFI = MF.getFrameInfo();
  const ARMFunctionInfo *AFI = MF.getInfo<ARMFunctionInfo>();
  const TargetFrameLowering *TFI = MF.getSubtarget().getFrameLowering();

  // When outgoing call frames are so large that we adjust the stack pointer
  // around the call, we can no longer use the stack pointer to reach the
  // emergency spill slot.
  if (needsStackRealignment(MF) && !TFI->hasReservedCallFrame(MF))
    return true;

  // Thumb has trouble with negative offsets from the FP. Thumb2 has a limited
  // negative range for ldr/str (255), and thumb1 is positive offsets only.
  // It's going to be better to use the SP or Base Pointer instead. When there
  // are variable sized objects, we can't reference off of the SP, so we
  // reserve a Base Pointer.
  if (AFI->isThumbFunction() && MFI->hasVarSizedObjects()) {
    // Conservatively estimate whether the negative offset from the frame
    // pointer will be sufficient to reach. If a function has a smallish
    // frame, it's less likely to have lots of spills and callee saved
    // space, so it's all more likely to be within range of the frame pointer.
    // If it's wrong, the scavenger will still enable access to work, it just
    // won't be optimal.
    if (AFI->isThumb2Function() && MFI->getLocalFrameSize() < 128)
      return false;
    return true;
  }

  return false;
}

bool ARMBaseRegisterInfo::canRealignStack(const MachineFunction &MF) const {
  const MachineRegisterInfo *MRI = &MF.getRegInfo();
  const ARMFunctionInfo *AFI = MF.getInfo<ARMFunctionInfo>();
  // We can't realign the stack if:
  // 1. Dynamic stack realignment is explicitly disabled,
  // 2. This is a Thumb1 function (it's not useful, so we don't bother), or
  // 3. There are VLAs in the function and the base pointer is disabled.
  if (MF.getFunction()->hasFnAttribute("no-realign-stack"))
    return false;
  if (AFI->isThumb1OnlyFunction())
    return false;
  // Stack realignment requires a frame pointer.  If we already started
  // register allocation with frame pointer elimination, it is too late now.
  if (!MRI->canReserveReg(getFramePointerReg(MF.getSubtarget<ARMSubtarget>())))
    return false;
  // We may also need a base pointer if there are dynamic allocas or stack
  // pointer adjustments around calls.
  if (MF.getSubtarget().getFrameLowering()->hasReservedCallFrame(MF))
    return true;
  // A base pointer is required and allowed.  Check that it isn't too late to
  // reserve it.
  return MRI->canReserveReg(BasePtr);
}

bool ARMBaseRegisterInfo::
needsStackRealignment(const MachineFunction &MF) const {
  const MachineFrameInfo *MFI = MF.getFrameInfo();
  const Function *F = MF.getFunction();
  unsigned StackAlign =
      MF.getSubtarget().getFrameLowering()->getStackAlignment();
  bool requiresRealignment = ((MFI->getMaxAlignment() > StackAlign) ||
                              F->hasFnAttribute(Attribute::StackAlignment));

  return requiresRealignment && canRealignStack(MF);
}

bool ARMBaseRegisterInfo::
cannotEliminateFrame(const MachineFunction &MF) const {
  const MachineFrameInfo *MFI = MF.getFrameInfo();
  if (MF.getTarget().Options.DisableFramePointerElim(MF) && MFI->adjustsStack())
    return true;
  return MFI->hasVarSizedObjects() || MFI->isFrameAddressTaken()
    || needsStackRealignment(MF);
}

unsigned
ARMBaseRegisterInfo::getFrameRegister(const MachineFunction &MF) const {
  const ARMSubtarget &STI = MF.getSubtarget<ARMSubtarget>();
  const TargetFrameLowering *TFI = STI.getFrameLowering();

  if (TFI->hasFP(MF))
    return getFramePointerReg(STI);
  return ARM::SP;
}

/// emitLoadConstPool - Emits a load from constpool to materialize the
/// specified immediate.
void ARMBaseRegisterInfo::
emitLoadConstPool(MachineBasicBlock &MBB,
                  MachineBasicBlock::iterator &MBBI,
                  DebugLoc dl,
                  unsigned DestReg, unsigned SubIdx, int Val,
                  ARMCC::CondCodes Pred,
                  unsigned PredReg, unsigned MIFlags) const {
  MachineFunction &MF = *MBB.getParent();
  const TargetInstrInfo &TII = *MF.getSubtarget().getInstrInfo();
  MachineConstantPool *ConstantPool = MF.getConstantPool();
  const Constant *C =
        ConstantInt::get(Type::getInt32Ty(MF.getFunction()->getContext()), Val);
  unsigned Idx = ConstantPool->getConstantPoolIndex(C, 4);

  BuildMI(MBB, MBBI, dl, TII.get(ARM::LDRcp))
    .addReg(DestReg, getDefRegState(true), SubIdx)
    .addConstantPoolIndex(Idx)
    .addImm(0).addImm(Pred).addReg(PredReg)
    .setMIFlags(MIFlags);
}

bool ARMBaseRegisterInfo::
requiresRegisterScavenging(const MachineFunction &MF) const {
  return true;
}

bool ARMBaseRegisterInfo::
trackLivenessAfterRegAlloc(const MachineFunction &MF) const {
  return true;
}

bool ARMBaseRegisterInfo::
requiresFrameIndexScavenging(const MachineFunction &MF) const {
  return true;
}

bool ARMBaseRegisterInfo::
requiresVirtualBaseRegisters(const MachineFunction &MF) const {
  return true;
}

int64_t ARMBaseRegisterInfo::
getFrameIndexInstrOffset(const MachineInstr *MI, int Idx) const {
  const MCInstrDesc &Desc = MI->getDesc();
  unsigned AddrMode = (Desc.TSFlags & ARMII::AddrModeMask);
  int64_t InstrOffs = 0;
  int Scale = 1;
  unsigned ImmIdx = 0;
  switch (AddrMode) {
  case ARMII::AddrModeT2_i8:
  case ARMII::AddrModeT2_i12:
  case ARMII::AddrMode_i12:
    InstrOffs = MI->getOperand(Idx+1).getImm();
    Scale = 1;
    break;
  case ARMII::AddrMode5: {
    // VFP address mode.
    const MachineOperand &OffOp = MI->getOperand(Idx+1);
    InstrOffs = ARM_AM::getAM5Offset(OffOp.getImm());
    if (ARM_AM::getAM5Op(OffOp.getImm()) == ARM_AM::sub)
      InstrOffs = -InstrOffs;
    Scale = 4;
    break;
  }
  case ARMII::AddrMode2: {
    ImmIdx = Idx+2;
    InstrOffs = ARM_AM::getAM2Offset(MI->getOperand(ImmIdx).getImm());
    if (ARM_AM::getAM2Op(MI->getOperand(ImmIdx).getImm()) == ARM_AM::sub)
      InstrOffs = -InstrOffs;
    break;
  }
  case ARMII::AddrMode3: {
    ImmIdx = Idx+2;
    InstrOffs = ARM_AM::getAM3Offset(MI->getOperand(ImmIdx).getImm());
    if (ARM_AM::getAM3Op(MI->getOperand(ImmIdx).getImm()) == ARM_AM::sub)
      InstrOffs = -InstrOffs;
    break;
  }
  case ARMII::AddrModeT1_s: {
    ImmIdx = Idx+1;
    InstrOffs = MI->getOperand(ImmIdx).getImm();
    Scale = 4;
    break;
  }
  default:
    llvm_unreachable("Unsupported addressing mode!");
  }

  return InstrOffs * Scale;
}

/// needsFrameBaseReg - Returns true if the instruction's frame index
/// reference would be better served by a base register other than FP
/// or SP. Used by LocalStackFrameAllocation to determine which frame index
/// references it should create new base registers for.
bool ARMBaseRegisterInfo::
needsFrameBaseReg(MachineInstr *MI, int64_t Offset) const {
  for (unsigned i = 0; !MI->getOperand(i).isFI(); ++i) {
    assert(i < MI->getNumOperands() &&"Instr doesn't have FrameIndex operand!");
  }

  // It's the load/store FI references that cause issues, as it can be difficult
  // to materialize the offset if it won't fit in the literal field. Estimate
  // based on the size of the local frame and some conservative assumptions
  // about the rest of the stack frame (note, this is pre-regalloc, so
  // we don't know everything for certain yet) whether this offset is likely
  // to be out of range of the immediate. Return true if so.

  // We only generate virtual base registers for loads and stores, so
  // return false for everything else.
  unsigned Opc = MI->getOpcode();
  switch (Opc) {
  case ARM::LDRi12: case ARM::LDRH: case ARM::LDRBi12:
  case ARM::STRi12: case ARM::STRH: case ARM::STRBi12:
  case ARM::t2LDRi12: case ARM::t2LDRi8:
  case ARM::t2STRi12: case ARM::t2STRi8:
  case ARM::VLDRS: case ARM::VLDRD:
  case ARM::VSTRS: case ARM::VSTRD:
  case ARM::tSTRspi: case ARM::tLDRspi:
    break;
  default:
    return false;
  }

  // Without a virtual base register, if the function has variable sized
  // objects, all fixed-size local references will be via the frame pointer,
  // Approximate the offset and see if it's legal for the instruction.
  // Note that the incoming offset is based on the SP value at function entry,
  // so it'll be negative.
  MachineFunction &MF = *MI->getParent()->getParent();
  const TargetFrameLowering *TFI = MF.getSubtarget().getFrameLowering();
  MachineFrameInfo *MFI = MF.getFrameInfo();
  ARMFunctionInfo *AFI = MF.getInfo<ARMFunctionInfo>();

  // Estimate an offset from the frame pointer.
  // Conservatively assume all callee-saved registers get pushed. R4-R6
  // will be earlier than the FP, so we ignore those.
  // R7, LR
  int64_t FPOffset = Offset - 8;
  // ARM and Thumb2 functions also need to consider R8-R11 and D8-D15
  if (!AFI->isThumbFunction() || !AFI->isThumb1OnlyFunction())
    FPOffset -= 80;
  // Estimate an offset from the stack pointer.
  // The incoming offset is relating to the SP at the start of the function,
  // but when we access the local it'll be relative to the SP after local
  // allocation, so adjust our SP-relative offset by that allocation size.
  Offset += MFI->getLocalFrameSize();
  // Assume that we'll have at least some spill slots allocated.
  // FIXME: This is a total SWAG number. We should run some statistics
  //        and pick a real one.
  Offset += 128; // 128 bytes of spill slots

  // If there's a frame pointer and the addressing mode allows it, try using it.
  // The FP is only available if there is no dynamic realignment. We
  // don't know for sure yet whether we'll need that, so we guess based
  // on whether there are any local variables that would trigger it.
  unsigned StackAlign = TFI->getStackAlignment();
  if (TFI->hasFP(MF) && 
      !((MFI->getLocalFrameMaxAlign() > StackAlign) && canRealignStack(MF))) {
    if (isFrameOffsetLegal(MI, getFrameRegister(MF), FPOffset))
      return false;
  }
  // If we can reference via the stack pointer, try that.
  // FIXME: This (and the code that resolves the references) can be improved
  //        to only disallow SP relative references in the live range of
  //        the VLA(s). In practice, it's unclear how much difference that
  //        would make, but it may be worth doing.
  if (!MFI->hasVarSizedObjects() && isFrameOffsetLegal(MI, ARM::SP, Offset))
    return false;

  // The offset likely isn't legal, we want to allocate a virtual base register.
  return true;
}

/// materializeFrameBaseRegister - Insert defining instruction(s) for BaseReg to
/// be a pointer to FrameIdx at the beginning of the basic block.
void ARMBaseRegisterInfo::
materializeFrameBaseRegister(MachineBasicBlock *MBB,
                             unsigned BaseReg, int FrameIdx,
                             int64_t Offset) const {
  ARMFunctionInfo *AFI = MBB->getParent()->getInfo<ARMFunctionInfo>();
  unsigned ADDriOpc = !AFI->isThumbFunction() ? ARM::ADDri :
    (AFI->isThumb1OnlyFunction() ? ARM::tADDframe : ARM::t2ADDri);

  MachineBasicBlock::iterator Ins = MBB->begin();
  DebugLoc DL;                  // Defaults to "unknown"
  if (Ins != MBB->end())
    DL = Ins->getDebugLoc();

  const MachineFunction &MF = *MBB->getParent();
  MachineRegisterInfo &MRI = MBB->getParent()->getRegInfo();
  const TargetInstrInfo &TII = *MF.getSubtarget().getInstrInfo();
  const MCInstrDesc &MCID = TII.get(ADDriOpc);
  MRI.constrainRegClass(BaseReg, TII.getRegClass(MCID, 0, this, MF));

  MachineInstrBuilder MIB = BuildMI(*MBB, Ins, DL, MCID, BaseReg)
    .addFrameIndex(FrameIdx).addImm(Offset);

  if (!AFI->isThumb1OnlyFunction())
    AddDefaultCC(AddDefaultPred(MIB));
}

void ARMBaseRegisterInfo::resolveFrameIndex(MachineInstr &MI, unsigned BaseReg,
                                            int64_t Offset) const {
  MachineBasicBlock &MBB = *MI.getParent();
  MachineFunction &MF = *MBB.getParent();
  const ARMBaseInstrInfo &TII =
      *static_cast<const ARMBaseInstrInfo *>(MF.getSubtarget().getInstrInfo());
  ARMFunctionInfo *AFI = MF.getInfo<ARMFunctionInfo>();
  int Off = Offset; // ARM doesn't need the general 64-bit offsets
  unsigned i = 0;

  assert(!AFI->isThumb1OnlyFunction() &&
         "This resolveFrameIndex does not support Thumb1!");

  while (!MI.getOperand(i).isFI()) {
    ++i;
    assert(i < MI.getNumOperands() && "Instr doesn't have FrameIndex operand!");
  }
  bool Done = false;
  if (!AFI->isThumbFunction())
    Done = rewriteARMFrameIndex(MI, i, BaseReg, Off, TII);
  else {
    assert(AFI->isThumb2Function());
    Done = rewriteT2FrameIndex(MI, i, BaseReg, Off, TII);
  }
  assert (Done && "Unable to resolve frame index!");
  (void)Done;
}

bool ARMBaseRegisterInfo::isFrameOffsetLegal(const MachineInstr *MI, unsigned BaseReg,
                                             int64_t Offset) const {
  const MCInstrDesc &Desc = MI->getDesc();
  unsigned AddrMode = (Desc.TSFlags & ARMII::AddrModeMask);
  unsigned i = 0;

  while (!MI->getOperand(i).isFI()) {
    ++i;
    assert(i < MI->getNumOperands() &&"Instr doesn't have FrameIndex operand!");
  }

  // AddrMode4 and AddrMode6 cannot handle any offset.
  if (AddrMode == ARMII::AddrMode4 || AddrMode == ARMII::AddrMode6)
    return Offset == 0;

  unsigned NumBits = 0;
  unsigned Scale = 1;
  bool isSigned = true;
  switch (AddrMode) {
  case ARMII::AddrModeT2_i8:
  case ARMII::AddrModeT2_i12:
    // i8 supports only negative, and i12 supports only positive, so
    // based on Offset sign, consider the appropriate instruction
    Scale = 1;
    if (Offset < 0) {
      NumBits = 8;
      Offset = -Offset;
    } else {
      NumBits = 12;
    }
    break;
  case ARMII::AddrMode5:
    // VFP address mode.
    NumBits = 8;
    Scale = 4;
    break;
  case ARMII::AddrMode_i12:
  case ARMII::AddrMode2:
    NumBits = 12;
    break;
  case ARMII::AddrMode3:
    NumBits = 8;
    break;
  case ARMII::AddrModeT1_s:
    NumBits = (BaseReg == ARM::SP ? 8 : 5);
    Scale = 4;
    isSigned = false;
    break;
  default:
    llvm_unreachable("Unsupported addressing mode!");
  }

  Offset += getFrameIndexInstrOffset(MI, i);
  // Make sure the offset is encodable for instructions that scale the
  // immediate.
  if ((Offset & (Scale-1)) != 0)
    return false;

  if (isSigned && Offset < 0)
    Offset = -Offset;

  unsigned Mask = (1 << NumBits) - 1;
  if ((unsigned)Offset <= Mask * Scale)
    return true;

  return false;
}

void
ARMBaseRegisterInfo::eliminateFrameIndex(MachineBasicBlock::iterator II,
                                         int SPAdj, unsigned FIOperandNum,
                                         RegScavenger *RS) const {
  MachineInstr &MI = *II;
  MachineBasicBlock &MBB = *MI.getParent();
  MachineFunction &MF = *MBB.getParent();
  const ARMBaseInstrInfo &TII =
      *static_cast<const ARMBaseInstrInfo *>(MF.getSubtarget().getInstrInfo());
  const ARMFrameLowering *TFI = static_cast<const ARMFrameLowering *>(
      MF.getSubtarget().getFrameLowering());
  ARMFunctionInfo *AFI = MF.getInfo<ARMFunctionInfo>();
  assert(!AFI->isThumb1OnlyFunction() &&
         "This eliminateFrameIndex does not support Thumb1!");
  int FrameIndex = MI.getOperand(FIOperandNum).getIndex();
  unsigned FrameReg;

  int Offset = TFI->ResolveFrameIndexReference(MF, FrameIndex, FrameReg, SPAdj);

  // PEI::scavengeFrameVirtualRegs() cannot accurately track SPAdj because the
  // call frame setup/destroy instructions have already been eliminated.  That
  // means the stack pointer cannot be used to access the emergency spill slot
  // when !hasReservedCallFrame().
#ifndef NDEBUG
  if (RS && FrameReg == ARM::SP && RS->isScavengingFrameIndex(FrameIndex)){
    assert(TFI->hasReservedCallFrame(MF) &&
           "Cannot use SP to access the emergency spill slot in "
           "functions without a reserved call frame");
    assert(!MF.getFrameInfo()->hasVarSizedObjects() &&
           "Cannot use SP to access the emergency spill slot in "
           "functions with variable sized frame objects");
  }
#endif // NDEBUG

  assert(!MI.isDebugValue() && "DBG_VALUEs should be handled in target-independent code");

  // Modify MI as necessary to handle as much of 'Offset' as possible
  bool Done = false;
  if (!AFI->isThumbFunction())
    Done = rewriteARMFrameIndex(MI, FIOperandNum, FrameReg, Offset, TII);
  else {
    assert(AFI->isThumb2Function());
    Done = rewriteT2FrameIndex(MI, FIOperandNum, FrameReg, Offset, TII);
  }
  if (Done)
    return;

  // If we get here, the immediate doesn't fit into the instruction.  We folded
  // as much as possible above, handle the rest, providing a register that is
  // SP+LargeImm.
  assert((Offset ||
          (MI.getDesc().TSFlags & ARMII::AddrModeMask) == ARMII::AddrMode4 ||
          (MI.getDesc().TSFlags & ARMII::AddrModeMask) == ARMII::AddrMode6) &&
         "This code isn't needed if offset already handled!");

  unsigned ScratchReg = 0;
  int PIdx = MI.findFirstPredOperandIdx();
  ARMCC::CondCodes Pred = (PIdx == -1)
    ? ARMCC::AL : (ARMCC::CondCodes)MI.getOperand(PIdx).getImm();
  unsigned PredReg = (PIdx == -1) ? 0 : MI.getOperand(PIdx+1).getReg();
  if (Offset == 0)
    // Must be addrmode4/6.
    MI.getOperand(FIOperandNum).ChangeToRegister(FrameReg, false, false, false);
  else {
    ScratchReg = MF.getRegInfo().createVirtualRegister(&ARM::GPRRegClass);
    if (!AFI->isThumbFunction())
      emitARMRegPlusImmediate(MBB, II, MI.getDebugLoc(), ScratchReg, FrameReg,
                              Offset, Pred, PredReg, TII);
    else {
      assert(AFI->isThumb2Function());
      emitT2RegPlusImmediate(MBB, II, MI.getDebugLoc(), ScratchReg, FrameReg,
                             Offset, Pred, PredReg, TII);
    }
    // Update the original instruction to use the scratch register.
    MI.getOperand(FIOperandNum).ChangeToRegister(ScratchReg, false, false,true);
  }
}

bool ARMBaseRegisterInfo::shouldCoalesce(MachineInstr *MI,
                                  const TargetRegisterClass *SrcRC,
                                  unsigned SubReg,
                                  const TargetRegisterClass *DstRC,
                                  unsigned DstSubReg,
                                  const TargetRegisterClass *NewRC) const {
  auto MBB = MI->getParent();
  auto MF = MBB->getParent();
  const MachineRegisterInfo &MRI = MF->getRegInfo();
  // If not copying into a sub-register this should be ok because we shouldn't
  // need to split the reg.
  if (!DstSubReg)
    return true;
  // Small registers don't frequently cause a problem, so we can coalesce them.
  if (NewRC->getSize() < 32 && DstRC->getSize() < 32 && SrcRC->getSize() < 32)
    return true;

  auto NewRCWeight =
              MRI.getTargetRegisterInfo()->getRegClassWeight(NewRC);
  auto SrcRCWeight =
              MRI.getTargetRegisterInfo()->getRegClassWeight(SrcRC);
  auto DstRCWeight =
              MRI.getTargetRegisterInfo()->getRegClassWeight(DstRC);
  // If the source register class is more expensive than the destination, the
  // coalescing is probably profitable.
  if (SrcRCWeight.RegWeight > NewRCWeight.RegWeight)
    return true;
  if (DstRCWeight.RegWeight > NewRCWeight.RegWeight)
    return true;

  // If the register allocator isn't constrained, we can always allow coalescing
  // unfortunately we don't know yet if we will be constrained.
  // The goal of this heuristic is to restrict how many expensive registers
  // we allow to coalesce in a given basic block.
  auto AFI = MF->getInfo<ARMFunctionInfo>();
  auto It = AFI->getCoalescedWeight(MBB);

  DEBUG(dbgs() << "\tARM::shouldCoalesce - Coalesced Weight: "
    << It->second << "\n");
  DEBUG(dbgs() << "\tARM::shouldCoalesce - Reg Weight: "
    << NewRCWeight.RegWeight << "\n");

  // This number is the largest round number that which meets the criteria:
  //  (1) addresses PR18825
  //  (2) generates better code in some test cases (like vldm-shed-a9.ll)
  //  (3) Doesn't regress any test cases (in-tree, test-suite, and SPEC)
  // In practice the SizeMultiplier will only factor in for straight line code
  // that uses a lot of NEON vectors, which isn't terribly common.
  unsigned SizeMultiplier = MBB->size()/100;
  SizeMultiplier = SizeMultiplier ? SizeMultiplier : 1;
  if (It->second < NewRCWeight.WeightLimit * SizeMultiplier) {
    It->second += NewRCWeight.RegWeight;
    return true;
  }
  return false;
}<|MERGE_RESOLUTION|>--- conflicted
+++ resolved
@@ -62,12 +62,9 @@
 
 const MCPhysReg*
 ARMBaseRegisterInfo::getCalleeSavedRegs(const MachineFunction *MF) const {
-<<<<<<< HEAD
+  const ARMSubtarget &STI = MF->getSubtarget<ARMSubtarget>();
   if (STI.isTargetNaCl()) return CSR_NaCl_SaveList; // @LOCALMOD
 
-=======
-  const ARMSubtarget &STI = MF->getSubtarget<ARMSubtarget>();
->>>>>>> 02916381
   const MCPhysReg *RegList =
       STI.isTargetDarwin() ? CSR_iOS_SaveList : CSR_AAPCS_SaveList;
 
@@ -95,16 +92,11 @@
   return RegList;
 }
 
-<<<<<<< HEAD
-const uint32_t*
-ARMBaseRegisterInfo::getCallPreservedMask(CallingConv::ID CC) const {
-  if (STI.isTargetNaCl()) return CSR_NaCl_RegMask; // @LOCALMOD
-=======
 const uint32_t *
 ARMBaseRegisterInfo::getCallPreservedMask(const MachineFunction &MF,
                                           CallingConv::ID CC) const {
   const ARMSubtarget &STI = MF.getSubtarget<ARMSubtarget>();
->>>>>>> 02916381
+  if (STI.isTargetNaCl()) return CSR_NaCl_RegMask; // @LOCALMOD
   if (CC == CallingConv::GHC)
     // This is academic becase all GHC calls are (supposed to be) tail calls
     return CSR_NoRegs_RegMask;
