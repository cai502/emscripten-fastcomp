//===-- llvm/Target/ARMTargetObjectFile.cpp - ARM Object Info Impl --------===//
//
//                     The LLVM Compiler Infrastructure
//
// This file is distributed under the University of Illinois Open Source
// License. See LICENSE.TXT for details.
//
//===----------------------------------------------------------------------===//

#include "ARMTargetObjectFile.h"
#include "ARMSubtarget.h"
#include "llvm/ADT/StringExtras.h"
<<<<<<< HEAD
#include "llvm/ADT/Triple.h" // @LOCALMOD
#include "llvm/CodeGen/MachineModuleInfo.h" // @LOCALMOD
=======
#include "llvm/IR/Mangler.h"
#include "llvm/MC/MCAsmInfo.h"
>>>>>>> 434f0e35
#include "llvm/MC/MCContext.h"
#include "llvm/MC/MCExpr.h"
#include "llvm/MC/MCSectionELF.h"
#include "llvm/Support/Dwarf.h"
#include "llvm/Support/ELF.h"
#include "llvm/Target/TargetLowering.h"
using namespace llvm;
using namespace dwarf;

//===----------------------------------------------------------------------===//
//                               ELF Target
//===----------------------------------------------------------------------===//

void ARMElfTargetObjectFile::Initialize(MCContext &Ctx,
                                        const TargetMachine &TM) {
  bool isAAPCS_ABI = TM.getSubtarget<ARMSubtarget>().isAAPCS_ABI();
  TargetLoweringObjectFileELF::Initialize(Ctx, TM);
  InitializeELF(isAAPCS_ABI);

<<<<<<< HEAD
  // @LOCALMOD-BEGIN
  if (isAAPCS_ABI && !TM.getSubtarget<ARMSubtarget>().isTargetNaCl()) {
  // @LOCALMOD-END
    LSDASection = NULL;
=======
  if (isAAPCS_ABI) {
    LSDASection = nullptr;
>>>>>>> 434f0e35
  }

  AttributesSection =
    getContext().getELFSection(".ARM.attributes",
                               ELF::SHT_ARM_ATTRIBUTES,
                               0,
                               SectionKind::getMetadata());
}

const MCExpr *ARMElfTargetObjectFile::getTTypeGlobalReference(
    const GlobalValue *GV, unsigned Encoding, Mangler &Mang,
    const TargetMachine &TM, MachineModuleInfo *MMI,
    MCStreamer &Streamer) const {
  if (TM.getMCAsmInfo()->getExceptionHandlingType() != ExceptionHandling::ARM)
    return TargetLoweringObjectFileELF::getTTypeGlobalReference(
        GV, Encoding, Mang, TM, MMI, Streamer);

  assert(Encoding == DW_EH_PE_absptr && "Can handle absptr encoding only");
  // @LOCALMOD-BEGIN
  // FIXME: There has got to be a better way to get this info.
  Triple T(MMI->getModule()->getTargetTriple());
  if (T.isOSNaCl())
    return TargetLoweringObjectFileELF::getTTypeGlobalReference(GV, Mang,
                                        MMI, Encoding, Streamer);
  // @LOCALMOD-END

  return MCSymbolRefExpr::Create(TM.getSymbol(GV, Mang),
                                 MCSymbolRefExpr::VK_ARM_TARGET2, getContext());
}

const MCExpr *ARMElfTargetObjectFile::
getDebugThreadLocalSymbol(const MCSymbol *Sym) const {
  return MCSymbolRefExpr::Create(Sym, MCSymbolRefExpr::VK_ARM_TLSLDO,
                                 getContext());
}<|MERGE_RESOLUTION|>--- conflicted
+++ resolved
@@ -10,13 +10,10 @@
 #include "ARMTargetObjectFile.h"
 #include "ARMSubtarget.h"
 #include "llvm/ADT/StringExtras.h"
-<<<<<<< HEAD
 #include "llvm/ADT/Triple.h" // @LOCALMOD
 #include "llvm/CodeGen/MachineModuleInfo.h" // @LOCALMOD
-=======
 #include "llvm/IR/Mangler.h"
 #include "llvm/MC/MCAsmInfo.h"
->>>>>>> 434f0e35
 #include "llvm/MC/MCContext.h"
 #include "llvm/MC/MCExpr.h"
 #include "llvm/MC/MCSectionELF.h"
@@ -36,15 +33,10 @@
   TargetLoweringObjectFileELF::Initialize(Ctx, TM);
   InitializeELF(isAAPCS_ABI);
 
-<<<<<<< HEAD
   // @LOCALMOD-BEGIN
   if (isAAPCS_ABI && !TM.getSubtarget<ARMSubtarget>().isTargetNaCl()) {
   // @LOCALMOD-END
-    LSDASection = NULL;
-=======
-  if (isAAPCS_ABI) {
     LSDASection = nullptr;
->>>>>>> 434f0e35
   }
 
   AttributesSection =
