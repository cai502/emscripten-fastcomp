//===-- ARMMCTargetDesc.cpp - ARM Target Descriptions ---------------------===//
//
//                     The LLVM Compiler Infrastructure
//
// This file is distributed under the University of Illinois Open Source
// License. See LICENSE.TXT for details.
//
//===----------------------------------------------------------------------===//
//
// This file provides ARM specific target descriptions.
//
//===----------------------------------------------------------------------===//

#include "ARMMCTargetDesc.h"
#include "ARMBaseInfo.h"
#include "ARMMCAsmInfo.h"
#include "ARMMCTargetDesc.h"
#include "InstPrinter/ARMInstPrinter.h"
#include "llvm/ADT/Triple.h"
#include "llvm/MC/MCCodeGenInfo.h"
#include "llvm/MC/MCELFStreamer.h"
#include "llvm/MC/MCInstrAnalysis.h"
#include "llvm/MC/MCInstrInfo.h"
#include "llvm/MC/MCRegisterInfo.h"
#include "llvm/MC/MCStreamer.h"
#include "llvm/MC/MCSubtargetInfo.h"
#include "llvm/Support/ErrorHandling.h"
#include "llvm/Support/TargetRegistry.h"

using namespace llvm;

#define GET_REGINFO_MC_DESC
#include "ARMGenRegisterInfo.inc"

static bool getMCRDeprecationInfo(MCInst &MI, MCSubtargetInfo &STI,
                                  std::string &Info) {
  if (STI.getFeatureBits() & llvm::ARM::HasV7Ops &&
      (MI.getOperand(0).isImm() && MI.getOperand(0).getImm() == 15) &&
      (MI.getOperand(1).isImm() && MI.getOperand(1).getImm() == 0) &&
      // Checks for the deprecated CP15ISB encoding:
      // mcr p15, #0, rX, c7, c5, #4
      (MI.getOperand(3).isImm() && MI.getOperand(3).getImm() == 7)) {
    if ((MI.getOperand(5).isImm() && MI.getOperand(5).getImm() == 4)) {
      if (MI.getOperand(4).isImm() && MI.getOperand(4).getImm() == 5) {
        Info = "deprecated since v7, use 'isb'";
        return true;
      }

      // Checks for the deprecated CP15DSB encoding:
      // mcr p15, #0, rX, c7, c10, #4
      if (MI.getOperand(4).isImm() && MI.getOperand(4).getImm() == 10) {
        Info = "deprecated since v7, use 'dsb'";
        return true;
      }
    }
    // Checks for the deprecated CP15DMB encoding:
    // mcr p15, #0, rX, c7, c10, #5
    if (MI.getOperand(4).isImm() && MI.getOperand(4).getImm() == 10 &&
        (MI.getOperand(5).isImm() && MI.getOperand(5).getImm() == 5)) {
      Info = "deprecated since v7, use 'dmb'";
      return true;
    }
  }
  return false;
}

static bool getITDeprecationInfo(MCInst &MI, MCSubtargetInfo &STI,
                                  std::string &Info) {
  if (STI.getFeatureBits() & llvm::ARM::HasV8Ops &&
      MI.getOperand(1).isImm() && MI.getOperand(1).getImm() != 8) {
    Info = "applying IT instruction to more than one subsequent instruction is deprecated";
    return true;
  }

  return false;
}

#define GET_INSTRINFO_MC_DESC
#include "ARMGenInstrInfo.inc"

#define GET_SUBTARGETINFO_MC_DESC
#include "ARMGenSubtargetInfo.inc"


std::string ARM_MC::ParseARMTriple(StringRef TT, StringRef CPU) {
  Triple triple(TT);

  bool isThumb = triple.getArch() == Triple::thumb ||
                 triple.getArch() == Triple::thumbeb;

  bool NoCPU = CPU == "generic" || CPU.empty();
  std::string ARMArchFeature;
  switch (triple.getSubArch()) {
  case Triple::ARMSubArch_v8:
    if (NoCPU)
      // v8a: FeatureDB, FeatureFPARMv8, FeatureNEON, FeatureDSPThumb2,
      //      FeatureMP, FeatureHWDiv, FeatureHWDivARM, FeatureTrustZone,
      //      FeatureT2XtPk, FeatureCrypto, FeatureCRC
      ARMArchFeature = "+v8,+db,+fp-armv8,+neon,+t2dsp,+mp,+hwdiv,+hwdiv-arm,"
                       "+trustzone,+t2xtpk,+crypto,+crc";
    else
      // Use CPU to figure out the exact features
      ARMArchFeature = "+v8";
    break;
  case Triple::ARMSubArch_v7m:
    isThumb = true;
    if (NoCPU)
      // v7m: FeatureNoARM, FeatureDB, FeatureHWDiv, FeatureMClass
      ARMArchFeature = "+v7,+noarm,+db,+hwdiv,+mclass";
    else
      // Use CPU to figure out the exact features.
      ARMArchFeature = "+v7";
    break;
  case Triple::ARMSubArch_v7em:
    if (NoCPU)
      // v7em: FeatureNoARM, FeatureDB, FeatureHWDiv, FeatureDSPThumb2,
      //       FeatureT2XtPk, FeatureMClass
      ARMArchFeature = "+v7,+noarm,+db,+hwdiv,+t2dsp,t2xtpk,+mclass";
    else
      // Use CPU to figure out the exact features.
      ARMArchFeature = "+v7";
    break;
  case Triple::ARMSubArch_v7s:
    if (NoCPU)
      // v7s: FeatureNEON, FeatureDB, FeatureDSPThumb2, FeatureHasRAS
      //      Swift
      ARMArchFeature = "+v7,+swift,+neon,+db,+t2dsp,+ras";
    else
      // Use CPU to figure out the exact features.
      ARMArchFeature = "+v7";
    break;
  case Triple::ARMSubArch_v7:
    // v7 CPUs have lots of different feature sets. If no CPU is specified,
    // then assume v7a (e.g. cortex-a8) feature set. Otherwise, return
    // the "minimum" feature set and use CPU string to figure out the exact
    // features.
    if (NoCPU)
      // v7a: FeatureNEON, FeatureDB, FeatureDSPThumb2, FeatureT2XtPk
      ARMArchFeature = "+v7,+neon,+db,+t2dsp,+t2xtpk";
    else
      // Use CPU to figure out the exact features.
      ARMArchFeature = "+v7";
    break;
  case Triple::ARMSubArch_v6t2:
    ARMArchFeature = "+v6t2";
    break;
  case Triple::ARMSubArch_v6m:
    isThumb = true;
    if (NoCPU)
      // v6m: FeatureNoARM, FeatureMClass
      ARMArchFeature = "+v6m,+noarm,+mclass";
    else
      ARMArchFeature = "+v6";
    break;
  case Triple::ARMSubArch_v6:
    ARMArchFeature = "+v6";
    break;
  case Triple::ARMSubArch_v5te:
    ARMArchFeature = "+v5te";
    break;
  case Triple::ARMSubArch_v5:
    ARMArchFeature = "+v5t";
    break;
  case Triple::ARMSubArch_v4t:
    ARMArchFeature = "+v4t";
    break;
  case Triple::NoSubArch:
    break;
  }

  if (isThumb) {
    if (ARMArchFeature.empty())
      ARMArchFeature = "+thumb-mode";
    else
      ARMArchFeature += ",+thumb-mode";
  }

  if (triple.isOSNaCl()) {
    if (ARMArchFeature.empty())
      ARMArchFeature = "+nacl-trap";
    else
      ARMArchFeature += ",+nacl-trap";
  }

  return ARMArchFeature;
}

MCSubtargetInfo *ARM_MC::createARMMCSubtargetInfo(StringRef TT, StringRef CPU,
                                                  StringRef FS) {
  std::string ArchFS = ARM_MC::ParseARMTriple(TT, CPU);
  if (!FS.empty()) {
    if (!ArchFS.empty())
      ArchFS = ArchFS + "," + FS.str();
    else
      ArchFS = FS;
  }

  MCSubtargetInfo *X = new MCSubtargetInfo();
  InitARMMCSubtargetInfo(X, TT, CPU, ArchFS);
  return X;
}

static MCInstrInfo *createARMMCInstrInfo() {
  MCInstrInfo *X = new MCInstrInfo();
  InitARMMCInstrInfo(X);
  return X;
}

static MCRegisterInfo *createARMMCRegisterInfo(StringRef Triple) {
  MCRegisterInfo *X = new MCRegisterInfo();
  InitARMMCRegisterInfo(X, ARM::LR, 0, 0, ARM::PC);
  return X;
}

static MCAsmInfo *createARMMCAsmInfo(const MCRegisterInfo &MRI, StringRef TT) {
  Triple TheTriple(TT);

  MCAsmInfo *MAI;
  switch (TheTriple.getOS()) {
  case llvm::Triple::Darwin:
  case llvm::Triple::IOS:
  case llvm::Triple::MacOSX:
    MAI = new ARMMCAsmInfoDarwin(TT);
    break;
  case llvm::Triple::Win32:
    switch (TheTriple.getEnvironment()) {
    case llvm::Triple::Itanium:
      MAI = new ARMCOFFMCAsmInfoGNU();
      break;
    case llvm::Triple::MSVC:
      MAI = new ARMCOFFMCAsmInfoMicrosoft();
      break;
    default:
      llvm_unreachable("invalid environment");
    }
    break;
  default:
    if (TheTriple.isOSBinFormatMachO())
      MAI = new ARMMCAsmInfoDarwin(TT);
    else
      MAI = new ARMELFMCAsmInfo(TT);
    break;
  }

  unsigned Reg = MRI.getDwarfRegNum(ARM::SP, true);
  MAI->addInitialFrameState(MCCFIInstruction::createDefCfa(nullptr, Reg, 0));

<<<<<<< HEAD
  // @LOCALMOD-BEGIN
  ARMELFMCAsmInfo *MAI = new ARMELFMCAsmInfo();
  if (TheTriple.isOSNaCl()) {
    // NativeClient uses Dwarf exception handling
    MAI->setExceptionsType(ExceptionHandling::DwarfCFI);
    // Initial state of the frame ARM:SP points to cfa
    unsigned Reg = MRI.getDwarfRegNum(ARM::SP, true);
    MAI->addInitialFrameState(MCCFIInstruction::createDefCfa(0, Reg, 0));
  }
  return MAI;
  // @LOCALMOD-END
=======
  return MAI;
>>>>>>> 434f0e35
}

static MCCodeGenInfo *createARMMCCodeGenInfo(StringRef TT, Reloc::Model RM,
                                             CodeModel::Model CM,
                                             CodeGenOpt::Level OL) {
  MCCodeGenInfo *X = new MCCodeGenInfo();
  if (RM == Reloc::Default) {
    Triple TheTriple(TT);
    // Default relocation model on Darwin is PIC, not DynamicNoPIC.
    RM = TheTriple.isOSDarwin() ? Reloc::PIC_ : Reloc::DynamicNoPIC;
  }
  X->InitMCCodeGenInfo(RM, CM, OL);
  return X;
}

// This is duplicated code. Refactor this.
static MCStreamer *createMCStreamer(const Target &T, StringRef TT,
                                    MCContext &Ctx, MCAsmBackend &MAB,
                                    raw_ostream &OS,
                                    MCCodeEmitter *Emitter,
                                    const MCSubtargetInfo &STI,
                                    bool RelaxAll,
                                    bool NoExecStack) {
  Triple TheTriple(TT);

  switch (TheTriple.getObjectFormat()) {
  default: llvm_unreachable("unsupported object format");
  case Triple::MachO: {
    MCStreamer *S = createMachOStreamer(Ctx, MAB, OS, Emitter, false);
    new ARMTargetStreamer(*S);
    return S;
  }
  case Triple::COFF:
    assert(TheTriple.isOSWindows() && "non-Windows ARM COFF is not supported");
    return createARMWinCOFFStreamer(Ctx, MAB, *Emitter, OS);
  case Triple::ELF:
    return createARMELFStreamer(Ctx, MAB, OS, Emitter, false, NoExecStack,
                                TheTriple.getArch() == Triple::thumb);
  }
}

static MCInstPrinter *createARMMCInstPrinter(const Target &T,
                                             unsigned SyntaxVariant,
                                             const MCAsmInfo &MAI,
                                             const MCInstrInfo &MII,
                                             const MCRegisterInfo &MRI,
                                             const MCSubtargetInfo &STI) {
  if (SyntaxVariant == 0)
    return new ARMInstPrinter(MAI, MII, MRI, STI);
  return nullptr;
}

static MCRelocationInfo *createARMMCRelocationInfo(StringRef TT,
                                                   MCContext &Ctx) {
  Triple TheTriple(TT);
  if (TheTriple.isOSBinFormatMachO())
    return createARMMachORelocationInfo(Ctx);
  // Default to the stock relocation info.
  return llvm::createMCRelocationInfo(TT, Ctx);
}

namespace {

class ARMMCInstrAnalysis : public MCInstrAnalysis {
public:
  ARMMCInstrAnalysis(const MCInstrInfo *Info) : MCInstrAnalysis(Info) {}

  bool isUnconditionalBranch(const MCInst &Inst) const override {
    // BCCs with the "always" predicate are unconditional branches.
    if (Inst.getOpcode() == ARM::Bcc && Inst.getOperand(1).getImm()==ARMCC::AL)
      return true;
    return MCInstrAnalysis::isUnconditionalBranch(Inst);
  }

  bool isConditionalBranch(const MCInst &Inst) const override {
    // BCCs with the "always" predicate are unconditional branches.
    if (Inst.getOpcode() == ARM::Bcc && Inst.getOperand(1).getImm()==ARMCC::AL)
      return false;
    return MCInstrAnalysis::isConditionalBranch(Inst);
  }

  bool evaluateBranch(const MCInst &Inst, uint64_t Addr,
                      uint64_t Size, uint64_t &Target) const override {
    // We only handle PCRel branches for now.
    if (Info->get(Inst.getOpcode()).OpInfo[0].OperandType!=MCOI::OPERAND_PCREL)
      return false;

    int64_t Imm = Inst.getOperand(0).getImm();
    // FIXME: This is not right for thumb.
    Target = Addr+Imm+8; // In ARM mode the PC is always off by 8 bytes.
    return true;
  }
};

}

static MCInstrAnalysis *createARMMCInstrAnalysis(const MCInstrInfo *Info) {
  return new ARMMCInstrAnalysis(Info);
}

// Force static initialization.
extern "C" void LLVMInitializeARMTargetMC() {
  // Register the MC asm info.
  RegisterMCAsmInfoFn X(TheARMLETarget, createARMMCAsmInfo);
  RegisterMCAsmInfoFn Y(TheARMBETarget, createARMMCAsmInfo);
  RegisterMCAsmInfoFn A(TheThumbLETarget, createARMMCAsmInfo);
  RegisterMCAsmInfoFn B(TheThumbBETarget, createARMMCAsmInfo);

  // Register the MC codegen info.
  TargetRegistry::RegisterMCCodeGenInfo(TheARMLETarget, createARMMCCodeGenInfo);
  TargetRegistry::RegisterMCCodeGenInfo(TheARMBETarget, createARMMCCodeGenInfo);
  TargetRegistry::RegisterMCCodeGenInfo(TheThumbLETarget, createARMMCCodeGenInfo);
  TargetRegistry::RegisterMCCodeGenInfo(TheThumbBETarget, createARMMCCodeGenInfo);

  // Register the MC instruction info.
  TargetRegistry::RegisterMCInstrInfo(TheARMLETarget, createARMMCInstrInfo);
  TargetRegistry::RegisterMCInstrInfo(TheARMBETarget, createARMMCInstrInfo);
  TargetRegistry::RegisterMCInstrInfo(TheThumbLETarget, createARMMCInstrInfo);
  TargetRegistry::RegisterMCInstrInfo(TheThumbBETarget, createARMMCInstrInfo);

  // Register the MC register info.
  TargetRegistry::RegisterMCRegInfo(TheARMLETarget, createARMMCRegisterInfo);
  TargetRegistry::RegisterMCRegInfo(TheARMBETarget, createARMMCRegisterInfo);
  TargetRegistry::RegisterMCRegInfo(TheThumbLETarget, createARMMCRegisterInfo);
  TargetRegistry::RegisterMCRegInfo(TheThumbBETarget, createARMMCRegisterInfo);

  // Register the MC subtarget info.
  TargetRegistry::RegisterMCSubtargetInfo(TheARMLETarget,
                                          ARM_MC::createARMMCSubtargetInfo);
  TargetRegistry::RegisterMCSubtargetInfo(TheARMBETarget,
                                          ARM_MC::createARMMCSubtargetInfo);
  TargetRegistry::RegisterMCSubtargetInfo(TheThumbLETarget,
                                          ARM_MC::createARMMCSubtargetInfo);
  TargetRegistry::RegisterMCSubtargetInfo(TheThumbBETarget,
                                          ARM_MC::createARMMCSubtargetInfo);

  // Register the MC instruction analyzer.
  TargetRegistry::RegisterMCInstrAnalysis(TheARMLETarget,
                                          createARMMCInstrAnalysis);
  TargetRegistry::RegisterMCInstrAnalysis(TheARMBETarget,
                                          createARMMCInstrAnalysis);
  TargetRegistry::RegisterMCInstrAnalysis(TheThumbLETarget,
                                          createARMMCInstrAnalysis);
  TargetRegistry::RegisterMCInstrAnalysis(TheThumbBETarget,
                                          createARMMCInstrAnalysis);

  // Register the MC Code Emitter
  TargetRegistry::RegisterMCCodeEmitter(TheARMLETarget,
                                        createARMLEMCCodeEmitter);
  TargetRegistry::RegisterMCCodeEmitter(TheARMBETarget,
                                        createARMBEMCCodeEmitter);
  TargetRegistry::RegisterMCCodeEmitter(TheThumbLETarget,
                                        createARMLEMCCodeEmitter);
  TargetRegistry::RegisterMCCodeEmitter(TheThumbBETarget,
                                        createARMBEMCCodeEmitter);

  // Register the asm backend.
  TargetRegistry::RegisterMCAsmBackend(TheARMLETarget, createARMLEAsmBackend);
  TargetRegistry::RegisterMCAsmBackend(TheARMBETarget, createARMBEAsmBackend);
  TargetRegistry::RegisterMCAsmBackend(TheThumbLETarget,
                                       createThumbLEAsmBackend);
  TargetRegistry::RegisterMCAsmBackend(TheThumbBETarget,
                                       createThumbBEAsmBackend);

  // Register the object streamer.
  TargetRegistry::RegisterMCObjectStreamer(TheARMLETarget, createMCStreamer);
  TargetRegistry::RegisterMCObjectStreamer(TheARMBETarget, createMCStreamer);
  TargetRegistry::RegisterMCObjectStreamer(TheThumbLETarget, createMCStreamer);
  TargetRegistry::RegisterMCObjectStreamer(TheThumbBETarget, createMCStreamer);

  // Register the asm streamer.
  TargetRegistry::RegisterAsmStreamer(TheARMLETarget, createMCAsmStreamer);
  TargetRegistry::RegisterAsmStreamer(TheARMBETarget, createMCAsmStreamer);
  TargetRegistry::RegisterAsmStreamer(TheThumbLETarget, createMCAsmStreamer);
  TargetRegistry::RegisterAsmStreamer(TheThumbBETarget, createMCAsmStreamer);

  // Register the null streamer.
  TargetRegistry::RegisterNullStreamer(TheARMLETarget, createARMNullStreamer);
  TargetRegistry::RegisterNullStreamer(TheARMBETarget, createARMNullStreamer);
  TargetRegistry::RegisterNullStreamer(TheThumbLETarget, createARMNullStreamer);
  TargetRegistry::RegisterNullStreamer(TheThumbBETarget, createARMNullStreamer);

  // Register the MCInstPrinter.
  TargetRegistry::RegisterMCInstPrinter(TheARMLETarget, createARMMCInstPrinter);
  TargetRegistry::RegisterMCInstPrinter(TheARMBETarget, createARMMCInstPrinter);
  TargetRegistry::RegisterMCInstPrinter(TheThumbLETarget,
                                        createARMMCInstPrinter);
  TargetRegistry::RegisterMCInstPrinter(TheThumbBETarget,
                                        createARMMCInstPrinter);

  // Register the MC relocation info.
  TargetRegistry::RegisterMCRelocationInfo(TheARMLETarget,
                                           createARMMCRelocationInfo);
  TargetRegistry::RegisterMCRelocationInfo(TheARMBETarget,
                                           createARMMCRelocationInfo);
  TargetRegistry::RegisterMCRelocationInfo(TheThumbLETarget,
                                           createARMMCRelocationInfo);
  TargetRegistry::RegisterMCRelocationInfo(TheThumbBETarget,
                                           createARMMCRelocationInfo);
}<|MERGE_RESOLUTION|>--- conflicted
+++ resolved
@@ -242,24 +242,16 @@
     break;
   }
 
+  // @LOCALMOD-BEGIN
+  if (TheTriple.isOSNaCl())
+    // NativeClient uses Dwarf exception handling
+    MAI->setExceptionsType(ExceptionHandling::DwarfCFI);
+  // @LOCALMOD-END
+
   unsigned Reg = MRI.getDwarfRegNum(ARM::SP, true);
   MAI->addInitialFrameState(MCCFIInstruction::createDefCfa(nullptr, Reg, 0));
 
-<<<<<<< HEAD
-  // @LOCALMOD-BEGIN
-  ARMELFMCAsmInfo *MAI = new ARMELFMCAsmInfo();
-  if (TheTriple.isOSNaCl()) {
-    // NativeClient uses Dwarf exception handling
-    MAI->setExceptionsType(ExceptionHandling::DwarfCFI);
-    // Initial state of the frame ARM:SP points to cfa
-    unsigned Reg = MRI.getDwarfRegNum(ARM::SP, true);
-    MAI->addInitialFrameState(MCCFIInstruction::createDefCfa(0, Reg, 0));
-  }
   return MAI;
-  // @LOCALMOD-END
-=======
-  return MAI;
->>>>>>> 434f0e35
 }
 
 static MCCodeGenInfo *createARMMCCodeGenInfo(StringRef TT, Reloc::Model RM,
