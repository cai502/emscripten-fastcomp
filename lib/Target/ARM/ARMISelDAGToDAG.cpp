//===-- ARMISelDAGToDAG.cpp - A dag to dag inst selector for ARM ----------===//
//
//                     The LLVM Compiler Infrastructure
//
// This file is distributed under the University of Illinois Open Source
// License. See LICENSE.TXT for details.
//
//===----------------------------------------------------------------------===//
//
// This file defines an instruction selector for the ARM target.
//
//===----------------------------------------------------------------------===//

#define DEBUG_TYPE "arm-isel"
#include "ARM.h"
#include "ARMBaseInstrInfo.h"
#include "ARMTargetMachine.h"
#include "MCTargetDesc/ARMAddressingModes.h"
#include "llvm/CallingConv.h"
#include "llvm/Constants.h"
#include "llvm/DerivedTypes.h"
#include "llvm/Function.h"
#include "llvm/Intrinsics.h"
#include "llvm/LLVMContext.h"
#include "llvm/CodeGen/MachineFrameInfo.h"
#include "llvm/CodeGen/MachineFunction.h"
#include "llvm/CodeGen/MachineInstrBuilder.h"
#include "llvm/CodeGen/SelectionDAG.h"
#include "llvm/CodeGen/SelectionDAGISel.h"
#include "llvm/Target/TargetLowering.h"
#include "llvm/Target/TargetOptions.h"
#include "llvm/Support/CommandLine.h"
#include "llvm/Support/Compiler.h"
#include "llvm/Support/Debug.h"
#include "llvm/Support/ErrorHandling.h"
#include "llvm/Support/raw_ostream.h"

// @LOCALMOD-START
#include "llvm/Support/CommandLine.h"
namespace llvm {
  extern cl::opt<bool> FlagSfiLoad;
  extern cl::opt<bool> FlagSfiStore;
}
// @LOCALMOD-END

using namespace llvm;


static cl::opt<bool>
DisableShifterOp("disable-shifter-op", cl::Hidden,
  cl::desc("Disable isel of shifter-op"),
  cl::init(false));

static cl::opt<bool>
CheckVMLxHazard("check-vmlx-hazard", cl::Hidden,
  cl::desc("Check fp vmla / vmls hazard at isel time"),
  cl::init(true));

//===--------------------------------------------------------------------===//
/// ARMDAGToDAGISel - ARM specific code to select ARM machine
/// instructions for SelectionDAG operations.
///
namespace {

enum AddrMode2Type {
  AM2_BASE, // Simple AM2 (+-imm12)
  AM2_SHOP  // Shifter-op AM2
};

class ARMDAGToDAGISel : public SelectionDAGISel {
  ARMBaseTargetMachine &TM;
  const ARMBaseInstrInfo *TII;

  /// Subtarget - Keep a pointer to the ARMSubtarget around so that we can
  /// make the right decision when generating code for different targets.
  const ARMSubtarget *Subtarget;

public:
  explicit ARMDAGToDAGISel(ARMBaseTargetMachine &tm,
                           CodeGenOpt::Level OptLevel)
    : SelectionDAGISel(tm, OptLevel), TM(tm),
      TII(static_cast<const ARMBaseInstrInfo*>(TM.getInstrInfo())),
      Subtarget(&TM.getSubtarget<ARMSubtarget>()) {
  }

  virtual const char *getPassName() const {
    return "ARM Instruction Selection";
  }

  /// getI32Imm - Return a target constant of type i32 with the specified
  /// value.
  inline SDValue getI32Imm(unsigned Imm) {
    return CurDAG->getTargetConstant(Imm, MVT::i32);
  }

  SDNode *Select(SDNode *N);


  bool hasNoVMLxHazardUse(SDNode *N) const;
  bool isShifterOpProfitable(const SDValue &Shift,
                             ARM_AM::ShiftOpc ShOpcVal, unsigned ShAmt);
  bool SelectRegShifterOperand(SDValue N, SDValue &A,
                               SDValue &B, SDValue &C,
                               bool CheckProfitability = true);
  bool SelectImmShifterOperand(SDValue N, SDValue &A,
                               SDValue &B, bool CheckProfitability = true);
  bool SelectShiftRegShifterOperand(SDValue N, SDValue &A,
                                    SDValue &B, SDValue &C) {
    // Don't apply the profitability check
    return SelectRegShifterOperand(N, A, B, C, false);
  }
  bool SelectShiftImmShifterOperand(SDValue N, SDValue &A,
                                    SDValue &B) {
    // Don't apply the profitability check
    return SelectImmShifterOperand(N, A, B, false);
  }

  bool SelectAddrModeImm12(SDValue N, SDValue &Base, SDValue &OffImm);
  bool SelectLdStSOReg(SDValue N, SDValue &Base, SDValue &Offset, SDValue &Opc);

  AddrMode2Type SelectAddrMode2Worker(SDNode *Op, SDValue N, SDValue &Base,
                                      SDValue &Offset, SDValue &Opc);
  bool SelectAddrMode2Base(SDNode *Op,
                           SDValue N, SDValue &Base, SDValue &Offset,
                           SDValue &Opc) {
    return SelectAddrMode2Worker(Op, N, Base, Offset, Opc) == AM2_BASE;
  }

  bool SelectAddrMode2ShOp(SDNode *Op,
                           SDValue N, SDValue &Base, SDValue &Offset,
                           SDValue &Opc) {
    return SelectAddrMode2Worker(Op, N, Base, Offset, Opc) == AM2_SHOP;
  }

  bool SelectAddrMode2(SDNode *Op, 
                       SDValue N, SDValue &Base, SDValue &Offset,
                       SDValue &Opc) {
    SelectAddrMode2Worker(Op, N, Base, Offset, Opc);
//    return SelectAddrMode2ShOp(N, Base, Offset, Opc);
    // This always matches one way or another.
    return true;
  }

  bool SelectAddrMode2OffsetReg(SDNode *Op, SDValue N,
                             SDValue &Offset, SDValue &Opc);
  bool SelectAddrMode2OffsetImm(SDNode *Op, SDValue N,
                             SDValue &Offset, SDValue &Opc);
  bool SelectAddrMode2OffsetImmPre(SDNode *Op, SDValue N,
                             SDValue &Offset, SDValue &Opc);
  bool SelectAddrOffsetNone(SDValue N, SDValue &Base);
  bool SelectAddrMode3(SDNode *Op, SDValue N, SDValue &Base,
                       SDValue &Offset, SDValue &Opc);
  bool SelectAddrMode3Offset(SDNode *Op, SDValue N,
                             SDValue &Offset, SDValue &Opc);
  bool SelectAddrMode5(SDValue N, SDValue &Base,
                       SDValue &Offset);
  bool SelectAddrMode6(SDNode *Parent, SDValue N, SDValue &Addr,SDValue &Align);
  bool SelectAddrMode6Offset(SDNode *Op, SDValue N, SDValue &Offset);

  bool SelectAddrModePC(SDValue N, SDValue &Offset, SDValue &Label);

  // Thumb Addressing Modes:
  bool SelectThumbAddrModeRR(SDValue N, SDValue &Base, SDValue &Offset);
  bool SelectThumbAddrModeRI(SDValue N, SDValue &Base, SDValue &Offset,
                             unsigned Scale);
  bool SelectThumbAddrModeRI5S1(SDValue N, SDValue &Base, SDValue &Offset);
  bool SelectThumbAddrModeRI5S2(SDValue N, SDValue &Base, SDValue &Offset);
  bool SelectThumbAddrModeRI5S4(SDValue N, SDValue &Base, SDValue &Offset);
  bool SelectThumbAddrModeImm5S(SDValue N, unsigned Scale, SDValue &Base,
                                SDValue &OffImm);
  bool SelectThumbAddrModeImm5S1(SDValue N, SDValue &Base,
                                 SDValue &OffImm);
  bool SelectThumbAddrModeImm5S2(SDValue N, SDValue &Base,
                                 SDValue &OffImm);
  bool SelectThumbAddrModeImm5S4(SDValue N, SDValue &Base,
                                 SDValue &OffImm);
  bool SelectThumbAddrModeSP(SDValue N, SDValue &Base, SDValue &OffImm);

  // Thumb 2 Addressing Modes:
  bool SelectT2ShifterOperandReg(SDValue N,
                                 SDValue &BaseReg, SDValue &Opc);
  bool SelectT2AddrModeImm12(SDValue N, SDValue &Base, SDValue &OffImm);
  bool SelectT2AddrModeImm8(SDValue N, SDValue &Base,
                            SDValue &OffImm);
  bool SelectT2AddrModeImm8Offset(SDNode *Op, SDValue N,
                                 SDValue &OffImm);
  bool SelectT2AddrModeSoReg(SDValue N, SDValue &Base,
                             SDValue &OffReg, SDValue &ShImm);

  inline bool is_so_imm(unsigned Imm) const {
    return ARM_AM::getSOImmVal(Imm) != -1;
  }

  inline bool is_so_imm_not(unsigned Imm) const {
    return ARM_AM::getSOImmVal(~Imm) != -1;
  }

  inline bool is_t2_so_imm(unsigned Imm) const {
    return ARM_AM::getT2SOImmVal(Imm) != -1;
  }

  inline bool is_t2_so_imm_not(unsigned Imm) const {
    return ARM_AM::getT2SOImmVal(~Imm) != -1;
  }

  // Include the pieces autogenerated from the target description.
#include "ARMGenDAGISel.inc"

private:
  /// SelectARMIndexedLoad - Indexed (pre/post inc/dec) load matching code for
  /// ARM.
  SDNode *SelectARMIndexedLoad(SDNode *N);
  SDNode *SelectT2IndexedLoad(SDNode *N);

  /// SelectVLD - Select NEON load intrinsics.  NumVecs should be
  /// 1, 2, 3 or 4.  The opcode arrays specify the instructions used for
  /// loads of D registers and even subregs and odd subregs of Q registers.
  /// For NumVecs <= 2, QOpcodes1 is not used.
  SDNode *SelectVLD(SDNode *N, bool isUpdating, unsigned NumVecs,
                    const uint16_t *DOpcodes,
                    const uint16_t *QOpcodes0, const uint16_t *QOpcodes1);

  /// SelectVST - Select NEON store intrinsics.  NumVecs should
  /// be 1, 2, 3 or 4.  The opcode arrays specify the instructions used for
  /// stores of D registers and even subregs and odd subregs of Q registers.
  /// For NumVecs <= 2, QOpcodes1 is not used.
  SDNode *SelectVST(SDNode *N, bool isUpdating, unsigned NumVecs,
                    const uint16_t *DOpcodes,
                    const uint16_t *QOpcodes0, const uint16_t *QOpcodes1);

  /// SelectVLDSTLane - Select NEON load/store lane intrinsics.  NumVecs should
  /// be 2, 3 or 4.  The opcode arrays specify the instructions used for
  /// load/store of D registers and Q registers.
  SDNode *SelectVLDSTLane(SDNode *N, bool IsLoad,
                          bool isUpdating, unsigned NumVecs,
                          const uint16_t *DOpcodes, const uint16_t *QOpcodes);

  /// SelectVLDDup - Select NEON load-duplicate intrinsics.  NumVecs
  /// should be 2, 3 or 4.  The opcode array specifies the instructions used
  /// for loading D registers.  (Q registers are not supported.)
  SDNode *SelectVLDDup(SDNode *N, bool isUpdating, unsigned NumVecs,
                       const uint16_t *Opcodes);

  /// SelectVTBL - Select NEON VTBL and VTBX intrinsics.  NumVecs should be 2,
  /// 3 or 4.  These are custom-selected so that a REG_SEQUENCE can be
  /// generated to force the table registers to be consecutive.
  SDNode *SelectVTBL(SDNode *N, bool IsExt, unsigned NumVecs, unsigned Opc);

  /// SelectV6T2BitfieldExtractOp - Select SBFX/UBFX instructions for ARM.
  SDNode *SelectV6T2BitfieldExtractOp(SDNode *N, bool isSigned);

  /// SelectCMOVOp - Select CMOV instructions for ARM.
  SDNode *SelectCMOVOp(SDNode *N);
  SDNode *SelectT2CMOVShiftOp(SDNode *N, SDValue FalseVal, SDValue TrueVal,
                              ARMCC::CondCodes CCVal, SDValue CCR,
                              SDValue InFlag);
  SDNode *SelectARMCMOVShiftOp(SDNode *N, SDValue FalseVal, SDValue TrueVal,
                               ARMCC::CondCodes CCVal, SDValue CCR,
                               SDValue InFlag);
  SDNode *SelectT2CMOVImmOp(SDNode *N, SDValue FalseVal, SDValue TrueVal,
                              ARMCC::CondCodes CCVal, SDValue CCR,
                              SDValue InFlag);
  SDNode *SelectARMCMOVImmOp(SDNode *N, SDValue FalseVal, SDValue TrueVal,
                               ARMCC::CondCodes CCVal, SDValue CCR,
                               SDValue InFlag);

  // Select special operations if node forms integer ABS pattern
  SDNode *SelectABSOp(SDNode *N);

  SDNode *SelectConcatVector(SDNode *N);

  SDNode *SelectAtomic64(SDNode *Node, unsigned Opc);

  /// SelectInlineAsmMemoryOperand - Implement addressing mode selection for
  /// inline asm expressions.
  virtual bool SelectInlineAsmMemoryOperand(const SDValue &Op,
                                            char ConstraintCode,
                                            std::vector<SDValue> &OutOps);

  // Form pairs of consecutive S, D, or Q registers.
  SDNode *PairSRegs(EVT VT, SDValue V0, SDValue V1);
  SDNode *PairDRegs(EVT VT, SDValue V0, SDValue V1);
  SDNode *PairQRegs(EVT VT, SDValue V0, SDValue V1);

  // Form sequences of 4 consecutive S, D, or Q registers.
  SDNode *QuadSRegs(EVT VT, SDValue V0, SDValue V1, SDValue V2, SDValue V3);
  SDNode *QuadDRegs(EVT VT, SDValue V0, SDValue V1, SDValue V2, SDValue V3);
  SDNode *QuadQRegs(EVT VT, SDValue V0, SDValue V1, SDValue V2, SDValue V3);

  // Get the alignment operand for a NEON VLD or VST instruction.
  SDValue GetVLDSTAlign(SDValue Align, unsigned NumVecs, bool is64BitVector);
};
}

/// isInt32Immediate - This method tests to see if the node is a 32-bit constant
/// operand. If so Imm will receive the 32-bit value.
static bool isInt32Immediate(SDNode *N, unsigned &Imm) {
  if (N->getOpcode() == ISD::Constant && N->getValueType(0) == MVT::i32) {
    Imm = cast<ConstantSDNode>(N)->getZExtValue();
    return true;
  }
  return false;
}

// isInt32Immediate - This method tests to see if a constant operand.
// If so Imm will receive the 32 bit value.
static bool isInt32Immediate(SDValue N, unsigned &Imm) {
  return isInt32Immediate(N.getNode(), Imm);
}

// isOpcWithIntImmediate - This method tests to see if the node is a specific
// opcode and that it has a immediate integer right operand.
// If so Imm will receive the 32 bit value.
static bool isOpcWithIntImmediate(SDNode *N, unsigned Opc, unsigned& Imm) {
  return N->getOpcode() == Opc &&
         isInt32Immediate(N->getOperand(1).getNode(), Imm);
}

/// \brief Check whether a particular node is a constant value representable as
/// (N * Scale) where (N in [\p RangeMin, \p RangeMax).
///
/// \param ScaledConstant [out] - On success, the pre-scaled constant value.
static bool isScaledConstantInRange(SDValue Node, int Scale,
                                    int RangeMin, int RangeMax,
                                    int &ScaledConstant) {
  assert(Scale > 0 && "Invalid scale!");

  // Check that this is a constant.
  const ConstantSDNode *C = dyn_cast<ConstantSDNode>(Node);
  if (!C)
    return false;

  ScaledConstant = (int) C->getZExtValue();
  if ((ScaledConstant % Scale) != 0)
    return false;

  ScaledConstant /= Scale;
  return ScaledConstant >= RangeMin && ScaledConstant < RangeMax;
}

/// hasNoVMLxHazardUse - Return true if it's desirable to select a FP MLA / MLS
/// node. VFP / NEON fp VMLA / VMLS instructions have special RAW hazards (at
/// least on current ARM implementations) which should be avoidded.
bool ARMDAGToDAGISel::hasNoVMLxHazardUse(SDNode *N) const {
  if (OptLevel == CodeGenOpt::None)
    return true;

  if (!CheckVMLxHazard)
    return true;
  if (!Subtarget->isCortexA8() && !Subtarget->isLikeA9())
    return true;

  if (!N->hasOneUse())
    return false;

  SDNode *Use = *N->use_begin();
  if (Use->getOpcode() == ISD::CopyToReg)
    return true;
  if (Use->isMachineOpcode()) {
    const MCInstrDesc &MCID = TII->get(Use->getMachineOpcode());
    if (MCID.mayStore())
      return true;
    unsigned Opcode = MCID.getOpcode();
    if (Opcode == ARM::VMOVRS || Opcode == ARM::VMOVRRD)
      return true;
    // vmlx feeding into another vmlx. We actually want to unfold
    // the use later in the MLxExpansion pass. e.g.
    // vmla
    // vmla (stall 8 cycles)
    //
    // vmul (5 cycles)
    // vadd (5 cycles)
    // vmla
    // This adds up to about 18 - 19 cycles.
    //
    // vmla
    // vmul (stall 4 cycles)
    // vadd adds up to about 14 cycles.
    return TII->isFpMLxInstruction(Opcode);
  }

  return false;
}

bool ARMDAGToDAGISel::isShifterOpProfitable(const SDValue &Shift,
                                            ARM_AM::ShiftOpc ShOpcVal,
                                            unsigned ShAmt) {
  if (!Subtarget->isLikeA9())
    return true;
  if (Shift.hasOneUse())
    return true;
  // R << 2 is free.
  return ShOpcVal == ARM_AM::lsl && ShAmt == 2;
}

bool ARMDAGToDAGISel::SelectImmShifterOperand(SDValue N,
                                              SDValue &BaseReg,
                                              SDValue &Opc,
                                              bool CheckProfitability) {
  if (DisableShifterOp)
    return false;

  ARM_AM::ShiftOpc ShOpcVal = ARM_AM::getShiftOpcForNode(N.getOpcode());

  // Don't match base register only case. That is matched to a separate
  // lower complexity pattern with explicit register operand.
  if (ShOpcVal == ARM_AM::no_shift) return false;

  BaseReg = N.getOperand(0);
  unsigned ShImmVal = 0;
  ConstantSDNode *RHS = dyn_cast<ConstantSDNode>(N.getOperand(1));
  if (!RHS) return false;
  ShImmVal = RHS->getZExtValue() & 31;
  Opc = CurDAG->getTargetConstant(ARM_AM::getSORegOpc(ShOpcVal, ShImmVal),
                                  MVT::i32);
  return true;
}

bool ARMDAGToDAGISel::SelectRegShifterOperand(SDValue N,
                                              SDValue &BaseReg,
                                              SDValue &ShReg,
                                              SDValue &Opc,
                                              bool CheckProfitability) {
  if (DisableShifterOp)
    return false;

  ARM_AM::ShiftOpc ShOpcVal = ARM_AM::getShiftOpcForNode(N.getOpcode());

  // Don't match base register only case. That is matched to a separate
  // lower complexity pattern with explicit register operand.
  if (ShOpcVal == ARM_AM::no_shift) return false;

  BaseReg = N.getOperand(0);
  unsigned ShImmVal = 0;
  ConstantSDNode *RHS = dyn_cast<ConstantSDNode>(N.getOperand(1));
  if (RHS) return false;

  ShReg = N.getOperand(1);
  if (CheckProfitability && !isShifterOpProfitable(N, ShOpcVal, ShImmVal))
    return false;
  Opc = CurDAG->getTargetConstant(ARM_AM::getSORegOpc(ShOpcVal, ShImmVal),
                                  MVT::i32);
  return true;
}

// @LOCALMOD-START
static bool ShouldOperandBeUnwrappedForUseAsBaseAddress(
  SDValue& N, const ARMSubtarget* Subtarget) {
  assert (N.getOpcode() == ARMISD::Wrapper);
  // Never use this transformation if constant island pools are disallowed 
  if (FlagSfiDisableCP) return false;

  // always apply this when we do not have movt/movw available
  // (if we do have movt/movw we be able to get rid of the
  // constant pool entry altogether)
  if (!Subtarget->useMovt()) return true;
  // explain why we do not want to use this for TargetGlobalAddress
  if (N.getOperand(0).getOpcode() != ISD::TargetGlobalAddress) return true;
  return false;
}
// @LOCALMOD-END

bool ARMDAGToDAGISel::SelectAddrModeImm12(SDValue N,
                                          SDValue &Base,
                                          SDValue &OffImm) {
  // Match simple R + imm12 operands.

  // Base only.
  if (N.getOpcode() != ISD::ADD && N.getOpcode() != ISD::SUB &&
      !CurDAG->isBaseWithConstantOffset(N)) {
    if (N.getOpcode() == ISD::FrameIndex) {
      // Match frame index.
      int FI = cast<FrameIndexSDNode>(N)->getIndex();
      Base = CurDAG->getTargetFrameIndex(FI, TLI.getPointerTy());
      OffImm  = CurDAG->getTargetConstant(0, MVT::i32);
      return true;
    }

    if (N.getOpcode() == ARMISD::Wrapper &&
        // @LOCALMOD
        ShouldOperandBeUnwrappedForUseAsBaseAddress(N, Subtarget)) {
      Base = N.getOperand(0);
    } else
      Base = N;
    OffImm  = CurDAG->getTargetConstant(0, MVT::i32);
    return true;
  }

  if (ConstantSDNode *RHS = dyn_cast<ConstantSDNode>(N.getOperand(1))) {
    int RHSC = (int)RHS->getZExtValue();
    if (N.getOpcode() == ISD::SUB)
      RHSC = -RHSC;

    if (RHSC >= 0 && RHSC < 0x1000) { // 12 bits (unsigned)
      Base   = N.getOperand(0);
      if (Base.getOpcode() == ISD::FrameIndex) {
        int FI = cast<FrameIndexSDNode>(Base)->getIndex();
        Base = CurDAG->getTargetFrameIndex(FI, TLI.getPointerTy());
      }
      OffImm = CurDAG->getTargetConstant(RHSC, MVT::i32);
      return true;
    }
  }

  // Base only.
  Base = N;
  OffImm  = CurDAG->getTargetConstant(0, MVT::i32);
  return true;
}



bool ARMDAGToDAGISel::SelectLdStSOReg(SDValue N, SDValue &Base, SDValue &Offset,
                                      SDValue &Opc) {
  // @LOCALMOD-BEGIN
  // Disallow offsets of Reg + Reg (which may escape sandbox).
  if (Subtarget->isTargetNaCl())
    return false;
  // @LOCALMOD-END
  if (N.getOpcode() == ISD::MUL &&
      (!Subtarget->isLikeA9() || N.hasOneUse())) {
    if (ConstantSDNode *RHS = dyn_cast<ConstantSDNode>(N.getOperand(1))) {
      // X * [3,5,9] -> X + X * [2,4,8] etc.
      int RHSC = (int)RHS->getZExtValue();
      if (RHSC & 1) {
        RHSC = RHSC & ~1;
        ARM_AM::AddrOpc AddSub = ARM_AM::add;
        if (RHSC < 0) {
          AddSub = ARM_AM::sub;
          RHSC = - RHSC;
        }
        if (isPowerOf2_32(RHSC)) {
          unsigned ShAmt = Log2_32(RHSC);
          Base = Offset = N.getOperand(0);
          Opc = CurDAG->getTargetConstant(ARM_AM::getAM2Opc(AddSub, ShAmt,
                                                            ARM_AM::lsl),
                                          MVT::i32);
          return true;
        }
      }
    }
  }

  if (N.getOpcode() != ISD::ADD && N.getOpcode() != ISD::SUB &&
      // ISD::OR that is equivalent to an ISD::ADD.
      !CurDAG->isBaseWithConstantOffset(N))
    return false;

  // Leave simple R +/- imm12 operands for LDRi12
  if (N.getOpcode() == ISD::ADD || N.getOpcode() == ISD::OR) {
    int RHSC;
    if (isScaledConstantInRange(N.getOperand(1), /*Scale=*/1,
                                -0x1000+1, 0x1000, RHSC)) // 12 bits.
      return false;
  }

  // Otherwise this is R +/- [possibly shifted] R.
  ARM_AM::AddrOpc AddSub = N.getOpcode() == ISD::SUB ? ARM_AM::sub:ARM_AM::add;
  ARM_AM::ShiftOpc ShOpcVal =
    ARM_AM::getShiftOpcForNode(N.getOperand(1).getOpcode());
  unsigned ShAmt = 0;

  Base   = N.getOperand(0);
  Offset = N.getOperand(1);

  if (ShOpcVal != ARM_AM::no_shift) {
    // Check to see if the RHS of the shift is a constant, if not, we can't fold
    // it.
    if (ConstantSDNode *Sh =
           dyn_cast<ConstantSDNode>(N.getOperand(1).getOperand(1))) {
      ShAmt = Sh->getZExtValue();
      if (isShifterOpProfitable(Offset, ShOpcVal, ShAmt))
        Offset = N.getOperand(1).getOperand(0);
      else {
        ShAmt = 0;
        ShOpcVal = ARM_AM::no_shift;
      }
    } else {
      ShOpcVal = ARM_AM::no_shift;
    }
  }

  // Try matching (R shl C) + (R).
  if (N.getOpcode() != ISD::SUB && ShOpcVal == ARM_AM::no_shift &&
      !(Subtarget->isLikeA9() || N.getOperand(0).hasOneUse())) {
    ShOpcVal = ARM_AM::getShiftOpcForNode(N.getOperand(0).getOpcode());
    if (ShOpcVal != ARM_AM::no_shift) {
      // Check to see if the RHS of the shift is a constant, if not, we can't
      // fold it.
      if (ConstantSDNode *Sh =
          dyn_cast<ConstantSDNode>(N.getOperand(0).getOperand(1))) {
        ShAmt = Sh->getZExtValue();
        if (isShifterOpProfitable(N.getOperand(0), ShOpcVal, ShAmt)) {
          Offset = N.getOperand(0).getOperand(0);
          Base = N.getOperand(1);
        } else {
          ShAmt = 0;
          ShOpcVal = ARM_AM::no_shift;
        }
      } else {
        ShOpcVal = ARM_AM::no_shift;
      }
    }
  }

  Opc = CurDAG->getTargetConstant(ARM_AM::getAM2Opc(AddSub, ShAmt, ShOpcVal),
                                  MVT::i32);
  return true;
}


//-----

AddrMode2Type ARMDAGToDAGISel::SelectAddrMode2Worker(SDNode *Op,
                                                     SDValue N,
                                                     SDValue &Base,
                                                     SDValue &Offset,
// @LOCALMOD-START
// Note: In the code below we do not want "Offset" to be real register to
// not violate ARM sandboxing.
// @LOCALMOD-END
                                                     SDValue &Opc) {
  // @LOCALMOD-START
  // Avoid two reg addressing mode for loads and stores
  const bool restrict_addressing_modes_for_nacl =
     (FlagSfiLoad && (Op->getOpcode() == ISD::LOAD)) ||
     (FlagSfiStore && (Op->getOpcode() == ISD::STORE));
  // This is neither a sandboxable load nor a sandboxable store.
  if (!restrict_addressing_modes_for_nacl) {
  // @LOCALMOD-END

  if (N.getOpcode() == ISD::MUL &&
      (!Subtarget->isLikeA9() || N.hasOneUse())) {
    if (ConstantSDNode *RHS = dyn_cast<ConstantSDNode>(N.getOperand(1))) {
      // X * [3,5,9] -> X + X * [2,4,8] etc.
      int RHSC = (int)RHS->getZExtValue();
      if (RHSC & 1) {
        RHSC = RHSC & ~1;
        ARM_AM::AddrOpc AddSub = ARM_AM::add;
        if (RHSC < 0) {
          AddSub = ARM_AM::sub;
          RHSC = - RHSC;
        }
        if (isPowerOf2_32(RHSC)) {
          unsigned ShAmt = Log2_32(RHSC);
          Base = Offset = N.getOperand(0);
          Opc = CurDAG->getTargetConstant(ARM_AM::getAM2Opc(AddSub, ShAmt,
                                                            ARM_AM::lsl),
                                          MVT::i32);
          return AM2_SHOP;
        }
      }
    }
  }
  } // @LOCALMOD

  if (N.getOpcode() != ISD::ADD && N.getOpcode() != ISD::SUB &&
      // ISD::OR that is equivalent to an ADD.
      !CurDAG->isBaseWithConstantOffset(N)) {
    Base = N;
    if (N.getOpcode() == ISD::FrameIndex) {
      int FI = cast<FrameIndexSDNode>(N)->getIndex();
      Base = CurDAG->getTargetFrameIndex(FI, TLI.getPointerTy());
    } else if (N.getOpcode() == ARMISD::Wrapper &&
               // @LOCALMOD
               ShouldOperandBeUnwrappedForUseAsBaseAddress(N, Subtarget)) {
      Base = N.getOperand(0);
    }
    Offset = CurDAG->getRegister(0, MVT::i32);
    Opc = CurDAG->getTargetConstant(ARM_AM::getAM2Opc(ARM_AM::add, 0,
                                                      ARM_AM::no_shift),
                                    MVT::i32);
    return AM2_BASE;
  }

  // Match simple R +/- imm12 operands.
  if (N.getOpcode() != ISD::SUB) {
    int RHSC;
    if (isScaledConstantInRange(N.getOperand(1), /*Scale=*/1,
                                -0x1000+1, 0x1000, RHSC)) { // 12 bits.
      Base = N.getOperand(0);
      if (Base.getOpcode() == ISD::FrameIndex) {
        int FI = cast<FrameIndexSDNode>(Base)->getIndex();
        Base = CurDAG->getTargetFrameIndex(FI, TLI.getPointerTy());
      }
      Offset = CurDAG->getRegister(0, MVT::i32);

      ARM_AM::AddrOpc AddSub = ARM_AM::add;
      if (RHSC < 0) {
        AddSub = ARM_AM::sub;
        RHSC = - RHSC;
      }
      Opc = CurDAG->getTargetConstant(ARM_AM::getAM2Opc(AddSub, RHSC,
                                                        ARM_AM::no_shift),
                                      MVT::i32);
      return AM2_BASE;
    }
  }
<<<<<<< HEAD
  
  if (Subtarget->isCortexA9() && !N.hasOneUse()) {
=======

  if (Subtarget->isLikeA9() && !N.hasOneUse()) {
>>>>>>> bc4021f3
    // Compute R +/- (R << N) and reuse it.
    Base = N;
    Offset = CurDAG->getRegister(0, MVT::i32);
    Opc = CurDAG->getTargetConstant(ARM_AM::getAM2Opc(ARM_AM::add, 0,
                                                      ARM_AM::no_shift),
                                    MVT::i32);
    return AM2_BASE;
  }
  
  // @LOCALMOD-START
  // Keep load and store addressing modes simple
  if (restrict_addressing_modes_for_nacl) {
    Base = N;
    if (N.getOpcode() == ISD::FrameIndex) {
      int FI = cast<FrameIndexSDNode>(N)->getIndex();
      Base = CurDAG->getTargetFrameIndex(FI, TLI.getPointerTy());
    } else if (N.getOpcode() == ARMISD::Wrapper) {
      Base = N.getOperand(0);
    }
    Offset = CurDAG->getRegister(0, MVT::i32);
    Opc = CurDAG->getTargetConstant(ARM_AM::getAM2Opc(ARM_AM::add, 0,
                                                      ARM_AM::no_shift),
                                    MVT::i32);
    return AM2_BASE;
  }
  // @LOCALMOD-END

  // Otherwise this is R +/- [possibly shifted] R.
  ARM_AM::AddrOpc AddSub = N.getOpcode() != ISD::SUB ? ARM_AM::add:ARM_AM::sub;
  ARM_AM::ShiftOpc ShOpcVal =
    ARM_AM::getShiftOpcForNode(N.getOperand(1).getOpcode());
  unsigned ShAmt = 0;

  Base   = N.getOperand(0);
  Offset = N.getOperand(1);

  if (ShOpcVal != ARM_AM::no_shift) {
    // Check to see if the RHS of the shift is a constant, if not, we can't fold
    // it.
    if (ConstantSDNode *Sh =
           dyn_cast<ConstantSDNode>(N.getOperand(1).getOperand(1))) {
      ShAmt = Sh->getZExtValue();
      if (isShifterOpProfitable(Offset, ShOpcVal, ShAmt))
        Offset = N.getOperand(1).getOperand(0);
      else {
        ShAmt = 0;
        ShOpcVal = ARM_AM::no_shift;
      }
    } else {
      ShOpcVal = ARM_AM::no_shift;
    }
  }

  // Try matching (R shl C) + (R).
  if (N.getOpcode() != ISD::SUB && ShOpcVal == ARM_AM::no_shift &&
      !(Subtarget->isLikeA9() || N.getOperand(0).hasOneUse())) {
    ShOpcVal = ARM_AM::getShiftOpcForNode(N.getOperand(0).getOpcode());
    if (ShOpcVal != ARM_AM::no_shift) {
      // Check to see if the RHS of the shift is a constant, if not, we can't
      // fold it.
      if (ConstantSDNode *Sh =
          dyn_cast<ConstantSDNode>(N.getOperand(0).getOperand(1))) {
        ShAmt = Sh->getZExtValue();
        if (isShifterOpProfitable(N.getOperand(0), ShOpcVal, ShAmt)) {
          Offset = N.getOperand(0).getOperand(0);
          Base = N.getOperand(1);
        } else {
          ShAmt = 0;
          ShOpcVal = ARM_AM::no_shift;
        }
      } else {
        ShOpcVal = ARM_AM::no_shift;
      }
    }
  }

  Opc = CurDAG->getTargetConstant(ARM_AM::getAM2Opc(AddSub, ShAmt, ShOpcVal),
                                  MVT::i32);
  return AM2_SHOP;
}

bool ARMDAGToDAGISel::SelectAddrMode2OffsetReg(SDNode *Op, SDValue N,
                                            SDValue &Offset, SDValue &Opc) {
  unsigned Opcode = Op->getOpcode();
  ISD::MemIndexedMode AM = (Opcode == ISD::LOAD)
    ? cast<LoadSDNode>(Op)->getAddressingMode()
    : cast<StoreSDNode>(Op)->getAddressingMode();
  ARM_AM::AddrOpc AddSub = (AM == ISD::PRE_INC || AM == ISD::POST_INC)
    ? ARM_AM::add : ARM_AM::sub;
  int Val;
  if (isScaledConstantInRange(N, /*Scale=*/1, 0, 0x1000, Val))
    return false;

  // @LOCALMOD-BEGIN
  // Avoid two reg addressing mode for loads and stores
  const bool restrict_addressing_modes_for_nacl =
     (FlagSfiLoad && (Op->getOpcode() == ISD::LOAD)) ||
     (FlagSfiStore && (Op->getOpcode() == ISD::STORE));
  // @LOCALMOD-END


  Offset = N;
  ARM_AM::ShiftOpc ShOpcVal = ARM_AM::getShiftOpcForNode(N.getOpcode());
  unsigned ShAmt = 0;
  if (ShOpcVal != ARM_AM::no_shift) {
    // Check to see if the RHS of the shift is a constant, if not, we can't fold
    // it.

    //if (ConstantSDNode *Sh = dyn_cast<ConstantSDNode>(N.getOperand(1))) {
    ConstantSDNode *Sh = dyn_cast<ConstantSDNode>(N.getOperand(1));
    // @LOCALMOD-BEGIN
    // Neither a sandboxable load nor a sandboxable store.
    if (!restrict_addressing_modes_for_nacl && Sh ) {
    // @LOCALMOD-END
      ShAmt = Sh->getZExtValue();
      if (isShifterOpProfitable(N, ShOpcVal, ShAmt))
        Offset = N.getOperand(0);
      else {
        ShAmt = 0;
        ShOpcVal = ARM_AM::no_shift;
      }
    } else {
      ShOpcVal = ARM_AM::no_shift;
    }
  }

  Opc = CurDAG->getTargetConstant(ARM_AM::getAM2Opc(AddSub, ShAmt, ShOpcVal),
                                  MVT::i32);
  return true;
}

bool ARMDAGToDAGISel::SelectAddrMode2OffsetImmPre(SDNode *Op, SDValue N,
                                            SDValue &Offset, SDValue &Opc) {
  unsigned Opcode = Op->getOpcode();
  ISD::MemIndexedMode AM = (Opcode == ISD::LOAD)
    ? cast<LoadSDNode>(Op)->getAddressingMode()
    : cast<StoreSDNode>(Op)->getAddressingMode();
  ARM_AM::AddrOpc AddSub = (AM == ISD::PRE_INC || AM == ISD::POST_INC)
    ? ARM_AM::add : ARM_AM::sub;
  int Val;
  if (isScaledConstantInRange(N, /*Scale=*/1, 0, 0x1000, Val)) { // 12 bits.
    if (AddSub == ARM_AM::sub) Val *= -1;
    Offset = CurDAG->getRegister(0, MVT::i32);
    Opc = CurDAG->getTargetConstant(Val, MVT::i32);
    return true;
  }

  return false;
}


bool ARMDAGToDAGISel::SelectAddrMode2OffsetImm(SDNode *Op, SDValue N,
                                            SDValue &Offset, SDValue &Opc) {
  unsigned Opcode = Op->getOpcode();
  ISD::MemIndexedMode AM = (Opcode == ISD::LOAD)
    ? cast<LoadSDNode>(Op)->getAddressingMode()
    : cast<StoreSDNode>(Op)->getAddressingMode();
  ARM_AM::AddrOpc AddSub = (AM == ISD::PRE_INC || AM == ISD::POST_INC)
    ? ARM_AM::add : ARM_AM::sub;
  int Val;
  if (isScaledConstantInRange(N, /*Scale=*/1, 0, 0x1000, Val)) { // 12 bits.
    Offset = CurDAG->getRegister(0, MVT::i32);
    Opc = CurDAG->getTargetConstant(ARM_AM::getAM2Opc(AddSub, Val,
                                                      ARM_AM::no_shift),
                                    MVT::i32);
    return true;
  }

  return false;
}

bool ARMDAGToDAGISel::SelectAddrOffsetNone(SDValue N, SDValue &Base) {
  Base = N;
  return true;
}

bool ARMDAGToDAGISel::SelectAddrMode3(SDNode *Op, SDValue N,
                                      SDValue &Base, SDValue &Offset,
                                      SDValue &Opc) {
  // @LOCALMOD-START
  // Avoid two reg addressing mode for loads and stores
  const bool restrict_addressing_modes_for_nacl =
     (FlagSfiLoad && (Op->getOpcode() == ISD::LOAD)) ||
     (FlagSfiStore && (Op->getOpcode() == ISD::STORE));
  if (!restrict_addressing_modes_for_nacl) {
  // @LOCALMOD-END
  if (N.getOpcode() == ISD::SUB) {

    // X - C  is canonicalize to X + -C, no need to handle it here.
    Base = N.getOperand(0);
    Offset = N.getOperand(1);
    Opc = CurDAG->getTargetConstant(ARM_AM::getAM3Opc(ARM_AM::sub, 0),MVT::i32);
    return true;
  }
  } // @LOCALMOD-END

  if (!CurDAG->isBaseWithConstantOffset(N)) {
    Base = N;
    if (N.getOpcode() == ISD::FrameIndex) {
      int FI = cast<FrameIndexSDNode>(N)->getIndex();
      Base = CurDAG->getTargetFrameIndex(FI, TLI.getPointerTy());
    }
    Offset = CurDAG->getRegister(0, MVT::i32);
    Opc = CurDAG->getTargetConstant(ARM_AM::getAM3Opc(ARM_AM::add, 0),MVT::i32);
    return true;
  }

  // If the RHS is +/- imm8, fold into addr mode.
  int RHSC;
  if (isScaledConstantInRange(N.getOperand(1), /*Scale=*/1,
                              -256 + 1, 256, RHSC)) { // 8 bits.
    Base = N.getOperand(0);
    if (Base.getOpcode() == ISD::FrameIndex) {
      int FI = cast<FrameIndexSDNode>(Base)->getIndex();
      Base = CurDAG->getTargetFrameIndex(FI, TLI.getPointerTy());
    }
    Offset = CurDAG->getRegister(0, MVT::i32);

    ARM_AM::AddrOpc AddSub = ARM_AM::add;
    if (RHSC < 0) {
      AddSub = ARM_AM::sub;
      RHSC = -RHSC;
    }
    Opc = CurDAG->getTargetConstant(ARM_AM::getAM3Opc(AddSub, RHSC),MVT::i32);
    return true;
  }

  // @LOCALMOD-START
  // A sandboxable load or a sandboxable store.
  if (restrict_addressing_modes_for_nacl) {
    Base = N;
    Offset = CurDAG->getRegister(0, MVT::i32);
    Opc = CurDAG->getTargetConstant(ARM_AM::getAM3Opc(ARM_AM::add, 0),MVT::i32);
    return true;
  }
  // @LOCALMOD-END

  Base = N.getOperand(0);
  Offset = N.getOperand(1);
  Opc = CurDAG->getTargetConstant(ARM_AM::getAM3Opc(ARM_AM::add, 0), MVT::i32);
  return true;
}

bool ARMDAGToDAGISel::SelectAddrMode3Offset(SDNode *Op, SDValue N,
                                            SDValue &Offset, SDValue &Opc) {
  unsigned Opcode = Op->getOpcode();
  ISD::MemIndexedMode AM = (Opcode == ISD::LOAD)
    ? cast<LoadSDNode>(Op)->getAddressingMode()
    : cast<StoreSDNode>(Op)->getAddressingMode();
  ARM_AM::AddrOpc AddSub = (AM == ISD::PRE_INC || AM == ISD::POST_INC)
    ? ARM_AM::add : ARM_AM::sub;
  int Val;
  if (isScaledConstantInRange(N, /*Scale=*/1, 0, 256, Val)) { // 12 bits.
    Offset = CurDAG->getRegister(0, MVT::i32);
    Opc = CurDAG->getTargetConstant(ARM_AM::getAM3Opc(AddSub, Val), MVT::i32);
    return true;
  }

  Offset = N;
  Opc = CurDAG->getTargetConstant(ARM_AM::getAM3Opc(AddSub, 0), MVT::i32);
  return true;
}

bool ARMDAGToDAGISel::SelectAddrMode5(SDValue N,
                                      SDValue &Base, SDValue &Offset) {
  if (!CurDAG->isBaseWithConstantOffset(N)) {
    Base = N;
    if (N.getOpcode() == ISD::FrameIndex) {
      int FI = cast<FrameIndexSDNode>(N)->getIndex();
      Base = CurDAG->getTargetFrameIndex(FI, TLI.getPointerTy());
    } else if (N.getOpcode() == ARMISD::Wrapper &&
               // @LOCALMOD
               ShouldOperandBeUnwrappedForUseAsBaseAddress(N, Subtarget)) {
      Base = N.getOperand(0);
    }
    Offset = CurDAG->getTargetConstant(ARM_AM::getAM5Opc(ARM_AM::add, 0),
                                       MVT::i32);
    return true;
  }

  // If the RHS is +/- imm8, fold into addr mode.
  int RHSC;
  if (isScaledConstantInRange(N.getOperand(1), /*Scale=*/4,
                              -256 + 1, 256, RHSC)) {
    Base = N.getOperand(0);
    if (Base.getOpcode() == ISD::FrameIndex) {
      int FI = cast<FrameIndexSDNode>(Base)->getIndex();
      Base = CurDAG->getTargetFrameIndex(FI, TLI.getPointerTy());
    }

    ARM_AM::AddrOpc AddSub = ARM_AM::add;
    if (RHSC < 0) {
      AddSub = ARM_AM::sub;
      RHSC = -RHSC;
    }
    Offset = CurDAG->getTargetConstant(ARM_AM::getAM5Opc(AddSub, RHSC),
                                       MVT::i32);
    return true;
  }

  Base = N;
  Offset = CurDAG->getTargetConstant(ARM_AM::getAM5Opc(ARM_AM::add, 0),
                                     MVT::i32);
  return true;
}

bool ARMDAGToDAGISel::SelectAddrMode6(SDNode *Parent, SDValue N, SDValue &Addr,
                                      SDValue &Align) {
  Addr = N;

  unsigned Alignment = 0;
  if (LSBaseSDNode *LSN = dyn_cast<LSBaseSDNode>(Parent)) {
    // This case occurs only for VLD1-lane/dup and VST1-lane instructions.
    // The maximum alignment is equal to the memory size being referenced.
    unsigned LSNAlign = LSN->getAlignment();
    unsigned MemSize = LSN->getMemoryVT().getSizeInBits() / 8;
    if (LSNAlign >= MemSize && MemSize > 1)
      Alignment = MemSize;
  } else {
    // All other uses of addrmode6 are for intrinsics.  For now just record
    // the raw alignment value; it will be refined later based on the legal
    // alignment operands for the intrinsic.
    Alignment = cast<MemIntrinsicSDNode>(Parent)->getAlignment();
  }

  Align = CurDAG->getTargetConstant(Alignment, MVT::i32);
  return true;
}

bool ARMDAGToDAGISel::SelectAddrMode6Offset(SDNode *Op, SDValue N,
                                            SDValue &Offset) {
  LSBaseSDNode *LdSt = cast<LSBaseSDNode>(Op);
  ISD::MemIndexedMode AM = LdSt->getAddressingMode();
  if (AM != ISD::POST_INC)
    return false;
  Offset = N;
  if (ConstantSDNode *NC = dyn_cast<ConstantSDNode>(N)) {
    if (NC->getZExtValue() * 8 == LdSt->getMemoryVT().getSizeInBits())
      Offset = CurDAG->getRegister(0, MVT::i32);
  }
  return true;
}

bool ARMDAGToDAGISel::SelectAddrModePC(SDValue N,
                                       SDValue &Offset, SDValue &Label) {
  if (N.getOpcode() == ARMISD::PIC_ADD && N.hasOneUse()) {
    Offset = N.getOperand(0);
    SDValue N1 = N.getOperand(1);
    Label = CurDAG->getTargetConstant(cast<ConstantSDNode>(N1)->getZExtValue(),
                                      MVT::i32);
    return true;
  }

  return false;
}


//===----------------------------------------------------------------------===//
//                         Thumb Addressing Modes
//===----------------------------------------------------------------------===//

bool ARMDAGToDAGISel::SelectThumbAddrModeRR(SDValue N,
                                            SDValue &Base, SDValue &Offset){
  if (N.getOpcode() != ISD::ADD && !CurDAG->isBaseWithConstantOffset(N)) {
    ConstantSDNode *NC = dyn_cast<ConstantSDNode>(N);
    if (!NC || !NC->isNullValue())
      return false;

    Base = Offset = N;
    return true;
  }

  Base = N.getOperand(0);
  Offset = N.getOperand(1);
  return true;
}

bool
ARMDAGToDAGISel::SelectThumbAddrModeRI(SDValue N, SDValue &Base,
                                       SDValue &Offset, unsigned Scale) {
  if (Scale == 4) {
    SDValue TmpBase, TmpOffImm;
    if (SelectThumbAddrModeSP(N, TmpBase, TmpOffImm))
      return false;  // We want to select tLDRspi / tSTRspi instead.

    if (N.getOpcode() == ARMISD::Wrapper &&
        N.getOperand(0).getOpcode() == ISD::TargetConstantPool)
      return false;  // We want to select tLDRpci instead.
  }

  if (!CurDAG->isBaseWithConstantOffset(N))
    return false;

  // Thumb does not have [sp, r] address mode.
  RegisterSDNode *LHSR = dyn_cast<RegisterSDNode>(N.getOperand(0));
  RegisterSDNode *RHSR = dyn_cast<RegisterSDNode>(N.getOperand(1));
  if ((LHSR && LHSR->getReg() == ARM::SP) ||
      (RHSR && RHSR->getReg() == ARM::SP))
    return false;

  // FIXME: Why do we explicitly check for a match here and then return false?
  // Presumably to allow something else to match, but shouldn't this be
  // documented?
  int RHSC;
  if (isScaledConstantInRange(N.getOperand(1), Scale, 0, 32, RHSC))
    return false;

  Base = N.getOperand(0);
  Offset = N.getOperand(1);
  return true;
}

bool
ARMDAGToDAGISel::SelectThumbAddrModeRI5S1(SDValue N,
                                          SDValue &Base,
                                          SDValue &Offset) {
  return SelectThumbAddrModeRI(N, Base, Offset, 1);
}

bool
ARMDAGToDAGISel::SelectThumbAddrModeRI5S2(SDValue N,
                                          SDValue &Base,
                                          SDValue &Offset) {
  return SelectThumbAddrModeRI(N, Base, Offset, 2);
}

bool
ARMDAGToDAGISel::SelectThumbAddrModeRI5S4(SDValue N,
                                          SDValue &Base,
                                          SDValue &Offset) {
  return SelectThumbAddrModeRI(N, Base, Offset, 4);
}

bool
ARMDAGToDAGISel::SelectThumbAddrModeImm5S(SDValue N, unsigned Scale,
                                          SDValue &Base, SDValue &OffImm) {
  if (Scale == 4) {
    SDValue TmpBase, TmpOffImm;
    if (SelectThumbAddrModeSP(N, TmpBase, TmpOffImm))
      return false;  // We want to select tLDRspi / tSTRspi instead.

    if (N.getOpcode() == ARMISD::Wrapper &&
        N.getOperand(0).getOpcode() == ISD::TargetConstantPool)
      return false;  // We want to select tLDRpci instead.
  }

  if (!CurDAG->isBaseWithConstantOffset(N)) {
    if (N.getOpcode() == ARMISD::Wrapper &&
        !(Subtarget->useMovt() &&
          N.getOperand(0).getOpcode() == ISD::TargetGlobalAddress)) {
      Base = N.getOperand(0);
    } else {
      Base = N;
    }

    OffImm = CurDAG->getTargetConstant(0, MVT::i32);
    return true;
  }

  RegisterSDNode *LHSR = dyn_cast<RegisterSDNode>(N.getOperand(0));
  RegisterSDNode *RHSR = dyn_cast<RegisterSDNode>(N.getOperand(1));
  if ((LHSR && LHSR->getReg() == ARM::SP) ||
      (RHSR && RHSR->getReg() == ARM::SP)) {
    ConstantSDNode *LHS = dyn_cast<ConstantSDNode>(N.getOperand(0));
    ConstantSDNode *RHS = dyn_cast<ConstantSDNode>(N.getOperand(1));
    unsigned LHSC = LHS ? LHS->getZExtValue() : 0;
    unsigned RHSC = RHS ? RHS->getZExtValue() : 0;

    // Thumb does not have [sp, #imm5] address mode for non-zero imm5.
    if (LHSC != 0 || RHSC != 0) return false;

    Base = N;
    OffImm = CurDAG->getTargetConstant(0, MVT::i32);
    return true;
  }

  // If the RHS is + imm5 * scale, fold into addr mode.
  int RHSC;
  if (isScaledConstantInRange(N.getOperand(1), Scale, 0, 32, RHSC)) {
    Base = N.getOperand(0);
    OffImm = CurDAG->getTargetConstant(RHSC, MVT::i32);
    return true;
  }

  Base = N.getOperand(0);
  OffImm = CurDAG->getTargetConstant(0, MVT::i32);
  return true;
}

bool
ARMDAGToDAGISel::SelectThumbAddrModeImm5S4(SDValue N, SDValue &Base,
                                           SDValue &OffImm) {
  return SelectThumbAddrModeImm5S(N, 4, Base, OffImm);
}

bool
ARMDAGToDAGISel::SelectThumbAddrModeImm5S2(SDValue N, SDValue &Base,
                                           SDValue &OffImm) {
  return SelectThumbAddrModeImm5S(N, 2, Base, OffImm);
}

bool
ARMDAGToDAGISel::SelectThumbAddrModeImm5S1(SDValue N, SDValue &Base,
                                           SDValue &OffImm) {
  return SelectThumbAddrModeImm5S(N, 1, Base, OffImm);
}

bool ARMDAGToDAGISel::SelectThumbAddrModeSP(SDValue N,
                                            SDValue &Base, SDValue &OffImm) {
  if (N.getOpcode() == ISD::FrameIndex) {
    int FI = cast<FrameIndexSDNode>(N)->getIndex();
    Base = CurDAG->getTargetFrameIndex(FI, TLI.getPointerTy());
    OffImm = CurDAG->getTargetConstant(0, MVT::i32);
    return true;
  }

  if (!CurDAG->isBaseWithConstantOffset(N))
    return false;

  RegisterSDNode *LHSR = dyn_cast<RegisterSDNode>(N.getOperand(0));
  if (N.getOperand(0).getOpcode() == ISD::FrameIndex ||
      (LHSR && LHSR->getReg() == ARM::SP)) {
    // If the RHS is + imm8 * scale, fold into addr mode.
    int RHSC;
    if (isScaledConstantInRange(N.getOperand(1), /*Scale=*/4, 0, 256, RHSC)) {
      Base = N.getOperand(0);
      if (Base.getOpcode() == ISD::FrameIndex) {
        int FI = cast<FrameIndexSDNode>(Base)->getIndex();
        Base = CurDAG->getTargetFrameIndex(FI, TLI.getPointerTy());
      }
      OffImm = CurDAG->getTargetConstant(RHSC, MVT::i32);
      return true;
    }
  }

  return false;
}


//===----------------------------------------------------------------------===//
//                        Thumb 2 Addressing Modes
//===----------------------------------------------------------------------===//


bool ARMDAGToDAGISel::SelectT2ShifterOperandReg(SDValue N, SDValue &BaseReg,
                                                SDValue &Opc) {
  if (DisableShifterOp)
    return false;

  ARM_AM::ShiftOpc ShOpcVal = ARM_AM::getShiftOpcForNode(N.getOpcode());

  // Don't match base register only case. That is matched to a separate
  // lower complexity pattern with explicit register operand.
  if (ShOpcVal == ARM_AM::no_shift) return false;

  BaseReg = N.getOperand(0);
  unsigned ShImmVal = 0;
  if (ConstantSDNode *RHS = dyn_cast<ConstantSDNode>(N.getOperand(1))) {
    ShImmVal = RHS->getZExtValue() & 31;
    Opc = getI32Imm(ARM_AM::getSORegOpc(ShOpcVal, ShImmVal));
    return true;
  }

  return false;
}

bool ARMDAGToDAGISel::SelectT2AddrModeImm12(SDValue N,
                                            SDValue &Base, SDValue &OffImm) {
  // Match simple R + imm12 operands.

  // Base only.
  if (N.getOpcode() != ISD::ADD && N.getOpcode() != ISD::SUB &&
      !CurDAG->isBaseWithConstantOffset(N)) {
    if (N.getOpcode() == ISD::FrameIndex) {
      // Match frame index.
      int FI = cast<FrameIndexSDNode>(N)->getIndex();
      Base = CurDAG->getTargetFrameIndex(FI, TLI.getPointerTy());
      OffImm  = CurDAG->getTargetConstant(0, MVT::i32);
      return true;
    }

    if (N.getOpcode() == ARMISD::Wrapper &&
               !(Subtarget->useMovt() &&
                 N.getOperand(0).getOpcode() == ISD::TargetGlobalAddress)) {
      Base = N.getOperand(0);
      if (Base.getOpcode() == ISD::TargetConstantPool)
        return false;  // We want to select t2LDRpci instead.
    } else
      Base = N;
    OffImm  = CurDAG->getTargetConstant(0, MVT::i32);
    return true;
  }

  if (ConstantSDNode *RHS = dyn_cast<ConstantSDNode>(N.getOperand(1))) {
    if (SelectT2AddrModeImm8(N, Base, OffImm))
      // Let t2LDRi8 handle (R - imm8).
      return false;

    int RHSC = (int)RHS->getZExtValue();
    if (N.getOpcode() == ISD::SUB)
      RHSC = -RHSC;

    if (RHSC >= 0 && RHSC < 0x1000) { // 12 bits (unsigned)
      Base   = N.getOperand(0);
      if (Base.getOpcode() == ISD::FrameIndex) {
        int FI = cast<FrameIndexSDNode>(Base)->getIndex();
        Base = CurDAG->getTargetFrameIndex(FI, TLI.getPointerTy());
      }
      OffImm = CurDAG->getTargetConstant(RHSC, MVT::i32);
      return true;
    }
  }

  // Base only.
  Base = N;
  OffImm  = CurDAG->getTargetConstant(0, MVT::i32);
  return true;
}

bool ARMDAGToDAGISel::SelectT2AddrModeImm8(SDValue N,
                                           SDValue &Base, SDValue &OffImm) {
  // Match simple R - imm8 operands.
  if (N.getOpcode() != ISD::ADD && N.getOpcode() != ISD::SUB &&
      !CurDAG->isBaseWithConstantOffset(N))
    return false;

  if (ConstantSDNode *RHS = dyn_cast<ConstantSDNode>(N.getOperand(1))) {
    int RHSC = (int)RHS->getSExtValue();
    if (N.getOpcode() == ISD::SUB)
      RHSC = -RHSC;

    if ((RHSC >= -255) && (RHSC < 0)) { // 8 bits (always negative)
      Base = N.getOperand(0);
      if (Base.getOpcode() == ISD::FrameIndex) {
        int FI = cast<FrameIndexSDNode>(Base)->getIndex();
        Base = CurDAG->getTargetFrameIndex(FI, TLI.getPointerTy());
      }
      OffImm = CurDAG->getTargetConstant(RHSC, MVT::i32);
      return true;
    }
  }

  return false;
}

bool ARMDAGToDAGISel::SelectT2AddrModeImm8Offset(SDNode *Op, SDValue N,
                                                 SDValue &OffImm){
  unsigned Opcode = Op->getOpcode();
  ISD::MemIndexedMode AM = (Opcode == ISD::LOAD)
    ? cast<LoadSDNode>(Op)->getAddressingMode()
    : cast<StoreSDNode>(Op)->getAddressingMode();
  int RHSC;
  if (isScaledConstantInRange(N, /*Scale=*/1, 0, 0x100, RHSC)) { // 8 bits.
    OffImm = ((AM == ISD::PRE_INC) || (AM == ISD::POST_INC))
      ? CurDAG->getTargetConstant(RHSC, MVT::i32)
      : CurDAG->getTargetConstant(-RHSC, MVT::i32);
    return true;
  }

  return false;
}

bool ARMDAGToDAGISel::SelectT2AddrModeSoReg(SDValue N,
                                            SDValue &Base,
                                            SDValue &OffReg, SDValue &ShImm) {
  // (R - imm8) should be handled by t2LDRi8. The rest are handled by t2LDRi12.
  if (N.getOpcode() != ISD::ADD && !CurDAG->isBaseWithConstantOffset(N))
    return false;

  // Leave (R + imm12) for t2LDRi12, (R - imm8) for t2LDRi8.
  if (ConstantSDNode *RHS = dyn_cast<ConstantSDNode>(N.getOperand(1))) {
    int RHSC = (int)RHS->getZExtValue();
    if (RHSC >= 0 && RHSC < 0x1000) // 12 bits (unsigned)
      return false;
    else if (RHSC < 0 && RHSC >= -255) // 8 bits
      return false;
  }

  // Look for (R + R) or (R + (R << [1,2,3])).
  unsigned ShAmt = 0;
  Base   = N.getOperand(0);
  OffReg = N.getOperand(1);

  // Swap if it is ((R << c) + R).
  ARM_AM::ShiftOpc ShOpcVal = ARM_AM::getShiftOpcForNode(OffReg.getOpcode());
  if (ShOpcVal != ARM_AM::lsl) {
    ShOpcVal = ARM_AM::getShiftOpcForNode(Base.getOpcode());
    if (ShOpcVal == ARM_AM::lsl)
      std::swap(Base, OffReg);
  }

  if (ShOpcVal == ARM_AM::lsl) {
    // Check to see if the RHS of the shift is a constant, if not, we can't fold
    // it.
    if (ConstantSDNode *Sh = dyn_cast<ConstantSDNode>(OffReg.getOperand(1))) {
      ShAmt = Sh->getZExtValue();
      if (ShAmt < 4 && isShifterOpProfitable(OffReg, ShOpcVal, ShAmt))
        OffReg = OffReg.getOperand(0);
      else {
        ShAmt = 0;
        ShOpcVal = ARM_AM::no_shift;
      }
    } else {
      ShOpcVal = ARM_AM::no_shift;
    }
  }

  ShImm = CurDAG->getTargetConstant(ShAmt, MVT::i32);

  return true;
}

//===--------------------------------------------------------------------===//

/// getAL - Returns a ARMCC::AL immediate node.
static inline SDValue getAL(SelectionDAG *CurDAG) {
  return CurDAG->getTargetConstant((uint64_t)ARMCC::AL, MVT::i32);
}

SDNode *ARMDAGToDAGISel::SelectARMIndexedLoad(SDNode *N) {
  LoadSDNode *LD = cast<LoadSDNode>(N);
  ISD::MemIndexedMode AM = LD->getAddressingMode();
  if (AM == ISD::UNINDEXED)
    return NULL;

  EVT LoadedVT = LD->getMemoryVT();
  SDValue Offset, AMOpc;
  bool isPre = (AM == ISD::PRE_INC) || (AM == ISD::PRE_DEC);
  unsigned Opcode = 0;
  bool Match = false;
  if (LoadedVT == MVT::i32 && isPre &&
      SelectAddrMode2OffsetImmPre(N, LD->getOffset(), Offset, AMOpc)) {
    Opcode = ARM::LDR_PRE_IMM;
    Match = true;
  } else if (LoadedVT == MVT::i32 && !isPre &&
      SelectAddrMode2OffsetImm(N, LD->getOffset(), Offset, AMOpc)) {
    Opcode = ARM::LDR_POST_IMM;
    Match = true;
  } else if (LoadedVT == MVT::i32 &&
      SelectAddrMode2OffsetReg(N, LD->getOffset(), Offset, AMOpc)) {
    Opcode = isPre ? ARM::LDR_PRE_REG : ARM::LDR_POST_REG;
    Match = true;

  } else if (LoadedVT == MVT::i16 &&
             SelectAddrMode3Offset(N, LD->getOffset(), Offset, AMOpc)) {
    Match = true;
    Opcode = (LD->getExtensionType() == ISD::SEXTLOAD)
      ? (isPre ? ARM::LDRSH_PRE : ARM::LDRSH_POST)
      : (isPre ? ARM::LDRH_PRE : ARM::LDRH_POST);
  } else if (LoadedVT == MVT::i8 || LoadedVT == MVT::i1) {
    if (LD->getExtensionType() == ISD::SEXTLOAD) {
      if (SelectAddrMode3Offset(N, LD->getOffset(), Offset, AMOpc)) {
        Match = true;
        Opcode = isPre ? ARM::LDRSB_PRE : ARM::LDRSB_POST;
      }
    } else {
      if (isPre &&
          SelectAddrMode2OffsetImmPre(N, LD->getOffset(), Offset, AMOpc)) {
        Match = true;
        Opcode = ARM::LDRB_PRE_IMM;
      } else if (!isPre &&
                  SelectAddrMode2OffsetImm(N, LD->getOffset(), Offset, AMOpc)) {
        Match = true;
        Opcode = ARM::LDRB_POST_IMM;
      } else if (SelectAddrMode2OffsetReg(N, LD->getOffset(), Offset, AMOpc)) {
        Match = true;
        Opcode = isPre ? ARM::LDRB_PRE_REG : ARM::LDRB_POST_REG;
      }
    }
  }

  if (Match) {
    if (Opcode == ARM::LDR_PRE_IMM || Opcode == ARM::LDRB_PRE_IMM) {
      SDValue Chain = LD->getChain();
      SDValue Base = LD->getBasePtr();
      SDValue Ops[]= { Base, AMOpc, getAL(CurDAG),
                       CurDAG->getRegister(0, MVT::i32), Chain };
      return CurDAG->getMachineNode(Opcode, N->getDebugLoc(), MVT::i32,
                                    MVT::i32, MVT::Other, Ops, 5);
    } else {
      SDValue Chain = LD->getChain();
      SDValue Base = LD->getBasePtr();
      SDValue Ops[]= { Base, Offset, AMOpc, getAL(CurDAG),
                       CurDAG->getRegister(0, MVT::i32), Chain };
      return CurDAG->getMachineNode(Opcode, N->getDebugLoc(), MVT::i32,
                                    MVT::i32, MVT::Other, Ops, 6);
    }
  }

  return NULL;
}

SDNode *ARMDAGToDAGISel::SelectT2IndexedLoad(SDNode *N) {
  LoadSDNode *LD = cast<LoadSDNode>(N);
  ISD::MemIndexedMode AM = LD->getAddressingMode();
  if (AM == ISD::UNINDEXED)
    return NULL;

  EVT LoadedVT = LD->getMemoryVT();
  bool isSExtLd = LD->getExtensionType() == ISD::SEXTLOAD;
  SDValue Offset;
  bool isPre = (AM == ISD::PRE_INC) || (AM == ISD::PRE_DEC);
  unsigned Opcode = 0;
  bool Match = false;
  if (SelectT2AddrModeImm8Offset(N, LD->getOffset(), Offset)) {
    switch (LoadedVT.getSimpleVT().SimpleTy) {
    case MVT::i32:
      Opcode = isPre ? ARM::t2LDR_PRE : ARM::t2LDR_POST;
      break;
    case MVT::i16:
      if (isSExtLd)
        Opcode = isPre ? ARM::t2LDRSH_PRE : ARM::t2LDRSH_POST;
      else
        Opcode = isPre ? ARM::t2LDRH_PRE : ARM::t2LDRH_POST;
      break;
    case MVT::i8:
    case MVT::i1:
      if (isSExtLd)
        Opcode = isPre ? ARM::t2LDRSB_PRE : ARM::t2LDRSB_POST;
      else
        Opcode = isPre ? ARM::t2LDRB_PRE : ARM::t2LDRB_POST;
      break;
    default:
      return NULL;
    }
    Match = true;
  }

  if (Match) {
    SDValue Chain = LD->getChain();
    SDValue Base = LD->getBasePtr();
    SDValue Ops[]= { Base, Offset, getAL(CurDAG),
                     CurDAG->getRegister(0, MVT::i32), Chain };
    return CurDAG->getMachineNode(Opcode, N->getDebugLoc(), MVT::i32, MVT::i32,
                                  MVT::Other, Ops, 5);
  }

  return NULL;
}

/// PairSRegs - Form a D register from a pair of S registers.
///
SDNode *ARMDAGToDAGISel::PairSRegs(EVT VT, SDValue V0, SDValue V1) {
  DebugLoc dl = V0.getNode()->getDebugLoc();
  SDValue RegClass =
    CurDAG->getTargetConstant(ARM::DPR_VFP2RegClassID, MVT::i32);
  SDValue SubReg0 = CurDAG->getTargetConstant(ARM::ssub_0, MVT::i32);
  SDValue SubReg1 = CurDAG->getTargetConstant(ARM::ssub_1, MVT::i32);
  const SDValue Ops[] = { RegClass, V0, SubReg0, V1, SubReg1 };
  return CurDAG->getMachineNode(TargetOpcode::REG_SEQUENCE, dl, VT, Ops, 5);
}

/// PairDRegs - Form a quad register from a pair of D registers.
///
SDNode *ARMDAGToDAGISel::PairDRegs(EVT VT, SDValue V0, SDValue V1) {
  DebugLoc dl = V0.getNode()->getDebugLoc();
  SDValue RegClass = CurDAG->getTargetConstant(ARM::QPRRegClassID, MVT::i32);
  SDValue SubReg0 = CurDAG->getTargetConstant(ARM::dsub_0, MVT::i32);
  SDValue SubReg1 = CurDAG->getTargetConstant(ARM::dsub_1, MVT::i32);
  const SDValue Ops[] = { RegClass, V0, SubReg0, V1, SubReg1 };
  return CurDAG->getMachineNode(TargetOpcode::REG_SEQUENCE, dl, VT, Ops, 5);
}

/// PairQRegs - Form 4 consecutive D registers from a pair of Q registers.
///
SDNode *ARMDAGToDAGISel::PairQRegs(EVT VT, SDValue V0, SDValue V1) {
  DebugLoc dl = V0.getNode()->getDebugLoc();
  SDValue RegClass = CurDAG->getTargetConstant(ARM::QQPRRegClassID, MVT::i32);
  SDValue SubReg0 = CurDAG->getTargetConstant(ARM::qsub_0, MVT::i32);
  SDValue SubReg1 = CurDAG->getTargetConstant(ARM::qsub_1, MVT::i32);
  const SDValue Ops[] = { RegClass, V0, SubReg0, V1, SubReg1 };
  return CurDAG->getMachineNode(TargetOpcode::REG_SEQUENCE, dl, VT, Ops, 5);
}

/// QuadSRegs - Form 4 consecutive S registers.
///
SDNode *ARMDAGToDAGISel::QuadSRegs(EVT VT, SDValue V0, SDValue V1,
                                   SDValue V2, SDValue V3) {
  DebugLoc dl = V0.getNode()->getDebugLoc();
  SDValue RegClass =
    CurDAG->getTargetConstant(ARM::QPR_VFP2RegClassID, MVT::i32);
  SDValue SubReg0 = CurDAG->getTargetConstant(ARM::ssub_0, MVT::i32);
  SDValue SubReg1 = CurDAG->getTargetConstant(ARM::ssub_1, MVT::i32);
  SDValue SubReg2 = CurDAG->getTargetConstant(ARM::ssub_2, MVT::i32);
  SDValue SubReg3 = CurDAG->getTargetConstant(ARM::ssub_3, MVT::i32);
  const SDValue Ops[] = { RegClass, V0, SubReg0, V1, SubReg1,
                                    V2, SubReg2, V3, SubReg3 };
  return CurDAG->getMachineNode(TargetOpcode::REG_SEQUENCE, dl, VT, Ops, 9);
}

/// QuadDRegs - Form 4 consecutive D registers.
///
SDNode *ARMDAGToDAGISel::QuadDRegs(EVT VT, SDValue V0, SDValue V1,
                                   SDValue V2, SDValue V3) {
  DebugLoc dl = V0.getNode()->getDebugLoc();
  SDValue RegClass = CurDAG->getTargetConstant(ARM::QQPRRegClassID, MVT::i32);
  SDValue SubReg0 = CurDAG->getTargetConstant(ARM::dsub_0, MVT::i32);
  SDValue SubReg1 = CurDAG->getTargetConstant(ARM::dsub_1, MVT::i32);
  SDValue SubReg2 = CurDAG->getTargetConstant(ARM::dsub_2, MVT::i32);
  SDValue SubReg3 = CurDAG->getTargetConstant(ARM::dsub_3, MVT::i32);
  const SDValue Ops[] = { RegClass, V0, SubReg0, V1, SubReg1,
                                    V2, SubReg2, V3, SubReg3 };
  return CurDAG->getMachineNode(TargetOpcode::REG_SEQUENCE, dl, VT, Ops, 9);
}

/// QuadQRegs - Form 4 consecutive Q registers.
///
SDNode *ARMDAGToDAGISel::QuadQRegs(EVT VT, SDValue V0, SDValue V1,
                                   SDValue V2, SDValue V3) {
  DebugLoc dl = V0.getNode()->getDebugLoc();
  SDValue RegClass = CurDAG->getTargetConstant(ARM::QQQQPRRegClassID, MVT::i32);
  SDValue SubReg0 = CurDAG->getTargetConstant(ARM::qsub_0, MVT::i32);
  SDValue SubReg1 = CurDAG->getTargetConstant(ARM::qsub_1, MVT::i32);
  SDValue SubReg2 = CurDAG->getTargetConstant(ARM::qsub_2, MVT::i32);
  SDValue SubReg3 = CurDAG->getTargetConstant(ARM::qsub_3, MVT::i32);
  const SDValue Ops[] = { RegClass, V0, SubReg0, V1, SubReg1,
                                    V2, SubReg2, V3, SubReg3 };
  return CurDAG->getMachineNode(TargetOpcode::REG_SEQUENCE, dl, VT, Ops, 9);
}

/// GetVLDSTAlign - Get the alignment (in bytes) for the alignment operand
/// of a NEON VLD or VST instruction.  The supported values depend on the
/// number of registers being loaded.
SDValue ARMDAGToDAGISel::GetVLDSTAlign(SDValue Align, unsigned NumVecs,
                                       bool is64BitVector) {
  unsigned NumRegs = NumVecs;
  if (!is64BitVector && NumVecs < 3)
    NumRegs *= 2;

  unsigned Alignment = cast<ConstantSDNode>(Align)->getZExtValue();
  if (Alignment >= 32 && NumRegs == 4)
    Alignment = 32;
  else if (Alignment >= 16 && (NumRegs == 2 || NumRegs == 4))
    Alignment = 16;
  else if (Alignment >= 8)
    Alignment = 8;
  else
    Alignment = 0;

  return CurDAG->getTargetConstant(Alignment, MVT::i32);
}

// Get the register stride update opcode of a VLD/VST instruction that
// is otherwise equivalent to the given fixed stride updating instruction.
static unsigned getVLDSTRegisterUpdateOpcode(unsigned Opc) {
  switch (Opc) {
  default: break;
  case ARM::VLD1d8wb_fixed: return ARM::VLD1d8wb_register;
  case ARM::VLD1d16wb_fixed: return ARM::VLD1d16wb_register;
  case ARM::VLD1d32wb_fixed: return ARM::VLD1d32wb_register;
  case ARM::VLD1d64wb_fixed: return ARM::VLD1d64wb_register;
  case ARM::VLD1q8wb_fixed: return ARM::VLD1q8wb_register;
  case ARM::VLD1q16wb_fixed: return ARM::VLD1q16wb_register;
  case ARM::VLD1q32wb_fixed: return ARM::VLD1q32wb_register;
  case ARM::VLD1q64wb_fixed: return ARM::VLD1q64wb_register;

  case ARM::VST1d8wb_fixed: return ARM::VST1d8wb_register;
  case ARM::VST1d16wb_fixed: return ARM::VST1d16wb_register;
  case ARM::VST1d32wb_fixed: return ARM::VST1d32wb_register;
  case ARM::VST1d64wb_fixed: return ARM::VST1d64wb_register;
  case ARM::VST1q8wb_fixed: return ARM::VST1q8wb_register;
  case ARM::VST1q16wb_fixed: return ARM::VST1q16wb_register;
  case ARM::VST1q32wb_fixed: return ARM::VST1q32wb_register;
  case ARM::VST1q64wb_fixed: return ARM::VST1q64wb_register;
  case ARM::VST1d64TPseudoWB_fixed: return ARM::VST1d64TPseudoWB_register;
  case ARM::VST1d64QPseudoWB_fixed: return ARM::VST1d64QPseudoWB_register;

  case ARM::VLD2d8wb_fixed: return ARM::VLD2d8wb_register;
  case ARM::VLD2d16wb_fixed: return ARM::VLD2d16wb_register;
  case ARM::VLD2d32wb_fixed: return ARM::VLD2d32wb_register;
  case ARM::VLD2q8PseudoWB_fixed: return ARM::VLD2q8PseudoWB_register;
  case ARM::VLD2q16PseudoWB_fixed: return ARM::VLD2q16PseudoWB_register;
  case ARM::VLD2q32PseudoWB_fixed: return ARM::VLD2q32PseudoWB_register;

  case ARM::VST2d8wb_fixed: return ARM::VST2d8wb_register;
  case ARM::VST2d16wb_fixed: return ARM::VST2d16wb_register;
  case ARM::VST2d32wb_fixed: return ARM::VST2d32wb_register;
  case ARM::VST2q8PseudoWB_fixed: return ARM::VST2q8PseudoWB_register;
  case ARM::VST2q16PseudoWB_fixed: return ARM::VST2q16PseudoWB_register;
  case ARM::VST2q32PseudoWB_fixed: return ARM::VST2q32PseudoWB_register;

  case ARM::VLD2DUPd8wb_fixed: return ARM::VLD2DUPd8wb_register;
  case ARM::VLD2DUPd16wb_fixed: return ARM::VLD2DUPd16wb_register;
  case ARM::VLD2DUPd32wb_fixed: return ARM::VLD2DUPd32wb_register;
  }
  return Opc; // If not one we handle, return it unchanged.
}

SDNode *ARMDAGToDAGISel::SelectVLD(SDNode *N, bool isUpdating, unsigned NumVecs,
                                   const uint16_t *DOpcodes,
                                   const uint16_t *QOpcodes0,
                                   const uint16_t *QOpcodes1) {
  assert(NumVecs >= 1 && NumVecs <= 4 && "VLD NumVecs out-of-range");
  DebugLoc dl = N->getDebugLoc();

  SDValue MemAddr, Align;
  unsigned AddrOpIdx = isUpdating ? 1 : 2;
  if (!SelectAddrMode6(N, N->getOperand(AddrOpIdx), MemAddr, Align))
    return NULL;

  SDValue Chain = N->getOperand(0);
  EVT VT = N->getValueType(0);
  bool is64BitVector = VT.is64BitVector();
  Align = GetVLDSTAlign(Align, NumVecs, is64BitVector);

  unsigned OpcodeIndex;
  switch (VT.getSimpleVT().SimpleTy) {
  default: llvm_unreachable("unhandled vld type");
    // Double-register operations:
  case MVT::v8i8:  OpcodeIndex = 0; break;
  case MVT::v4i16: OpcodeIndex = 1; break;
  case MVT::v2f32:
  case MVT::v2i32: OpcodeIndex = 2; break;
  case MVT::v1i64: OpcodeIndex = 3; break;
    // Quad-register operations:
  case MVT::v16i8: OpcodeIndex = 0; break;
  case MVT::v8i16: OpcodeIndex = 1; break;
  case MVT::v4f32:
  case MVT::v4i32: OpcodeIndex = 2; break;
  case MVT::v2i64: OpcodeIndex = 3;
    assert(NumVecs == 1 && "v2i64 type only supported for VLD1");
    break;
  }

  EVT ResTy;
  if (NumVecs == 1)
    ResTy = VT;
  else {
    unsigned ResTyElts = (NumVecs == 3) ? 4 : NumVecs;
    if (!is64BitVector)
      ResTyElts *= 2;
    ResTy = EVT::getVectorVT(*CurDAG->getContext(), MVT::i64, ResTyElts);
  }
  std::vector<EVT> ResTys;
  ResTys.push_back(ResTy);
  if (isUpdating)
    ResTys.push_back(MVT::i32);
  ResTys.push_back(MVT::Other);

  SDValue Pred = getAL(CurDAG);
  SDValue Reg0 = CurDAG->getRegister(0, MVT::i32);
  SDNode *VLd;
  SmallVector<SDValue, 7> Ops;

  // Double registers and VLD1/VLD2 quad registers are directly supported.
  if (is64BitVector || NumVecs <= 2) {
    unsigned Opc = (is64BitVector ? DOpcodes[OpcodeIndex] :
                    QOpcodes0[OpcodeIndex]);
    Ops.push_back(MemAddr);
    Ops.push_back(Align);
    if (isUpdating) {
      SDValue Inc = N->getOperand(AddrOpIdx + 1);
      // FIXME: VLD1/VLD2 fixed increment doesn't need Reg0. Remove the reg0
      // case entirely when the rest are updated to that form, too.
      if ((NumVecs == 1 || NumVecs == 2) && !isa<ConstantSDNode>(Inc.getNode()))
        Opc = getVLDSTRegisterUpdateOpcode(Opc);
      // We use a VLD1 for v1i64 even if the pseudo says vld2/3/4, so
      // check for that explicitly too. Horribly hacky, but temporary.
      if ((NumVecs != 1 && NumVecs != 2 && Opc != ARM::VLD1q64wb_fixed) ||
          !isa<ConstantSDNode>(Inc.getNode()))
        Ops.push_back(isa<ConstantSDNode>(Inc.getNode()) ? Reg0 : Inc);
    }
    Ops.push_back(Pred);
    Ops.push_back(Reg0);
    Ops.push_back(Chain);
    VLd = CurDAG->getMachineNode(Opc, dl, ResTys, Ops.data(), Ops.size());

  } else {
    // Otherwise, quad registers are loaded with two separate instructions,
    // where one loads the even registers and the other loads the odd registers.
    EVT AddrTy = MemAddr.getValueType();

    // Load the even subregs.  This is always an updating load, so that it
    // provides the address to the second load for the odd subregs.
    SDValue ImplDef =
      SDValue(CurDAG->getMachineNode(TargetOpcode::IMPLICIT_DEF, dl, ResTy), 0);
    const SDValue OpsA[] = { MemAddr, Align, Reg0, ImplDef, Pred, Reg0, Chain };
    SDNode *VLdA = CurDAG->getMachineNode(QOpcodes0[OpcodeIndex], dl,
                                          ResTy, AddrTy, MVT::Other, OpsA, 7);
    Chain = SDValue(VLdA, 2);

    // Load the odd subregs.
    Ops.push_back(SDValue(VLdA, 1));
    Ops.push_back(Align);
    if (isUpdating) {
      SDValue Inc = N->getOperand(AddrOpIdx + 1);
      assert(isa<ConstantSDNode>(Inc.getNode()) &&
             "only constant post-increment update allowed for VLD3/4");
      (void)Inc;
      Ops.push_back(Reg0);
    }
    Ops.push_back(SDValue(VLdA, 0));
    Ops.push_back(Pred);
    Ops.push_back(Reg0);
    Ops.push_back(Chain);
    VLd = CurDAG->getMachineNode(QOpcodes1[OpcodeIndex], dl, ResTys,
                                 Ops.data(), Ops.size());
  }

  // Transfer memoperands.
  MachineSDNode::mmo_iterator MemOp = MF->allocateMemRefsArray(1);
  MemOp[0] = cast<MemIntrinsicSDNode>(N)->getMemOperand();
  cast<MachineSDNode>(VLd)->setMemRefs(MemOp, MemOp + 1);

  if (NumVecs == 1)
    return VLd;

  // Extract out the subregisters.
  SDValue SuperReg = SDValue(VLd, 0);
  assert(ARM::dsub_7 == ARM::dsub_0+7 &&
         ARM::qsub_3 == ARM::qsub_0+3 && "Unexpected subreg numbering");
  unsigned Sub0 = (is64BitVector ? ARM::dsub_0 : ARM::qsub_0);
  for (unsigned Vec = 0; Vec < NumVecs; ++Vec)
    ReplaceUses(SDValue(N, Vec),
                CurDAG->getTargetExtractSubreg(Sub0 + Vec, dl, VT, SuperReg));
  ReplaceUses(SDValue(N, NumVecs), SDValue(VLd, 1));
  if (isUpdating)
    ReplaceUses(SDValue(N, NumVecs + 1), SDValue(VLd, 2));
  return NULL;
}

SDNode *ARMDAGToDAGISel::SelectVST(SDNode *N, bool isUpdating, unsigned NumVecs,
                                   const uint16_t *DOpcodes,
                                   const uint16_t *QOpcodes0,
                                   const uint16_t *QOpcodes1) {
  assert(NumVecs >= 1 && NumVecs <= 4 && "VST NumVecs out-of-range");
  DebugLoc dl = N->getDebugLoc();

  SDValue MemAddr, Align;
  unsigned AddrOpIdx = isUpdating ? 1 : 2;
  unsigned Vec0Idx = 3; // AddrOpIdx + (isUpdating ? 2 : 1)
  if (!SelectAddrMode6(N, N->getOperand(AddrOpIdx), MemAddr, Align))
    return NULL;

  MachineSDNode::mmo_iterator MemOp = MF->allocateMemRefsArray(1);
  MemOp[0] = cast<MemIntrinsicSDNode>(N)->getMemOperand();

  SDValue Chain = N->getOperand(0);
  EVT VT = N->getOperand(Vec0Idx).getValueType();
  bool is64BitVector = VT.is64BitVector();
  Align = GetVLDSTAlign(Align, NumVecs, is64BitVector);

  unsigned OpcodeIndex;
  switch (VT.getSimpleVT().SimpleTy) {
  default: llvm_unreachable("unhandled vst type");
    // Double-register operations:
  case MVT::v8i8:  OpcodeIndex = 0; break;
  case MVT::v4i16: OpcodeIndex = 1; break;
  case MVT::v2f32:
  case MVT::v2i32: OpcodeIndex = 2; break;
  case MVT::v1i64: OpcodeIndex = 3; break;
    // Quad-register operations:
  case MVT::v16i8: OpcodeIndex = 0; break;
  case MVT::v8i16: OpcodeIndex = 1; break;
  case MVT::v4f32:
  case MVT::v4i32: OpcodeIndex = 2; break;
  case MVT::v2i64: OpcodeIndex = 3;
    assert(NumVecs == 1 && "v2i64 type only supported for VST1");
    break;
  }

  std::vector<EVT> ResTys;
  if (isUpdating)
    ResTys.push_back(MVT::i32);
  ResTys.push_back(MVT::Other);

  SDValue Pred = getAL(CurDAG);
  SDValue Reg0 = CurDAG->getRegister(0, MVT::i32);
  SmallVector<SDValue, 7> Ops;

  // Double registers and VST1/VST2 quad registers are directly supported.
  if (is64BitVector || NumVecs <= 2) {
    SDValue SrcReg;
    if (NumVecs == 1) {
      SrcReg = N->getOperand(Vec0Idx);
    } else if (is64BitVector) {
      // Form a REG_SEQUENCE to force register allocation.
      SDValue V0 = N->getOperand(Vec0Idx + 0);
      SDValue V1 = N->getOperand(Vec0Idx + 1);
      if (NumVecs == 2)
        SrcReg = SDValue(PairDRegs(MVT::v2i64, V0, V1), 0);
      else {
        SDValue V2 = N->getOperand(Vec0Idx + 2);
        // If it's a vst3, form a quad D-register and leave the last part as
        // an undef.
        SDValue V3 = (NumVecs == 3)
          ? SDValue(CurDAG->getMachineNode(TargetOpcode::IMPLICIT_DEF,dl,VT), 0)
          : N->getOperand(Vec0Idx + 3);
        SrcReg = SDValue(QuadDRegs(MVT::v4i64, V0, V1, V2, V3), 0);
      }
    } else {
      // Form a QQ register.
      SDValue Q0 = N->getOperand(Vec0Idx);
      SDValue Q1 = N->getOperand(Vec0Idx + 1);
      SrcReg = SDValue(PairQRegs(MVT::v4i64, Q0, Q1), 0);
    }

    unsigned Opc = (is64BitVector ? DOpcodes[OpcodeIndex] :
                    QOpcodes0[OpcodeIndex]);
    Ops.push_back(MemAddr);
    Ops.push_back(Align);
    if (isUpdating) {
      SDValue Inc = N->getOperand(AddrOpIdx + 1);
      // FIXME: VST1/VST2 fixed increment doesn't need Reg0. Remove the reg0
      // case entirely when the rest are updated to that form, too.
      if (NumVecs <= 2 && !isa<ConstantSDNode>(Inc.getNode()))
        Opc = getVLDSTRegisterUpdateOpcode(Opc);
      // We use a VST1 for v1i64 even if the pseudo says vld2/3/4, so
      // check for that explicitly too. Horribly hacky, but temporary.
      if ((NumVecs > 2 && Opc != ARM::VST1q64wb_fixed) ||
          !isa<ConstantSDNode>(Inc.getNode()))
        Ops.push_back(isa<ConstantSDNode>(Inc.getNode()) ? Reg0 : Inc);
    }
    Ops.push_back(SrcReg);
    Ops.push_back(Pred);
    Ops.push_back(Reg0);
    Ops.push_back(Chain);
    SDNode *VSt =
      CurDAG->getMachineNode(Opc, dl, ResTys, Ops.data(), Ops.size());

    // Transfer memoperands.
    cast<MachineSDNode>(VSt)->setMemRefs(MemOp, MemOp + 1);

    return VSt;
  }

  // Otherwise, quad registers are stored with two separate instructions,
  // where one stores the even registers and the other stores the odd registers.

  // Form the QQQQ REG_SEQUENCE.
  SDValue V0 = N->getOperand(Vec0Idx + 0);
  SDValue V1 = N->getOperand(Vec0Idx + 1);
  SDValue V2 = N->getOperand(Vec0Idx + 2);
  SDValue V3 = (NumVecs == 3)
    ? SDValue(CurDAG->getMachineNode(TargetOpcode::IMPLICIT_DEF, dl, VT), 0)
    : N->getOperand(Vec0Idx + 3);
  SDValue RegSeq = SDValue(QuadQRegs(MVT::v8i64, V0, V1, V2, V3), 0);

  // Store the even D registers.  This is always an updating store, so that it
  // provides the address to the second store for the odd subregs.
  const SDValue OpsA[] = { MemAddr, Align, Reg0, RegSeq, Pred, Reg0, Chain };
  SDNode *VStA = CurDAG->getMachineNode(QOpcodes0[OpcodeIndex], dl,
                                        MemAddr.getValueType(),
                                        MVT::Other, OpsA, 7);
  cast<MachineSDNode>(VStA)->setMemRefs(MemOp, MemOp + 1);
  Chain = SDValue(VStA, 1);

  // Store the odd D registers.
  Ops.push_back(SDValue(VStA, 0));
  Ops.push_back(Align);
  if (isUpdating) {
    SDValue Inc = N->getOperand(AddrOpIdx + 1);
    assert(isa<ConstantSDNode>(Inc.getNode()) &&
           "only constant post-increment update allowed for VST3/4");
    (void)Inc;
    Ops.push_back(Reg0);
  }
  Ops.push_back(RegSeq);
  Ops.push_back(Pred);
  Ops.push_back(Reg0);
  Ops.push_back(Chain);
  SDNode *VStB = CurDAG->getMachineNode(QOpcodes1[OpcodeIndex], dl, ResTys,
                                        Ops.data(), Ops.size());
  cast<MachineSDNode>(VStB)->setMemRefs(MemOp, MemOp + 1);
  return VStB;
}

SDNode *ARMDAGToDAGISel::SelectVLDSTLane(SDNode *N, bool IsLoad,
                                         bool isUpdating, unsigned NumVecs,
                                         const uint16_t *DOpcodes,
                                         const uint16_t *QOpcodes) {
  assert(NumVecs >=2 && NumVecs <= 4 && "VLDSTLane NumVecs out-of-range");
  DebugLoc dl = N->getDebugLoc();

  SDValue MemAddr, Align;
  unsigned AddrOpIdx = isUpdating ? 1 : 2;
  unsigned Vec0Idx = 3; // AddrOpIdx + (isUpdating ? 2 : 1)
  if (!SelectAddrMode6(N, N->getOperand(AddrOpIdx), MemAddr, Align))
    return NULL;

  MachineSDNode::mmo_iterator MemOp = MF->allocateMemRefsArray(1);
  MemOp[0] = cast<MemIntrinsicSDNode>(N)->getMemOperand();

  SDValue Chain = N->getOperand(0);
  unsigned Lane =
    cast<ConstantSDNode>(N->getOperand(Vec0Idx + NumVecs))->getZExtValue();
  EVT VT = N->getOperand(Vec0Idx).getValueType();
  bool is64BitVector = VT.is64BitVector();

  unsigned Alignment = 0;
  if (NumVecs != 3) {
    Alignment = cast<ConstantSDNode>(Align)->getZExtValue();
    unsigned NumBytes = NumVecs * VT.getVectorElementType().getSizeInBits()/8;
    if (Alignment > NumBytes)
      Alignment = NumBytes;
    if (Alignment < 8 && Alignment < NumBytes)
      Alignment = 0;
    // Alignment must be a power of two; make sure of that.
    Alignment = (Alignment & -Alignment);
    if (Alignment == 1)
      Alignment = 0;
  }
  Align = CurDAG->getTargetConstant(Alignment, MVT::i32);

  unsigned OpcodeIndex;
  switch (VT.getSimpleVT().SimpleTy) {
  default: llvm_unreachable("unhandled vld/vst lane type");
    // Double-register operations:
  case MVT::v8i8:  OpcodeIndex = 0; break;
  case MVT::v4i16: OpcodeIndex = 1; break;
  case MVT::v2f32:
  case MVT::v2i32: OpcodeIndex = 2; break;
    // Quad-register operations:
  case MVT::v8i16: OpcodeIndex = 0; break;
  case MVT::v4f32:
  case MVT::v4i32: OpcodeIndex = 1; break;
  }

  std::vector<EVT> ResTys;
  if (IsLoad) {
    unsigned ResTyElts = (NumVecs == 3) ? 4 : NumVecs;
    if (!is64BitVector)
      ResTyElts *= 2;
    ResTys.push_back(EVT::getVectorVT(*CurDAG->getContext(),
                                      MVT::i64, ResTyElts));
  }
  if (isUpdating)
    ResTys.push_back(MVT::i32);
  ResTys.push_back(MVT::Other);

  SDValue Pred = getAL(CurDAG);
  SDValue Reg0 = CurDAG->getRegister(0, MVT::i32);

  SmallVector<SDValue, 8> Ops;
  Ops.push_back(MemAddr);
  Ops.push_back(Align);
  if (isUpdating) {
    SDValue Inc = N->getOperand(AddrOpIdx + 1);
    Ops.push_back(isa<ConstantSDNode>(Inc.getNode()) ? Reg0 : Inc);
  }

  SDValue SuperReg;
  SDValue V0 = N->getOperand(Vec0Idx + 0);
  SDValue V1 = N->getOperand(Vec0Idx + 1);
  if (NumVecs == 2) {
    if (is64BitVector)
      SuperReg = SDValue(PairDRegs(MVT::v2i64, V0, V1), 0);
    else
      SuperReg = SDValue(PairQRegs(MVT::v4i64, V0, V1), 0);
  } else {
    SDValue V2 = N->getOperand(Vec0Idx + 2);
    SDValue V3 = (NumVecs == 3)
      ? SDValue(CurDAG->getMachineNode(TargetOpcode::IMPLICIT_DEF, dl, VT), 0)
      : N->getOperand(Vec0Idx + 3);
    if (is64BitVector)
      SuperReg = SDValue(QuadDRegs(MVT::v4i64, V0, V1, V2, V3), 0);
    else
      SuperReg = SDValue(QuadQRegs(MVT::v8i64, V0, V1, V2, V3), 0);
  }
  Ops.push_back(SuperReg);
  Ops.push_back(getI32Imm(Lane));
  Ops.push_back(Pred);
  Ops.push_back(Reg0);
  Ops.push_back(Chain);

  unsigned Opc = (is64BitVector ? DOpcodes[OpcodeIndex] :
                                  QOpcodes[OpcodeIndex]);
  SDNode *VLdLn = CurDAG->getMachineNode(Opc, dl, ResTys,
                                         Ops.data(), Ops.size());
  cast<MachineSDNode>(VLdLn)->setMemRefs(MemOp, MemOp + 1);
  if (!IsLoad)
    return VLdLn;

  // Extract the subregisters.
  SuperReg = SDValue(VLdLn, 0);
  assert(ARM::dsub_7 == ARM::dsub_0+7 &&
         ARM::qsub_3 == ARM::qsub_0+3 && "Unexpected subreg numbering");
  unsigned Sub0 = is64BitVector ? ARM::dsub_0 : ARM::qsub_0;
  for (unsigned Vec = 0; Vec < NumVecs; ++Vec)
    ReplaceUses(SDValue(N, Vec),
                CurDAG->getTargetExtractSubreg(Sub0 + Vec, dl, VT, SuperReg));
  ReplaceUses(SDValue(N, NumVecs), SDValue(VLdLn, 1));
  if (isUpdating)
    ReplaceUses(SDValue(N, NumVecs + 1), SDValue(VLdLn, 2));
  return NULL;
}

SDNode *ARMDAGToDAGISel::SelectVLDDup(SDNode *N, bool isUpdating,
                                      unsigned NumVecs,
                                      const uint16_t *Opcodes) {
  assert(NumVecs >=2 && NumVecs <= 4 && "VLDDup NumVecs out-of-range");
  DebugLoc dl = N->getDebugLoc();

  SDValue MemAddr, Align;
  if (!SelectAddrMode6(N, N->getOperand(1), MemAddr, Align))
    return NULL;

  MachineSDNode::mmo_iterator MemOp = MF->allocateMemRefsArray(1);
  MemOp[0] = cast<MemIntrinsicSDNode>(N)->getMemOperand();

  SDValue Chain = N->getOperand(0);
  EVT VT = N->getValueType(0);

  unsigned Alignment = 0;
  if (NumVecs != 3) {
    Alignment = cast<ConstantSDNode>(Align)->getZExtValue();
    unsigned NumBytes = NumVecs * VT.getVectorElementType().getSizeInBits()/8;
    if (Alignment > NumBytes)
      Alignment = NumBytes;
    if (Alignment < 8 && Alignment < NumBytes)
      Alignment = 0;
    // Alignment must be a power of two; make sure of that.
    Alignment = (Alignment & -Alignment);
    if (Alignment == 1)
      Alignment = 0;
  }
  Align = CurDAG->getTargetConstant(Alignment, MVT::i32);

  unsigned OpcodeIndex;
  switch (VT.getSimpleVT().SimpleTy) {
  default: llvm_unreachable("unhandled vld-dup type");
  case MVT::v8i8:  OpcodeIndex = 0; break;
  case MVT::v4i16: OpcodeIndex = 1; break;
  case MVT::v2f32:
  case MVT::v2i32: OpcodeIndex = 2; break;
  }

  SDValue Pred = getAL(CurDAG);
  SDValue Reg0 = CurDAG->getRegister(0, MVT::i32);
  SDValue SuperReg;
  unsigned Opc = Opcodes[OpcodeIndex];
  SmallVector<SDValue, 6> Ops;
  Ops.push_back(MemAddr);
  Ops.push_back(Align);
  if (isUpdating) {
    // fixed-stride update instructions don't have an explicit writeback
    // operand. It's implicit in the opcode itself.
    SDValue Inc = N->getOperand(2);
    if (!isa<ConstantSDNode>(Inc.getNode()))
      Ops.push_back(Inc);
    // FIXME: VLD3 and VLD4 haven't been updated to that form yet.
    else if (NumVecs > 2)
      Ops.push_back(Reg0);
  }
  Ops.push_back(Pred);
  Ops.push_back(Reg0);
  Ops.push_back(Chain);

  unsigned ResTyElts = (NumVecs == 3) ? 4 : NumVecs;
  std::vector<EVT> ResTys;
  ResTys.push_back(EVT::getVectorVT(*CurDAG->getContext(), MVT::i64,ResTyElts));
  if (isUpdating)
    ResTys.push_back(MVT::i32);
  ResTys.push_back(MVT::Other);
  SDNode *VLdDup =
    CurDAG->getMachineNode(Opc, dl, ResTys, Ops.data(), Ops.size());
  cast<MachineSDNode>(VLdDup)->setMemRefs(MemOp, MemOp + 1);
  SuperReg = SDValue(VLdDup, 0);

  // Extract the subregisters.
  assert(ARM::dsub_7 == ARM::dsub_0+7 && "Unexpected subreg numbering");
  unsigned SubIdx = ARM::dsub_0;
  for (unsigned Vec = 0; Vec < NumVecs; ++Vec)
    ReplaceUses(SDValue(N, Vec),
                CurDAG->getTargetExtractSubreg(SubIdx+Vec, dl, VT, SuperReg));
  ReplaceUses(SDValue(N, NumVecs), SDValue(VLdDup, 1));
  if (isUpdating)
    ReplaceUses(SDValue(N, NumVecs + 1), SDValue(VLdDup, 2));
  return NULL;
}

SDNode *ARMDAGToDAGISel::SelectVTBL(SDNode *N, bool IsExt, unsigned NumVecs,
                                    unsigned Opc) {
  assert(NumVecs >= 2 && NumVecs <= 4 && "VTBL NumVecs out-of-range");
  DebugLoc dl = N->getDebugLoc();
  EVT VT = N->getValueType(0);
  unsigned FirstTblReg = IsExt ? 2 : 1;

  // Form a REG_SEQUENCE to force register allocation.
  SDValue RegSeq;
  SDValue V0 = N->getOperand(FirstTblReg + 0);
  SDValue V1 = N->getOperand(FirstTblReg + 1);
  if (NumVecs == 2)
    RegSeq = SDValue(PairDRegs(MVT::v16i8, V0, V1), 0);
  else {
    SDValue V2 = N->getOperand(FirstTblReg + 2);
    // If it's a vtbl3, form a quad D-register and leave the last part as
    // an undef.
    SDValue V3 = (NumVecs == 3)
      ? SDValue(CurDAG->getMachineNode(TargetOpcode::IMPLICIT_DEF, dl, VT), 0)
      : N->getOperand(FirstTblReg + 3);
    RegSeq = SDValue(QuadDRegs(MVT::v4i64, V0, V1, V2, V3), 0);
  }

  SmallVector<SDValue, 6> Ops;
  if (IsExt)
    Ops.push_back(N->getOperand(1));
  Ops.push_back(RegSeq);
  Ops.push_back(N->getOperand(FirstTblReg + NumVecs));
  Ops.push_back(getAL(CurDAG)); // predicate
  Ops.push_back(CurDAG->getRegister(0, MVT::i32)); // predicate register
  return CurDAG->getMachineNode(Opc, dl, VT, Ops.data(), Ops.size());
}

SDNode *ARMDAGToDAGISel::SelectV6T2BitfieldExtractOp(SDNode *N,
                                                     bool isSigned) {
  if (!Subtarget->hasV6T2Ops())
    return NULL;

  unsigned Opc = isSigned ? (Subtarget->isThumb() ? ARM::t2SBFX : ARM::SBFX)
    : (Subtarget->isThumb() ? ARM::t2UBFX : ARM::UBFX);


  // For unsigned extracts, check for a shift right and mask
  unsigned And_imm = 0;
  if (N->getOpcode() == ISD::AND) {
    if (isOpcWithIntImmediate(N, ISD::AND, And_imm)) {

      // The immediate is a mask of the low bits iff imm & (imm+1) == 0
      if (And_imm & (And_imm + 1))
        return NULL;

      unsigned Srl_imm = 0;
      if (isOpcWithIntImmediate(N->getOperand(0).getNode(), ISD::SRL,
                                Srl_imm)) {
        assert(Srl_imm > 0 && Srl_imm < 32 && "bad amount in shift node!");

        // Note: The width operand is encoded as width-1.
        unsigned Width = CountTrailingOnes_32(And_imm) - 1;
        unsigned LSB = Srl_imm;
        SDValue Reg0 = CurDAG->getRegister(0, MVT::i32);
        SDValue Ops[] = { N->getOperand(0).getOperand(0),
                          CurDAG->getTargetConstant(LSB, MVT::i32),
                          CurDAG->getTargetConstant(Width, MVT::i32),
          getAL(CurDAG), Reg0 };
        return CurDAG->SelectNodeTo(N, Opc, MVT::i32, Ops, 5);
      }
    }
    return NULL;
  }

  // Otherwise, we're looking for a shift of a shift
  unsigned Shl_imm = 0;
  if (isOpcWithIntImmediate(N->getOperand(0).getNode(), ISD::SHL, Shl_imm)) {
    assert(Shl_imm > 0 && Shl_imm < 32 && "bad amount in shift node!");
    unsigned Srl_imm = 0;
    if (isInt32Immediate(N->getOperand(1), Srl_imm)) {
      assert(Srl_imm > 0 && Srl_imm < 32 && "bad amount in shift node!");
      // Note: The width operand is encoded as width-1.
      unsigned Width = 32 - Srl_imm - 1;
      int LSB = Srl_imm - Shl_imm;
      if (LSB < 0)
        return NULL;
      SDValue Reg0 = CurDAG->getRegister(0, MVT::i32);
      SDValue Ops[] = { N->getOperand(0).getOperand(0),
                        CurDAG->getTargetConstant(LSB, MVT::i32),
                        CurDAG->getTargetConstant(Width, MVT::i32),
                        getAL(CurDAG), Reg0 };
      return CurDAG->SelectNodeTo(N, Opc, MVT::i32, Ops, 5);
    }
  }
  return NULL;
}

SDNode *ARMDAGToDAGISel::
SelectT2CMOVShiftOp(SDNode *N, SDValue FalseVal, SDValue TrueVal,
                    ARMCC::CondCodes CCVal, SDValue CCR, SDValue InFlag) {
  SDValue CPTmp0;
  SDValue CPTmp1;
  if (SelectT2ShifterOperandReg(TrueVal, CPTmp0, CPTmp1)) {
    unsigned SOVal = cast<ConstantSDNode>(CPTmp1)->getZExtValue();
    unsigned SOShOp = ARM_AM::getSORegShOp(SOVal);
    unsigned Opc = 0;
    switch (SOShOp) {
    case ARM_AM::lsl: Opc = ARM::t2MOVCClsl; break;
    case ARM_AM::lsr: Opc = ARM::t2MOVCClsr; break;
    case ARM_AM::asr: Opc = ARM::t2MOVCCasr; break;
    case ARM_AM::ror: Opc = ARM::t2MOVCCror; break;
    default:
      llvm_unreachable("Unknown so_reg opcode!");
    }
    SDValue SOShImm =
      CurDAG->getTargetConstant(ARM_AM::getSORegOffset(SOVal), MVT::i32);
    SDValue CC = CurDAG->getTargetConstant(CCVal, MVT::i32);
    SDValue Ops[] = { FalseVal, CPTmp0, SOShImm, CC, CCR, InFlag };
    return CurDAG->SelectNodeTo(N, Opc, MVT::i32,Ops, 6);
  }
  return 0;
}

SDNode *ARMDAGToDAGISel::
SelectARMCMOVShiftOp(SDNode *N, SDValue FalseVal, SDValue TrueVal,
                     ARMCC::CondCodes CCVal, SDValue CCR, SDValue InFlag) {
  SDValue CPTmp0;
  SDValue CPTmp1;
  SDValue CPTmp2;
  if (SelectImmShifterOperand(TrueVal, CPTmp0, CPTmp2)) {
    SDValue CC = CurDAG->getTargetConstant(CCVal, MVT::i32);
    SDValue Ops[] = { FalseVal, CPTmp0, CPTmp2, CC, CCR, InFlag };
    return CurDAG->SelectNodeTo(N, ARM::MOVCCsi, MVT::i32, Ops, 6);
  }

  if (SelectRegShifterOperand(TrueVal, CPTmp0, CPTmp1, CPTmp2)) {
    SDValue CC = CurDAG->getTargetConstant(CCVal, MVT::i32);
    SDValue Ops[] = { FalseVal, CPTmp0, CPTmp1, CPTmp2, CC, CCR, InFlag };
    return CurDAG->SelectNodeTo(N, ARM::MOVCCsr, MVT::i32, Ops, 7);
  }
  return 0;
}

SDNode *ARMDAGToDAGISel::
SelectT2CMOVImmOp(SDNode *N, SDValue FalseVal, SDValue TrueVal,
                  ARMCC::CondCodes CCVal, SDValue CCR, SDValue InFlag) {
  ConstantSDNode *T = dyn_cast<ConstantSDNode>(TrueVal);
  if (!T)
    return 0;

  unsigned Opc = 0;
  unsigned TrueImm = T->getZExtValue();
  if (is_t2_so_imm(TrueImm)) {
    Opc = ARM::t2MOVCCi;
  } else if (TrueImm <= 0xffff) {
    Opc = ARM::t2MOVCCi16;
  } else if (is_t2_so_imm_not(TrueImm)) {
    TrueImm = ~TrueImm;
    Opc = ARM::t2MVNCCi;
  } else if (TrueVal.getNode()->hasOneUse() && Subtarget->hasV6T2Ops()) {
    // Large immediate.
    Opc = ARM::t2MOVCCi32imm;
  }

  if (Opc) {
    SDValue True = CurDAG->getTargetConstant(TrueImm, MVT::i32);
    SDValue CC = CurDAG->getTargetConstant(CCVal, MVT::i32);
    SDValue Ops[] = { FalseVal, True, CC, CCR, InFlag };
    return CurDAG->SelectNodeTo(N, Opc, MVT::i32, Ops, 5);
  }

  return 0;
}

SDNode *ARMDAGToDAGISel::
SelectARMCMOVImmOp(SDNode *N, SDValue FalseVal, SDValue TrueVal,
                   ARMCC::CondCodes CCVal, SDValue CCR, SDValue InFlag) {
  ConstantSDNode *T = dyn_cast<ConstantSDNode>(TrueVal);
  if (!T)
    return 0;

  unsigned Opc = 0;
  unsigned TrueImm = T->getZExtValue();
  bool isSoImm = is_so_imm(TrueImm);
  if (isSoImm) {
    Opc = ARM::MOVCCi;
  } else if (Subtarget->hasV6T2Ops() && TrueImm <= 0xffff) {
    Opc = ARM::MOVCCi16;
  } else if (is_so_imm_not(TrueImm)) {
    TrueImm = ~TrueImm;
    Opc = ARM::MVNCCi;
  } else if (TrueVal.getNode()->hasOneUse() &&
             (Subtarget->hasV6T2Ops() || ARM_AM::isSOImmTwoPartVal(TrueImm))) {
    // Large immediate.
    Opc = ARM::MOVCCi32imm;
  }

  if (Opc) {
    SDValue True = CurDAG->getTargetConstant(TrueImm, MVT::i32);
    SDValue CC = CurDAG->getTargetConstant(CCVal, MVT::i32);
    SDValue Ops[] = { FalseVal, True, CC, CCR, InFlag };
    return CurDAG->SelectNodeTo(N, Opc, MVT::i32, Ops, 5);
  }

  return 0;
}

SDNode *ARMDAGToDAGISel::SelectCMOVOp(SDNode *N) {
  EVT VT = N->getValueType(0);
  SDValue FalseVal = N->getOperand(0);
  SDValue TrueVal  = N->getOperand(1);
  SDValue CC = N->getOperand(2);
  SDValue CCR = N->getOperand(3);
  SDValue InFlag = N->getOperand(4);
  assert(CC.getOpcode() == ISD::Constant);
  assert(CCR.getOpcode() == ISD::Register);
  ARMCC::CondCodes CCVal =
    (ARMCC::CondCodes)cast<ConstantSDNode>(CC)->getZExtValue();

  if (!Subtarget->isThumb1Only() && VT == MVT::i32) {
    // Pattern: (ARMcmov:i32 GPR:i32:$false, so_reg:i32:$true, (imm:i32):$cc)
    // Emits: (MOVCCs:i32 GPR:i32:$false, so_reg:i32:$true, (imm:i32):$cc)
    // Pattern complexity = 18  cost = 1  size = 0
    if (Subtarget->isThumb()) {
      SDNode *Res = SelectT2CMOVShiftOp(N, FalseVal, TrueVal,
                                        CCVal, CCR, InFlag);
      if (!Res)
        Res = SelectT2CMOVShiftOp(N, TrueVal, FalseVal,
                               ARMCC::getOppositeCondition(CCVal), CCR, InFlag);
      if (Res)
        return Res;
    } else {
      SDNode *Res = SelectARMCMOVShiftOp(N, FalseVal, TrueVal,
                                         CCVal, CCR, InFlag);
      if (!Res)
        Res = SelectARMCMOVShiftOp(N, TrueVal, FalseVal,
                               ARMCC::getOppositeCondition(CCVal), CCR, InFlag);
      if (Res)
        return Res;
    }

    // Pattern: (ARMcmov:i32 GPR:i32:$false,
    //             (imm:i32)<<P:Pred_so_imm>>:$true,
    //             (imm:i32):$cc)
    // Emits: (MOVCCi:i32 GPR:i32:$false,
    //           (so_imm:i32 (imm:i32):$true), (imm:i32):$cc)
    // Pattern complexity = 10  cost = 1  size = 0
    if (Subtarget->isThumb()) {
      SDNode *Res = SelectT2CMOVImmOp(N, FalseVal, TrueVal,
                                        CCVal, CCR, InFlag);
      if (!Res)
        Res = SelectT2CMOVImmOp(N, TrueVal, FalseVal,
                               ARMCC::getOppositeCondition(CCVal), CCR, InFlag);
      if (Res)
        return Res;
    } else {
      SDNode *Res = SelectARMCMOVImmOp(N, FalseVal, TrueVal,
                                         CCVal, CCR, InFlag);
      if (!Res)
        Res = SelectARMCMOVImmOp(N, TrueVal, FalseVal,
                               ARMCC::getOppositeCondition(CCVal), CCR, InFlag);
      if (Res)
        return Res;
    }
  }

  // Pattern: (ARMcmov:i32 GPR:i32:$false, GPR:i32:$true, (imm:i32):$cc)
  // Emits: (MOVCCr:i32 GPR:i32:$false, GPR:i32:$true, (imm:i32):$cc)
  // Pattern complexity = 6  cost = 1  size = 0
  //
  // Pattern: (ARMcmov:i32 GPR:i32:$false, GPR:i32:$true, (imm:i32):$cc)
  // Emits: (tMOVCCr:i32 GPR:i32:$false, GPR:i32:$true, (imm:i32):$cc)
  // Pattern complexity = 6  cost = 11  size = 0
  //
  // Also VMOVScc and VMOVDcc.
  SDValue Tmp2 = CurDAG->getTargetConstant(CCVal, MVT::i32);
  SDValue Ops[] = { FalseVal, TrueVal, Tmp2, CCR, InFlag };
  unsigned Opc = 0;
  switch (VT.getSimpleVT().SimpleTy) {
  default: llvm_unreachable("Illegal conditional move type!");
  case MVT::i32:
    Opc = Subtarget->isThumb()
      ? (Subtarget->hasThumb2() ? ARM::t2MOVCCr : ARM::tMOVCCr_pseudo)
      : ARM::MOVCCr;
    break;
  case MVT::f32:
    Opc = ARM::VMOVScc;
    break;
  case MVT::f64:
    Opc = ARM::VMOVDcc;
    break;
  }
  return CurDAG->SelectNodeTo(N, Opc, VT, Ops, 5);
}

/// Target-specific DAG combining for ISD::XOR.
/// Target-independent combining lowers SELECT_CC nodes of the form
/// select_cc setg[ge] X,  0,  X, -X
/// select_cc setgt    X, -1,  X, -X
/// select_cc setl[te] X,  0, -X,  X
/// select_cc setlt    X,  1, -X,  X
/// which represent Integer ABS into:
/// Y = sra (X, size(X)-1); xor (add (X, Y), Y)
/// ARM instruction selection detects the latter and matches it to
/// ARM::ABS or ARM::t2ABS machine node.
SDNode *ARMDAGToDAGISel::SelectABSOp(SDNode *N){
  SDValue XORSrc0 = N->getOperand(0);
  SDValue XORSrc1 = N->getOperand(1);
  EVT VT = N->getValueType(0);

  if (Subtarget->isThumb1Only())
    return NULL;

  if (XORSrc0.getOpcode() != ISD::ADD || XORSrc1.getOpcode() != ISD::SRA)
    return NULL;

  SDValue ADDSrc0 = XORSrc0.getOperand(0);
  SDValue ADDSrc1 = XORSrc0.getOperand(1);
  SDValue SRASrc0 = XORSrc1.getOperand(0);
  SDValue SRASrc1 = XORSrc1.getOperand(1);
  ConstantSDNode *SRAConstant =  dyn_cast<ConstantSDNode>(SRASrc1);
  EVT XType = SRASrc0.getValueType();
  unsigned Size = XType.getSizeInBits() - 1;

  if (ADDSrc1 == XORSrc1 && ADDSrc0 == SRASrc0 &&
      XType.isInteger() && SRAConstant != NULL &&
      Size == SRAConstant->getZExtValue()) {
    unsigned Opcode = Subtarget->isThumb2() ? ARM::t2ABS : ARM::ABS;
    return CurDAG->SelectNodeTo(N, Opcode, VT, ADDSrc0);
  }

  return NULL;
}

SDNode *ARMDAGToDAGISel::SelectConcatVector(SDNode *N) {
  // The only time a CONCAT_VECTORS operation can have legal types is when
  // two 64-bit vectors are concatenated to a 128-bit vector.
  EVT VT = N->getValueType(0);
  if (!VT.is128BitVector() || N->getNumOperands() != 2)
    llvm_unreachable("unexpected CONCAT_VECTORS");
  return PairDRegs(VT, N->getOperand(0), N->getOperand(1));
}

SDNode *ARMDAGToDAGISel::SelectAtomic64(SDNode *Node, unsigned Opc) {
  SmallVector<SDValue, 6> Ops;
  Ops.push_back(Node->getOperand(1)); // Ptr
  Ops.push_back(Node->getOperand(2)); // Low part of Val1
  Ops.push_back(Node->getOperand(3)); // High part of Val1
  if (Opc == ARM::ATOMCMPXCHG6432) {
    Ops.push_back(Node->getOperand(4)); // Low part of Val2
    Ops.push_back(Node->getOperand(5)); // High part of Val2
  }
  Ops.push_back(Node->getOperand(0)); // Chain
  MachineSDNode::mmo_iterator MemOp = MF->allocateMemRefsArray(1);
  MemOp[0] = cast<MemSDNode>(Node)->getMemOperand();
  SDNode *ResNode = CurDAG->getMachineNode(Opc, Node->getDebugLoc(),
                                           MVT::i32, MVT::i32, MVT::Other,
                                           Ops.data() ,Ops.size());
  cast<MachineSDNode>(ResNode)->setMemRefs(MemOp, MemOp + 1);
  return ResNode;
}

SDNode *ARMDAGToDAGISel::Select(SDNode *N) {
  DebugLoc dl = N->getDebugLoc();

  if (N->isMachineOpcode())
    return NULL;   // Already selected.

  switch (N->getOpcode()) {
  default: break;
  case ISD::XOR: {
    // Select special operations if XOR node forms integer ABS pattern
    SDNode *ResNode = SelectABSOp(N);
    if (ResNode)
      return ResNode;
    // Other cases are autogenerated.
    break;
  }
  case ISD::Constant: {
    unsigned Val = cast<ConstantSDNode>(N)->getZExtValue();
    bool UseCP = true;
    if (Subtarget->hasThumb2())
      // Thumb2-aware targets have the MOVT instruction, so all immediates can
      // be done with MOV + MOVT, at worst.
      UseCP = 0;
    else {
      if (Subtarget->isThumb()) {
        UseCP = (Val > 255 &&                          // MOV
                 ~Val > 255 &&                         // MOV + MVN
                 !ARM_AM::isThumbImmShiftedVal(Val));  // MOV + LSL
      } else
        UseCP = (ARM_AM::getSOImmVal(Val) == -1 &&     // MOV
                 ARM_AM::getSOImmVal(~Val) == -1 &&    // MVN
                 !ARM_AM::isSOImmTwoPartVal(Val));     // two instrs.
    }

    if (FlagSfiDisableCP) UseCP = false; // @LOCALMOD

    if (UseCP) {
      SDValue CPIdx =
        CurDAG->getTargetConstantPool(ConstantInt::get(
                                  Type::getInt32Ty(*CurDAG->getContext()), Val),
                                      TLI.getPointerTy());

      SDNode *ResNode;
      if (Subtarget->isThumb1Only()) {
        SDValue Pred = getAL(CurDAG);
        SDValue PredReg = CurDAG->getRegister(0, MVT::i32);
        SDValue Ops[] = { CPIdx, Pred, PredReg, CurDAG->getEntryNode() };
        ResNode = CurDAG->getMachineNode(ARM::tLDRpci, dl, MVT::i32, MVT::Other,
                                         Ops, 4);
      } else {
        SDValue Ops[] = {
          CPIdx,
          CurDAG->getTargetConstant(0, MVT::i32),
          getAL(CurDAG),
          CurDAG->getRegister(0, MVT::i32),
          CurDAG->getEntryNode()
        };
        ResNode=CurDAG->getMachineNode(ARM::LDRcp, dl, MVT::i32, MVT::Other,
                                       Ops, 5);
      }
      ReplaceUses(SDValue(N, 0), SDValue(ResNode, 0));
      return NULL;
    }

    // Other cases are autogenerated.
    break;
  }
  case ISD::FrameIndex: {
    // Selects to ADDri FI, 0 which in turn will become ADDri SP, imm.
    int FI = cast<FrameIndexSDNode>(N)->getIndex();
    SDValue TFI = CurDAG->getTargetFrameIndex(FI, TLI.getPointerTy());
    if (Subtarget->isThumb1Only()) {
      SDValue Ops[] = { TFI, CurDAG->getTargetConstant(0, MVT::i32),
                        getAL(CurDAG), CurDAG->getRegister(0, MVT::i32) };
      return CurDAG->SelectNodeTo(N, ARM::tADDrSPi, MVT::i32, Ops, 4);
    } else {
      unsigned Opc = ((Subtarget->isThumb() && Subtarget->hasThumb2()) ?
                      ARM::t2ADDri : ARM::ADDri);
      SDValue Ops[] = { TFI, CurDAG->getTargetConstant(0, MVT::i32),
                        getAL(CurDAG), CurDAG->getRegister(0, MVT::i32),
                        CurDAG->getRegister(0, MVT::i32) };
      return CurDAG->SelectNodeTo(N, Opc, MVT::i32, Ops, 5);
    }
  }
  case ISD::SRL:
    if (SDNode *I = SelectV6T2BitfieldExtractOp(N, false))
      return I;
    break;
  case ISD::SRA:
    if (SDNode *I = SelectV6T2BitfieldExtractOp(N, true))
      return I;
    break;
  case ISD::MUL:
    if (Subtarget->isThumb1Only())
      break;
    if (ConstantSDNode *C = dyn_cast<ConstantSDNode>(N->getOperand(1))) {
      unsigned RHSV = C->getZExtValue();
      if (!RHSV) break;
      if (isPowerOf2_32(RHSV-1)) {  // 2^n+1?
        unsigned ShImm = Log2_32(RHSV-1);
        if (ShImm >= 32)
          break;
        SDValue V = N->getOperand(0);
        ShImm = ARM_AM::getSORegOpc(ARM_AM::lsl, ShImm);
        SDValue ShImmOp = CurDAG->getTargetConstant(ShImm, MVT::i32);
        SDValue Reg0 = CurDAG->getRegister(0, MVT::i32);
        if (Subtarget->isThumb()) {
          SDValue Ops[] = { V, V, ShImmOp, getAL(CurDAG), Reg0, Reg0 };
          return CurDAG->SelectNodeTo(N, ARM::t2ADDrs, MVT::i32, Ops, 6);
        } else {
          SDValue Ops[] = { V, V, Reg0, ShImmOp, getAL(CurDAG), Reg0, Reg0 };
          return CurDAG->SelectNodeTo(N, ARM::ADDrsi, MVT::i32, Ops, 7);
        }
      }
      if (isPowerOf2_32(RHSV+1)) {  // 2^n-1?
        unsigned ShImm = Log2_32(RHSV+1);
        if (ShImm >= 32)
          break;
        SDValue V = N->getOperand(0);
        ShImm = ARM_AM::getSORegOpc(ARM_AM::lsl, ShImm);
        SDValue ShImmOp = CurDAG->getTargetConstant(ShImm, MVT::i32);
        SDValue Reg0 = CurDAG->getRegister(0, MVT::i32);
        if (Subtarget->isThumb()) {
          SDValue Ops[] = { V, V, ShImmOp, getAL(CurDAG), Reg0, Reg0 };
          return CurDAG->SelectNodeTo(N, ARM::t2RSBrs, MVT::i32, Ops, 6);
        } else {
          SDValue Ops[] = { V, V, Reg0, ShImmOp, getAL(CurDAG), Reg0, Reg0 };
          return CurDAG->SelectNodeTo(N, ARM::RSBrsi, MVT::i32, Ops, 7);
        }
      }
    }
    break;
  case ISD::AND: {
    // Check for unsigned bitfield extract
    if (SDNode *I = SelectV6T2BitfieldExtractOp(N, false))
      return I;

    // (and (or x, c2), c1) and top 16-bits of c1 and c2 match, lower 16-bits
    // of c1 are 0xffff, and lower 16-bit of c2 are 0. That is, the top 16-bits
    // are entirely contributed by c2 and lower 16-bits are entirely contributed
    // by x. That's equal to (or (and x, 0xffff), (and c1, 0xffff0000)).
    // Select it to: "movt x, ((c1 & 0xffff) >> 16)
    EVT VT = N->getValueType(0);
    if (VT != MVT::i32)
      break;
    unsigned Opc = (Subtarget->isThumb() && Subtarget->hasThumb2())
      ? ARM::t2MOVTi16
      : (Subtarget->hasV6T2Ops() ? ARM::MOVTi16 : 0);
    if (!Opc)
      break;
    SDValue N0 = N->getOperand(0), N1 = N->getOperand(1);
    ConstantSDNode *N1C = dyn_cast<ConstantSDNode>(N1);
    if (!N1C)
      break;
    if (N0.getOpcode() == ISD::OR && N0.getNode()->hasOneUse()) {
      SDValue N2 = N0.getOperand(1);
      ConstantSDNode *N2C = dyn_cast<ConstantSDNode>(N2);
      if (!N2C)
        break;
      unsigned N1CVal = N1C->getZExtValue();
      unsigned N2CVal = N2C->getZExtValue();
      if ((N1CVal & 0xffff0000U) == (N2CVal & 0xffff0000U) &&
          (N1CVal & 0xffffU) == 0xffffU &&
          (N2CVal & 0xffffU) == 0x0U) {
        SDValue Imm16 = CurDAG->getTargetConstant((N2CVal & 0xFFFF0000U) >> 16,
                                                  MVT::i32);
        SDValue Ops[] = { N0.getOperand(0), Imm16,
                          getAL(CurDAG), CurDAG->getRegister(0, MVT::i32) };
        return CurDAG->getMachineNode(Opc, dl, VT, Ops, 4);
      }
    }
    break;
  }
  case ARMISD::VMOVRRD:
    return CurDAG->getMachineNode(ARM::VMOVRRD, dl, MVT::i32, MVT::i32,
                                  N->getOperand(0), getAL(CurDAG),
                                  CurDAG->getRegister(0, MVT::i32));
  case ISD::UMUL_LOHI: {
    if (Subtarget->isThumb1Only())
      break;
    if (Subtarget->isThumb()) {
      SDValue Ops[] = { N->getOperand(0), N->getOperand(1),
                        getAL(CurDAG), CurDAG->getRegister(0, MVT::i32),
                        CurDAG->getRegister(0, MVT::i32) };
      return CurDAG->getMachineNode(ARM::t2UMULL, dl, MVT::i32, MVT::i32,Ops,4);
    } else {
      SDValue Ops[] = { N->getOperand(0), N->getOperand(1),
                        getAL(CurDAG), CurDAG->getRegister(0, MVT::i32),
                        CurDAG->getRegister(0, MVT::i32) };
      return CurDAG->getMachineNode(Subtarget->hasV6Ops() ?
                                    ARM::UMULL : ARM::UMULLv5,
                                    dl, MVT::i32, MVT::i32, Ops, 5);
    }
  }
  case ISD::SMUL_LOHI: {
    if (Subtarget->isThumb1Only())
      break;
    if (Subtarget->isThumb()) {
      SDValue Ops[] = { N->getOperand(0), N->getOperand(1),
                        getAL(CurDAG), CurDAG->getRegister(0, MVT::i32) };
      return CurDAG->getMachineNode(ARM::t2SMULL, dl, MVT::i32, MVT::i32,Ops,4);
    } else {
      SDValue Ops[] = { N->getOperand(0), N->getOperand(1),
                        getAL(CurDAG), CurDAG->getRegister(0, MVT::i32),
                        CurDAG->getRegister(0, MVT::i32) };
      return CurDAG->getMachineNode(Subtarget->hasV6Ops() ?
                                    ARM::SMULL : ARM::SMULLv5,
                                    dl, MVT::i32, MVT::i32, Ops, 5);
    }
  }
  case ARMISD::UMLAL:{
    if (Subtarget->isThumb()) {
      SDValue Ops[] = { N->getOperand(0), N->getOperand(1), N->getOperand(2),
                        N->getOperand(3), getAL(CurDAG),
                        CurDAG->getRegister(0, MVT::i32)};
      return CurDAG->getMachineNode(ARM::t2UMLAL, dl, MVT::i32, MVT::i32, Ops, 6);
    }else{
      SDValue Ops[] = { N->getOperand(0), N->getOperand(1), N->getOperand(2),
                        N->getOperand(3), getAL(CurDAG),
                        CurDAG->getRegister(0, MVT::i32),
                        CurDAG->getRegister(0, MVT::i32) };
      return CurDAG->getMachineNode(Subtarget->hasV6Ops() ?
                                      ARM::UMLAL : ARM::UMLALv5,
                                      dl, MVT::i32, MVT::i32, Ops, 7);
    }
  }
  case ARMISD::SMLAL:{
    if (Subtarget->isThumb()) {
      SDValue Ops[] = { N->getOperand(0), N->getOperand(1), N->getOperand(2),
                        N->getOperand(3), getAL(CurDAG),
                        CurDAG->getRegister(0, MVT::i32)};
      return CurDAG->getMachineNode(ARM::t2SMLAL, dl, MVT::i32, MVT::i32, Ops, 6);
    }else{
      SDValue Ops[] = { N->getOperand(0), N->getOperand(1), N->getOperand(2),
                        N->getOperand(3), getAL(CurDAG),
                        CurDAG->getRegister(0, MVT::i32),
                        CurDAG->getRegister(0, MVT::i32) };
      return CurDAG->getMachineNode(Subtarget->hasV6Ops() ?
                                      ARM::SMLAL : ARM::SMLALv5,
                                      dl, MVT::i32, MVT::i32, Ops, 7);
    }
  }
  case ISD::LOAD: {
    SDNode *ResNode = 0;
    if (Subtarget->isThumb() && Subtarget->hasThumb2())
      ResNode = SelectT2IndexedLoad(N);
    else
      ResNode = SelectARMIndexedLoad(N);
    if (ResNode)
      return ResNode;
    // Other cases are autogenerated.
    break;
  }
  case ARMISD::BRCOND: {
    // Pattern: (ARMbrcond:void (bb:Other):$dst, (imm:i32):$cc)
    // Emits: (Bcc:void (bb:Other):$dst, (imm:i32):$cc)
    // Pattern complexity = 6  cost = 1  size = 0

    // Pattern: (ARMbrcond:void (bb:Other):$dst, (imm:i32):$cc)
    // Emits: (tBcc:void (bb:Other):$dst, (imm:i32):$cc)
    // Pattern complexity = 6  cost = 1  size = 0

    // Pattern: (ARMbrcond:void (bb:Other):$dst, (imm:i32):$cc)
    // Emits: (t2Bcc:void (bb:Other):$dst, (imm:i32):$cc)
    // Pattern complexity = 6  cost = 1  size = 0

    unsigned Opc = Subtarget->isThumb() ?
      ((Subtarget->hasThumb2()) ? ARM::t2Bcc : ARM::tBcc) : ARM::Bcc;
    SDValue Chain = N->getOperand(0);
    SDValue N1 = N->getOperand(1);
    SDValue N2 = N->getOperand(2);
    SDValue N3 = N->getOperand(3);
    SDValue InFlag = N->getOperand(4);
    assert(N1.getOpcode() == ISD::BasicBlock);
    assert(N2.getOpcode() == ISD::Constant);
    assert(N3.getOpcode() == ISD::Register);

    SDValue Tmp2 = CurDAG->getTargetConstant(((unsigned)
                               cast<ConstantSDNode>(N2)->getZExtValue()),
                               MVT::i32);
    SDValue Ops[] = { N1, Tmp2, N3, Chain, InFlag };
    SDNode *ResNode = CurDAG->getMachineNode(Opc, dl, MVT::Other,
                                             MVT::Glue, Ops, 5);
    Chain = SDValue(ResNode, 0);
    if (N->getNumValues() == 2) {
      InFlag = SDValue(ResNode, 1);
      ReplaceUses(SDValue(N, 1), InFlag);
    }
    ReplaceUses(SDValue(N, 0),
                SDValue(Chain.getNode(), Chain.getResNo()));
    return NULL;
  }
  case ARMISD::CMOV:
    return SelectCMOVOp(N);
  case ARMISD::VZIP: {
    unsigned Opc = 0;
    EVT VT = N->getValueType(0);
    switch (VT.getSimpleVT().SimpleTy) {
    default: return NULL;
    case MVT::v8i8:  Opc = ARM::VZIPd8; break;
    case MVT::v4i16: Opc = ARM::VZIPd16; break;
    case MVT::v2f32:
    // vzip.32 Dd, Dm is a pseudo-instruction expanded to vtrn.32 Dd, Dm.
    case MVT::v2i32: Opc = ARM::VTRNd32; break;
    case MVT::v16i8: Opc = ARM::VZIPq8; break;
    case MVT::v8i16: Opc = ARM::VZIPq16; break;
    case MVT::v4f32:
    case MVT::v4i32: Opc = ARM::VZIPq32; break;
    }
    SDValue Pred = getAL(CurDAG);
    SDValue PredReg = CurDAG->getRegister(0, MVT::i32);
    SDValue Ops[] = { N->getOperand(0), N->getOperand(1), Pred, PredReg };
    return CurDAG->getMachineNode(Opc, dl, VT, VT, Ops, 4);
  }
  case ARMISD::VUZP: {
    unsigned Opc = 0;
    EVT VT = N->getValueType(0);
    switch (VT.getSimpleVT().SimpleTy) {
    default: return NULL;
    case MVT::v8i8:  Opc = ARM::VUZPd8; break;
    case MVT::v4i16: Opc = ARM::VUZPd16; break;
    case MVT::v2f32:
    // vuzp.32 Dd, Dm is a pseudo-instruction expanded to vtrn.32 Dd, Dm.
    case MVT::v2i32: Opc = ARM::VTRNd32; break;
    case MVT::v16i8: Opc = ARM::VUZPq8; break;
    case MVT::v8i16: Opc = ARM::VUZPq16; break;
    case MVT::v4f32:
    case MVT::v4i32: Opc = ARM::VUZPq32; break;
    }
    SDValue Pred = getAL(CurDAG);
    SDValue PredReg = CurDAG->getRegister(0, MVT::i32);
    SDValue Ops[] = { N->getOperand(0), N->getOperand(1), Pred, PredReg };
    return CurDAG->getMachineNode(Opc, dl, VT, VT, Ops, 4);
  }
  case ARMISD::VTRN: {
    unsigned Opc = 0;
    EVT VT = N->getValueType(0);
    switch (VT.getSimpleVT().SimpleTy) {
    default: return NULL;
    case MVT::v8i8:  Opc = ARM::VTRNd8; break;
    case MVT::v4i16: Opc = ARM::VTRNd16; break;
    case MVT::v2f32:
    case MVT::v2i32: Opc = ARM::VTRNd32; break;
    case MVT::v16i8: Opc = ARM::VTRNq8; break;
    case MVT::v8i16: Opc = ARM::VTRNq16; break;
    case MVT::v4f32:
    case MVT::v4i32: Opc = ARM::VTRNq32; break;
    }
    SDValue Pred = getAL(CurDAG);
    SDValue PredReg = CurDAG->getRegister(0, MVT::i32);
    SDValue Ops[] = { N->getOperand(0), N->getOperand(1), Pred, PredReg };
    return CurDAG->getMachineNode(Opc, dl, VT, VT, Ops, 4);
  }
  case ARMISD::BUILD_VECTOR: {
    EVT VecVT = N->getValueType(0);
    EVT EltVT = VecVT.getVectorElementType();
    unsigned NumElts = VecVT.getVectorNumElements();
    if (EltVT == MVT::f64) {
      assert(NumElts == 2 && "unexpected type for BUILD_VECTOR");
      return PairDRegs(VecVT, N->getOperand(0), N->getOperand(1));
    }
    assert(EltVT == MVT::f32 && "unexpected type for BUILD_VECTOR");
    if (NumElts == 2)
      return PairSRegs(VecVT, N->getOperand(0), N->getOperand(1));
    assert(NumElts == 4 && "unexpected type for BUILD_VECTOR");
    return QuadSRegs(VecVT, N->getOperand(0), N->getOperand(1),
                     N->getOperand(2), N->getOperand(3));
  }

  case ARMISD::VLD2DUP: {
    static const uint16_t Opcodes[] = { ARM::VLD2DUPd8, ARM::VLD2DUPd16,
                                        ARM::VLD2DUPd32 };
    return SelectVLDDup(N, false, 2, Opcodes);
  }

  case ARMISD::VLD3DUP: {
    static const uint16_t Opcodes[] = { ARM::VLD3DUPd8Pseudo,
                                        ARM::VLD3DUPd16Pseudo,
                                        ARM::VLD3DUPd32Pseudo };
    return SelectVLDDup(N, false, 3, Opcodes);
  }

  case ARMISD::VLD4DUP: {
    static const uint16_t Opcodes[] = { ARM::VLD4DUPd8Pseudo,
                                        ARM::VLD4DUPd16Pseudo,
                                        ARM::VLD4DUPd32Pseudo };
    return SelectVLDDup(N, false, 4, Opcodes);
  }

  case ARMISD::VLD2DUP_UPD: {
    static const uint16_t Opcodes[] = { ARM::VLD2DUPd8wb_fixed,
                                        ARM::VLD2DUPd16wb_fixed,
                                        ARM::VLD2DUPd32wb_fixed };
    return SelectVLDDup(N, true, 2, Opcodes);
  }

  case ARMISD::VLD3DUP_UPD: {
    static const uint16_t Opcodes[] = { ARM::VLD3DUPd8Pseudo_UPD,
                                        ARM::VLD3DUPd16Pseudo_UPD,
                                        ARM::VLD3DUPd32Pseudo_UPD };
    return SelectVLDDup(N, true, 3, Opcodes);
  }

  case ARMISD::VLD4DUP_UPD: {
    static const uint16_t Opcodes[] = { ARM::VLD4DUPd8Pseudo_UPD,
                                        ARM::VLD4DUPd16Pseudo_UPD,
                                        ARM::VLD4DUPd32Pseudo_UPD };
    return SelectVLDDup(N, true, 4, Opcodes);
  }

  case ARMISD::VLD1_UPD: {
    static const uint16_t DOpcodes[] = { ARM::VLD1d8wb_fixed,
                                         ARM::VLD1d16wb_fixed,
                                         ARM::VLD1d32wb_fixed,
                                         ARM::VLD1d64wb_fixed };
    static const uint16_t QOpcodes[] = { ARM::VLD1q8wb_fixed,
                                         ARM::VLD1q16wb_fixed,
                                         ARM::VLD1q32wb_fixed,
                                         ARM::VLD1q64wb_fixed };
    return SelectVLD(N, true, 1, DOpcodes, QOpcodes, 0);
  }

  case ARMISD::VLD2_UPD: {
    static const uint16_t DOpcodes[] = { ARM::VLD2d8wb_fixed,
                                         ARM::VLD2d16wb_fixed,
                                         ARM::VLD2d32wb_fixed,
                                         ARM::VLD1q64wb_fixed};
    static const uint16_t QOpcodes[] = { ARM::VLD2q8PseudoWB_fixed,
                                         ARM::VLD2q16PseudoWB_fixed,
                                         ARM::VLD2q32PseudoWB_fixed };
    return SelectVLD(N, true, 2, DOpcodes, QOpcodes, 0);
  }

  case ARMISD::VLD3_UPD: {
    static const uint16_t DOpcodes[] = { ARM::VLD3d8Pseudo_UPD,
                                         ARM::VLD3d16Pseudo_UPD,
                                         ARM::VLD3d32Pseudo_UPD,
                                         ARM::VLD1q64wb_fixed};
    static const uint16_t QOpcodes0[] = { ARM::VLD3q8Pseudo_UPD,
                                          ARM::VLD3q16Pseudo_UPD,
                                          ARM::VLD3q32Pseudo_UPD };
    static const uint16_t QOpcodes1[] = { ARM::VLD3q8oddPseudo_UPD,
                                          ARM::VLD3q16oddPseudo_UPD,
                                          ARM::VLD3q32oddPseudo_UPD };
    return SelectVLD(N, true, 3, DOpcodes, QOpcodes0, QOpcodes1);
  }

  case ARMISD::VLD4_UPD: {
    static const uint16_t DOpcodes[] = { ARM::VLD4d8Pseudo_UPD,
                                         ARM::VLD4d16Pseudo_UPD,
                                         ARM::VLD4d32Pseudo_UPD,
                                         ARM::VLD1q64wb_fixed};
    static const uint16_t QOpcodes0[] = { ARM::VLD4q8Pseudo_UPD,
                                          ARM::VLD4q16Pseudo_UPD,
                                          ARM::VLD4q32Pseudo_UPD };
    static const uint16_t QOpcodes1[] = { ARM::VLD4q8oddPseudo_UPD,
                                          ARM::VLD4q16oddPseudo_UPD,
                                          ARM::VLD4q32oddPseudo_UPD };
    return SelectVLD(N, true, 4, DOpcodes, QOpcodes0, QOpcodes1);
  }

  case ARMISD::VLD2LN_UPD: {
    static const uint16_t DOpcodes[] = { ARM::VLD2LNd8Pseudo_UPD,
                                         ARM::VLD2LNd16Pseudo_UPD,
                                         ARM::VLD2LNd32Pseudo_UPD };
    static const uint16_t QOpcodes[] = { ARM::VLD2LNq16Pseudo_UPD,
                                         ARM::VLD2LNq32Pseudo_UPD };
    return SelectVLDSTLane(N, true, true, 2, DOpcodes, QOpcodes);
  }

  case ARMISD::VLD3LN_UPD: {
    static const uint16_t DOpcodes[] = { ARM::VLD3LNd8Pseudo_UPD,
                                         ARM::VLD3LNd16Pseudo_UPD,
                                         ARM::VLD3LNd32Pseudo_UPD };
    static const uint16_t QOpcodes[] = { ARM::VLD3LNq16Pseudo_UPD,
                                         ARM::VLD3LNq32Pseudo_UPD };
    return SelectVLDSTLane(N, true, true, 3, DOpcodes, QOpcodes);
  }

  case ARMISD::VLD4LN_UPD: {
    static const uint16_t DOpcodes[] = { ARM::VLD4LNd8Pseudo_UPD,
                                         ARM::VLD4LNd16Pseudo_UPD,
                                         ARM::VLD4LNd32Pseudo_UPD };
    static const uint16_t QOpcodes[] = { ARM::VLD4LNq16Pseudo_UPD,
                                         ARM::VLD4LNq32Pseudo_UPD };
    return SelectVLDSTLane(N, true, true, 4, DOpcodes, QOpcodes);
  }

  case ARMISD::VST1_UPD: {
    static const uint16_t DOpcodes[] = { ARM::VST1d8wb_fixed,
                                         ARM::VST1d16wb_fixed,
                                         ARM::VST1d32wb_fixed,
                                         ARM::VST1d64wb_fixed };
    static const uint16_t QOpcodes[] = { ARM::VST1q8wb_fixed,
                                         ARM::VST1q16wb_fixed,
                                         ARM::VST1q32wb_fixed,
                                         ARM::VST1q64wb_fixed };
    return SelectVST(N, true, 1, DOpcodes, QOpcodes, 0);
  }

  case ARMISD::VST2_UPD: {
    static const uint16_t DOpcodes[] = { ARM::VST2d8wb_fixed,
                                         ARM::VST2d16wb_fixed,
                                         ARM::VST2d32wb_fixed,
                                         ARM::VST1q64wb_fixed};
    static const uint16_t QOpcodes[] = { ARM::VST2q8PseudoWB_fixed,
                                         ARM::VST2q16PseudoWB_fixed,
                                         ARM::VST2q32PseudoWB_fixed };
    return SelectVST(N, true, 2, DOpcodes, QOpcodes, 0);
  }

  case ARMISD::VST3_UPD: {
    static const uint16_t DOpcodes[] = { ARM::VST3d8Pseudo_UPD,
                                         ARM::VST3d16Pseudo_UPD,
                                         ARM::VST3d32Pseudo_UPD,
                                         ARM::VST1d64TPseudoWB_fixed};
    static const uint16_t QOpcodes0[] = { ARM::VST3q8Pseudo_UPD,
                                          ARM::VST3q16Pseudo_UPD,
                                          ARM::VST3q32Pseudo_UPD };
    static const uint16_t QOpcodes1[] = { ARM::VST3q8oddPseudo_UPD,
                                          ARM::VST3q16oddPseudo_UPD,
                                          ARM::VST3q32oddPseudo_UPD };
    return SelectVST(N, true, 3, DOpcodes, QOpcodes0, QOpcodes1);
  }

  case ARMISD::VST4_UPD: {
    static const uint16_t DOpcodes[] = { ARM::VST4d8Pseudo_UPD,
                                         ARM::VST4d16Pseudo_UPD,
                                         ARM::VST4d32Pseudo_UPD,
                                         ARM::VST1d64QPseudoWB_fixed};
    static const uint16_t QOpcodes0[] = { ARM::VST4q8Pseudo_UPD,
                                          ARM::VST4q16Pseudo_UPD,
                                          ARM::VST4q32Pseudo_UPD };
    static const uint16_t QOpcodes1[] = { ARM::VST4q8oddPseudo_UPD,
                                          ARM::VST4q16oddPseudo_UPD,
                                          ARM::VST4q32oddPseudo_UPD };
    return SelectVST(N, true, 4, DOpcodes, QOpcodes0, QOpcodes1);
  }

  case ARMISD::VST2LN_UPD: {
    static const uint16_t DOpcodes[] = { ARM::VST2LNd8Pseudo_UPD,
                                         ARM::VST2LNd16Pseudo_UPD,
                                         ARM::VST2LNd32Pseudo_UPD };
    static const uint16_t QOpcodes[] = { ARM::VST2LNq16Pseudo_UPD,
                                         ARM::VST2LNq32Pseudo_UPD };
    return SelectVLDSTLane(N, false, true, 2, DOpcodes, QOpcodes);
  }

  case ARMISD::VST3LN_UPD: {
    static const uint16_t DOpcodes[] = { ARM::VST3LNd8Pseudo_UPD,
                                         ARM::VST3LNd16Pseudo_UPD,
                                         ARM::VST3LNd32Pseudo_UPD };
    static const uint16_t QOpcodes[] = { ARM::VST3LNq16Pseudo_UPD,
                                         ARM::VST3LNq32Pseudo_UPD };
    return SelectVLDSTLane(N, false, true, 3, DOpcodes, QOpcodes);
  }

  case ARMISD::VST4LN_UPD: {
    static const uint16_t DOpcodes[] = { ARM::VST4LNd8Pseudo_UPD,
                                         ARM::VST4LNd16Pseudo_UPD,
                                         ARM::VST4LNd32Pseudo_UPD };
    static const uint16_t QOpcodes[] = { ARM::VST4LNq16Pseudo_UPD,
                                         ARM::VST4LNq32Pseudo_UPD };
    return SelectVLDSTLane(N, false, true, 4, DOpcodes, QOpcodes);
  }

  case ISD::INTRINSIC_VOID:
  case ISD::INTRINSIC_W_CHAIN: {
    unsigned IntNo = cast<ConstantSDNode>(N->getOperand(1))->getZExtValue();
    switch (IntNo) {
    default:
      break;

    case Intrinsic::arm_ldrexd: {
      SDValue MemAddr = N->getOperand(2);
      DebugLoc dl = N->getDebugLoc();
      SDValue Chain = N->getOperand(0);

      unsigned NewOpc = ARM::LDREXD;
      if (Subtarget->isThumb() && Subtarget->hasThumb2())
        NewOpc = ARM::t2LDREXD;

      // arm_ldrexd returns a i64 value in {i32, i32}
      std::vector<EVT> ResTys;
      ResTys.push_back(MVT::i32);
      ResTys.push_back(MVT::i32);
      ResTys.push_back(MVT::Other);

      // place arguments in the right order
      SmallVector<SDValue, 7> Ops;
      Ops.push_back(MemAddr);
      Ops.push_back(getAL(CurDAG));
      Ops.push_back(CurDAG->getRegister(0, MVT::i32));
      Ops.push_back(Chain);
      SDNode *Ld = CurDAG->getMachineNode(NewOpc, dl, ResTys, Ops.data(),
                                          Ops.size());
      // Transfer memoperands.
      MachineSDNode::mmo_iterator MemOp = MF->allocateMemRefsArray(1);
      MemOp[0] = cast<MemIntrinsicSDNode>(N)->getMemOperand();
      cast<MachineSDNode>(Ld)->setMemRefs(MemOp, MemOp + 1);

      // Until there's support for specifing explicit register constraints
      // like the use of even/odd register pair, hardcode ldrexd to always
      // use the pair [R0, R1] to hold the load result.
      Chain = CurDAG->getCopyToReg(CurDAG->getEntryNode(), dl, ARM::R0,
                                   SDValue(Ld, 0), SDValue(0,0));
      Chain = CurDAG->getCopyToReg(Chain, dl, ARM::R1,
                                   SDValue(Ld, 1), Chain.getValue(1));

      // Remap uses.
      SDValue Glue = Chain.getValue(1);
      if (!SDValue(N, 0).use_empty()) {
        SDValue Result = CurDAG->getCopyFromReg(CurDAG->getEntryNode(), dl,
                                                ARM::R0, MVT::i32, Glue);
        Glue = Result.getValue(2);
        ReplaceUses(SDValue(N, 0), Result);
      }
      if (!SDValue(N, 1).use_empty()) {
        SDValue Result = CurDAG->getCopyFromReg(CurDAG->getEntryNode(), dl,
                                                ARM::R1, MVT::i32, Glue);
        Glue = Result.getValue(2);
        ReplaceUses(SDValue(N, 1), Result);
      }

      ReplaceUses(SDValue(N, 2), SDValue(Ld, 2));
      return NULL;
    }

    case Intrinsic::arm_strexd: {
      DebugLoc dl = N->getDebugLoc();
      SDValue Chain = N->getOperand(0);
      SDValue Val0 = N->getOperand(2);
      SDValue Val1 = N->getOperand(3);
      SDValue MemAddr = N->getOperand(4);

      // Until there's support for specifing explicit register constraints
      // like the use of even/odd register pair, hardcode strexd to always
      // use the pair [R2, R3] to hold the i64 (i32, i32) value to be stored.
      Chain = CurDAG->getCopyToReg(CurDAG->getEntryNode(), dl, ARM::R2, Val0,
                                   SDValue(0, 0));
      Chain = CurDAG->getCopyToReg(Chain, dl, ARM::R3, Val1, Chain.getValue(1));

      SDValue Glue = Chain.getValue(1);
      Val0 = CurDAG->getCopyFromReg(CurDAG->getEntryNode(), dl,
                                    ARM::R2, MVT::i32, Glue);
      Glue = Val0.getValue(1);
      Val1 = CurDAG->getCopyFromReg(CurDAG->getEntryNode(), dl,
                                    ARM::R3, MVT::i32, Glue);

      // Store exclusive double return a i32 value which is the return status
      // of the issued store.
      std::vector<EVT> ResTys;
      ResTys.push_back(MVT::i32);
      ResTys.push_back(MVT::Other);

      // place arguments in the right order
      SmallVector<SDValue, 7> Ops;
      Ops.push_back(Val0);
      Ops.push_back(Val1);
      Ops.push_back(MemAddr);
      Ops.push_back(getAL(CurDAG));
      Ops.push_back(CurDAG->getRegister(0, MVT::i32));
      Ops.push_back(Chain);

      unsigned NewOpc = ARM::STREXD;
      if (Subtarget->isThumb() && Subtarget->hasThumb2())
        NewOpc = ARM::t2STREXD;

      SDNode *St = CurDAG->getMachineNode(NewOpc, dl, ResTys, Ops.data(),
                                          Ops.size());
      // Transfer memoperands.
      MachineSDNode::mmo_iterator MemOp = MF->allocateMemRefsArray(1);
      MemOp[0] = cast<MemIntrinsicSDNode>(N)->getMemOperand();
      cast<MachineSDNode>(St)->setMemRefs(MemOp, MemOp + 1);

      return St;
    }

    case Intrinsic::arm_neon_vld1: {
      static const uint16_t DOpcodes[] = { ARM::VLD1d8, ARM::VLD1d16,
                                           ARM::VLD1d32, ARM::VLD1d64 };
      static const uint16_t QOpcodes[] = { ARM::VLD1q8, ARM::VLD1q16,
                                           ARM::VLD1q32, ARM::VLD1q64};
      return SelectVLD(N, false, 1, DOpcodes, QOpcodes, 0);
    }

    case Intrinsic::arm_neon_vld2: {
      static const uint16_t DOpcodes[] = { ARM::VLD2d8, ARM::VLD2d16,
                                           ARM::VLD2d32, ARM::VLD1q64 };
      static const uint16_t QOpcodes[] = { ARM::VLD2q8Pseudo, ARM::VLD2q16Pseudo,
                                           ARM::VLD2q32Pseudo };
      return SelectVLD(N, false, 2, DOpcodes, QOpcodes, 0);
    }

    case Intrinsic::arm_neon_vld3: {
      static const uint16_t DOpcodes[] = { ARM::VLD3d8Pseudo,
                                           ARM::VLD3d16Pseudo,
                                           ARM::VLD3d32Pseudo,
                                           ARM::VLD1d64TPseudo };
      static const uint16_t QOpcodes0[] = { ARM::VLD3q8Pseudo_UPD,
                                            ARM::VLD3q16Pseudo_UPD,
                                            ARM::VLD3q32Pseudo_UPD };
      static const uint16_t QOpcodes1[] = { ARM::VLD3q8oddPseudo,
                                            ARM::VLD3q16oddPseudo,
                                            ARM::VLD3q32oddPseudo };
      return SelectVLD(N, false, 3, DOpcodes, QOpcodes0, QOpcodes1);
    }

    case Intrinsic::arm_neon_vld4: {
      static const uint16_t DOpcodes[] = { ARM::VLD4d8Pseudo,
                                           ARM::VLD4d16Pseudo,
                                           ARM::VLD4d32Pseudo,
                                           ARM::VLD1d64QPseudo };
      static const uint16_t QOpcodes0[] = { ARM::VLD4q8Pseudo_UPD,
                                            ARM::VLD4q16Pseudo_UPD,
                                            ARM::VLD4q32Pseudo_UPD };
      static const uint16_t QOpcodes1[] = { ARM::VLD4q8oddPseudo,
                                            ARM::VLD4q16oddPseudo,
                                            ARM::VLD4q32oddPseudo };
      return SelectVLD(N, false, 4, DOpcodes, QOpcodes0, QOpcodes1);
    }

    case Intrinsic::arm_neon_vld2lane: {
      static const uint16_t DOpcodes[] = { ARM::VLD2LNd8Pseudo,
                                           ARM::VLD2LNd16Pseudo,
                                           ARM::VLD2LNd32Pseudo };
      static const uint16_t QOpcodes[] = { ARM::VLD2LNq16Pseudo,
                                           ARM::VLD2LNq32Pseudo };
      return SelectVLDSTLane(N, true, false, 2, DOpcodes, QOpcodes);
    }

    case Intrinsic::arm_neon_vld3lane: {
      static const uint16_t DOpcodes[] = { ARM::VLD3LNd8Pseudo,
                                           ARM::VLD3LNd16Pseudo,
                                           ARM::VLD3LNd32Pseudo };
      static const uint16_t QOpcodes[] = { ARM::VLD3LNq16Pseudo,
                                           ARM::VLD3LNq32Pseudo };
      return SelectVLDSTLane(N, true, false, 3, DOpcodes, QOpcodes);
    }

    case Intrinsic::arm_neon_vld4lane: {
      static const uint16_t DOpcodes[] = { ARM::VLD4LNd8Pseudo,
                                           ARM::VLD4LNd16Pseudo,
                                           ARM::VLD4LNd32Pseudo };
      static const uint16_t QOpcodes[] = { ARM::VLD4LNq16Pseudo,
                                           ARM::VLD4LNq32Pseudo };
      return SelectVLDSTLane(N, true, false, 4, DOpcodes, QOpcodes);
    }

    case Intrinsic::arm_neon_vst1: {
      static const uint16_t DOpcodes[] = { ARM::VST1d8, ARM::VST1d16,
                                           ARM::VST1d32, ARM::VST1d64 };
      static const uint16_t QOpcodes[] = { ARM::VST1q8, ARM::VST1q16,
                                           ARM::VST1q32, ARM::VST1q64 };
      return SelectVST(N, false, 1, DOpcodes, QOpcodes, 0);
    }

    case Intrinsic::arm_neon_vst2: {
      static const uint16_t DOpcodes[] = { ARM::VST2d8, ARM::VST2d16,
                                           ARM::VST2d32, ARM::VST1q64 };
      static uint16_t QOpcodes[] = { ARM::VST2q8Pseudo, ARM::VST2q16Pseudo,
                                     ARM::VST2q32Pseudo };
      return SelectVST(N, false, 2, DOpcodes, QOpcodes, 0);
    }

    case Intrinsic::arm_neon_vst3: {
      static const uint16_t DOpcodes[] = { ARM::VST3d8Pseudo,
                                           ARM::VST3d16Pseudo,
                                           ARM::VST3d32Pseudo,
                                           ARM::VST1d64TPseudo };
      static const uint16_t QOpcodes0[] = { ARM::VST3q8Pseudo_UPD,
                                            ARM::VST3q16Pseudo_UPD,
                                            ARM::VST3q32Pseudo_UPD };
      static const uint16_t QOpcodes1[] = { ARM::VST3q8oddPseudo,
                                            ARM::VST3q16oddPseudo,
                                            ARM::VST3q32oddPseudo };
      return SelectVST(N, false, 3, DOpcodes, QOpcodes0, QOpcodes1);
    }

    case Intrinsic::arm_neon_vst4: {
      static const uint16_t DOpcodes[] = { ARM::VST4d8Pseudo,
                                           ARM::VST4d16Pseudo,
                                           ARM::VST4d32Pseudo,
                                           ARM::VST1d64QPseudo };
      static const uint16_t QOpcodes0[] = { ARM::VST4q8Pseudo_UPD,
                                            ARM::VST4q16Pseudo_UPD,
                                            ARM::VST4q32Pseudo_UPD };
      static const uint16_t QOpcodes1[] = { ARM::VST4q8oddPseudo,
                                            ARM::VST4q16oddPseudo,
                                            ARM::VST4q32oddPseudo };
      return SelectVST(N, false, 4, DOpcodes, QOpcodes0, QOpcodes1);
    }

    case Intrinsic::arm_neon_vst2lane: {
      static const uint16_t DOpcodes[] = { ARM::VST2LNd8Pseudo,
                                           ARM::VST2LNd16Pseudo,
                                           ARM::VST2LNd32Pseudo };
      static const uint16_t QOpcodes[] = { ARM::VST2LNq16Pseudo,
                                           ARM::VST2LNq32Pseudo };
      return SelectVLDSTLane(N, false, false, 2, DOpcodes, QOpcodes);
    }

    case Intrinsic::arm_neon_vst3lane: {
      static const uint16_t DOpcodes[] = { ARM::VST3LNd8Pseudo,
                                           ARM::VST3LNd16Pseudo,
                                           ARM::VST3LNd32Pseudo };
      static const uint16_t QOpcodes[] = { ARM::VST3LNq16Pseudo,
                                           ARM::VST3LNq32Pseudo };
      return SelectVLDSTLane(N, false, false, 3, DOpcodes, QOpcodes);
    }

    case Intrinsic::arm_neon_vst4lane: {
      static const uint16_t DOpcodes[] = { ARM::VST4LNd8Pseudo,
                                           ARM::VST4LNd16Pseudo,
                                           ARM::VST4LNd32Pseudo };
      static const uint16_t QOpcodes[] = { ARM::VST4LNq16Pseudo,
                                           ARM::VST4LNq32Pseudo };
      return SelectVLDSTLane(N, false, false, 4, DOpcodes, QOpcodes);
    }
    }
    break;
  }

  case ISD::INTRINSIC_WO_CHAIN: {
    unsigned IntNo = cast<ConstantSDNode>(N->getOperand(0))->getZExtValue();
    switch (IntNo) {
    default:
      break;

    case Intrinsic::arm_neon_vtbl2:
      return SelectVTBL(N, false, 2, ARM::VTBL2);
    case Intrinsic::arm_neon_vtbl3:
      return SelectVTBL(N, false, 3, ARM::VTBL3Pseudo);
    case Intrinsic::arm_neon_vtbl4:
      return SelectVTBL(N, false, 4, ARM::VTBL4Pseudo);

    case Intrinsic::arm_neon_vtbx2:
      return SelectVTBL(N, true, 2, ARM::VTBX2);
    case Intrinsic::arm_neon_vtbx3:
      return SelectVTBL(N, true, 3, ARM::VTBX3Pseudo);
    case Intrinsic::arm_neon_vtbx4:
      return SelectVTBL(N, true, 4, ARM::VTBX4Pseudo);
    }
    break;
  }

  case ARMISD::VTBL1: {
    DebugLoc dl = N->getDebugLoc();
    EVT VT = N->getValueType(0);
    SmallVector<SDValue, 6> Ops;

    Ops.push_back(N->getOperand(0));
    Ops.push_back(N->getOperand(1));
    Ops.push_back(getAL(CurDAG));                    // Predicate
    Ops.push_back(CurDAG->getRegister(0, MVT::i32)); // Predicate Register
    return CurDAG->getMachineNode(ARM::VTBL1, dl, VT, Ops.data(), Ops.size());
  }
  case ARMISD::VTBL2: {
    DebugLoc dl = N->getDebugLoc();
    EVT VT = N->getValueType(0);

    // Form a REG_SEQUENCE to force register allocation.
    SDValue V0 = N->getOperand(0);
    SDValue V1 = N->getOperand(1);
    SDValue RegSeq = SDValue(PairDRegs(MVT::v16i8, V0, V1), 0);

    SmallVector<SDValue, 6> Ops;
    Ops.push_back(RegSeq);
    Ops.push_back(N->getOperand(2));
    Ops.push_back(getAL(CurDAG));                    // Predicate
    Ops.push_back(CurDAG->getRegister(0, MVT::i32)); // Predicate Register
    return CurDAG->getMachineNode(ARM::VTBL2, dl, VT,
                                  Ops.data(), Ops.size());
  }

  case ISD::CONCAT_VECTORS:
    return SelectConcatVector(N);

  case ARMISD::ATOMOR64_DAG:
    return SelectAtomic64(N, ARM::ATOMOR6432);
  case ARMISD::ATOMXOR64_DAG:
    return SelectAtomic64(N, ARM::ATOMXOR6432);
  case ARMISD::ATOMADD64_DAG:
    return SelectAtomic64(N, ARM::ATOMADD6432);
  case ARMISD::ATOMSUB64_DAG:
    return SelectAtomic64(N, ARM::ATOMSUB6432);
  case ARMISD::ATOMNAND64_DAG:
    return SelectAtomic64(N, ARM::ATOMNAND6432);
  case ARMISD::ATOMAND64_DAG:
    return SelectAtomic64(N, ARM::ATOMAND6432);
  case ARMISD::ATOMSWAP64_DAG:
    return SelectAtomic64(N, ARM::ATOMSWAP6432);
  case ARMISD::ATOMCMPXCHG64_DAG:
    return SelectAtomic64(N, ARM::ATOMCMPXCHG6432);
  }

  return SelectCode(N);
}

bool ARMDAGToDAGISel::
SelectInlineAsmMemoryOperand(const SDValue &Op, char ConstraintCode,
                             std::vector<SDValue> &OutOps) {
  assert(ConstraintCode == 'm' && "unexpected asm memory constraint");
  // Require the address to be in a register.  That is safe for all ARM
  // variants and it is hard to do anything much smarter without knowing
  // how the operand is used.
  OutOps.push_back(Op);
  return false;
}

/// createARMISelDag - This pass converts a legalized DAG into a
/// ARM-specific DAG, ready for instruction scheduling.
///
FunctionPass *llvm::createARMISelDag(ARMBaseTargetMachine &TM,
                                     CodeGenOpt::Level OptLevel) {
  return new ARMDAGToDAGISel(TM, OptLevel);
}<|MERGE_RESOLUTION|>--- conflicted
+++ resolved
@@ -696,13 +696,8 @@
       return AM2_BASE;
     }
   }
-<<<<<<< HEAD
   
-  if (Subtarget->isCortexA9() && !N.hasOneUse()) {
-=======
-
   if (Subtarget->isLikeA9() && !N.hasOneUse()) {
->>>>>>> bc4021f3
     // Compute R +/- (R << N) and reuse it.
     Base = N;
     Offset = CurDAG->getRegister(0, MVT::i32);
