//===-- ARMTargetMachine.cpp - Define TargetMachine for ARM ---------------===//
//
//                     The LLVM Compiler Infrastructure
//
// This file is distributed under the University of Illinois Open Source
// License. See LICENSE.TXT for details.
//
//===----------------------------------------------------------------------===//
//
//
//===----------------------------------------------------------------------===//

#include "ARM.h"
#include "ARMTargetMachine.h"
#include "ARMFrameLowering.h"
#include "llvm/CodeGen/Passes.h"
#include "llvm/MC/MCAsmInfo.h"
#include "llvm/PassManager.h"
#include "llvm/Support/CommandLine.h"
#include "llvm/Support/FormattedStream.h"
#include "llvm/Support/TargetRegistry.h"
#include "llvm/Target/TargetOptions.h"
// @LOCALMOD-START
#include "llvm/Transforms/NaCl.h"
// @LOCALMOD-END
#include "llvm/Transforms/Scalar.h"
using namespace llvm;

static cl::opt<bool>
DisableA15SDOptimization("disable-a15-sd-optimization", cl::Hidden,
                   cl::desc("Inhibit optimization of S->D register accesses on A15"),
                   cl::init(false));

static cl::opt<bool>
EnableAtomicTidy("arm-atomic-cfg-tidy", cl::Hidden,
                 cl::desc("Run SimplifyCFG after expanding atomic operations"
                          " to make use of cmpxchg flow-based information"),
                 cl::init(true));

extern "C" void LLVMInitializeARMTarget() {
  // Register the target.
  RegisterTargetMachine<ARMLETargetMachine> X(TheARMLETarget);
  RegisterTargetMachine<ARMBETargetMachine> Y(TheARMBETarget);
  RegisterTargetMachine<ThumbLETargetMachine> A(TheThumbLETarget);
  RegisterTargetMachine<ThumbBETargetMachine> B(TheThumbBETarget);
}


/// TargetMachine ctor - Create an ARM architecture model.
///
ARMBaseTargetMachine::ARMBaseTargetMachine(const Target &T, StringRef TT,
                                           StringRef CPU, StringRef FS,
                                           const TargetOptions &Options,
                                           Reloc::Model RM, CodeModel::Model CM,
                                           CodeGenOpt::Level OL, bool isLittle)
    : LLVMTargetMachine(T, TT, CPU, FS, Options, RM, CM, OL),
      Subtarget(TT, CPU, FS, *this, isLittle, Options) {

  // Default to triple-appropriate float ABI
  if (Options.FloatABIType == FloatABI::Default)
    this->Options.FloatABIType =
        Subtarget.isTargetHardFloat() ? FloatABI::Hard : FloatABI::Soft;
}

void ARMBaseTargetMachine::addAnalysisPasses(PassManagerBase &PM) {
  // Add first the target-independent BasicTTI pass, then our ARM pass. This
  // allows the ARM pass to delegate to the target independent layer when
  // appropriate.
  PM.add(createBasicTargetTransformInfoPass(this));
  PM.add(createARMTargetTransformInfoPass(this));
}


void ARMTargetMachine::anchor() { }

ARMTargetMachine::ARMTargetMachine(const Target &T, StringRef TT, StringRef CPU,
                                   StringRef FS, const TargetOptions &Options,
                                   Reloc::Model RM, CodeModel::Model CM,
                                   CodeGenOpt::Level OL, bool isLittle)
    : ARMBaseTargetMachine(T, TT, CPU, FS, Options, RM, CM, OL, isLittle) {
  initAsmInfo();
  if (!Subtarget.hasARMOps())
    report_fatal_error("CPU: '" + Subtarget.getCPUString() + "' does not "
                       "support ARM mode execution!");
}

void ARMLETargetMachine::anchor() { }

ARMLETargetMachine::ARMLETargetMachine(const Target &T, StringRef TT,
                                       StringRef CPU, StringRef FS,
                                       const TargetOptions &Options,
                                       Reloc::Model RM, CodeModel::Model CM,
                                       CodeGenOpt::Level OL)
    : ARMTargetMachine(T, TT, CPU, FS, Options, RM, CM, OL, true) {}

void ARMBETargetMachine::anchor() { }

ARMBETargetMachine::ARMBETargetMachine(const Target &T, StringRef TT,
                                       StringRef CPU, StringRef FS,
                                       const TargetOptions &Options,
                                       Reloc::Model RM, CodeModel::Model CM,
                                       CodeGenOpt::Level OL)
    : ARMTargetMachine(T, TT, CPU, FS, Options, RM, CM, OL, false) {}

void ThumbTargetMachine::anchor() { }

ThumbTargetMachine::ThumbTargetMachine(const Target &T, StringRef TT,
                                       StringRef CPU, StringRef FS,
                                       const TargetOptions &Options,
                                       Reloc::Model RM, CodeModel::Model CM,
                                       CodeGenOpt::Level OL, bool isLittle)
    : ARMBaseTargetMachine(T, TT, CPU, FS, Options, RM, CM, OL,
                           isLittle) {
  initAsmInfo();
}

void ThumbLETargetMachine::anchor() { }

ThumbLETargetMachine::ThumbLETargetMachine(const Target &T, StringRef TT,
                                           StringRef CPU, StringRef FS,
                                           const TargetOptions &Options,
                                           Reloc::Model RM, CodeModel::Model CM,
                                           CodeGenOpt::Level OL)
    : ThumbTargetMachine(T, TT, CPU, FS, Options, RM, CM, OL, true) {}

void ThumbBETargetMachine::anchor() { }

ThumbBETargetMachine::ThumbBETargetMachine(const Target &T, StringRef TT,
                                           StringRef CPU, StringRef FS,
                                           const TargetOptions &Options,
                                           Reloc::Model RM, CodeModel::Model CM,
                                           CodeGenOpt::Level OL)
    : ThumbTargetMachine(T, TT, CPU, FS, Options, RM, CM, OL, false) {}

namespace {
/// ARM Code Generator Pass Configuration Options.
class ARMPassConfig : public TargetPassConfig {
public:
  ARMPassConfig(ARMBaseTargetMachine *TM, PassManagerBase &PM)
    : TargetPassConfig(TM, PM) {}

  ARMBaseTargetMachine &getARMTargetMachine() const {
    return getTM<ARMBaseTargetMachine>();
  }

  const ARMSubtarget &getARMSubtarget() const {
    return *getARMTargetMachine().getSubtargetImpl();
  }

<<<<<<< HEAD
  virtual bool addPreISel();
  virtual bool addInstSelector();
  virtual bool addPreRegAlloc();
  virtual bool addPreSched2();
  virtual bool addPreEmitPass();
// @LOCALMOD-START
  virtual void addIRPasses();
// @LOCALMOD-END
=======
  void addIRPasses() override;
  bool addPreISel() override;
  bool addInstSelector() override;
  bool addPreRegAlloc() override;
  bool addPreSched2() override;
  bool addPreEmitPass() override;
>>>>>>> 434f0e35
};
} // namespace

TargetPassConfig *ARMBaseTargetMachine::createPassConfig(PassManagerBase &PM) {
  return new ARMPassConfig(this, PM);
}

void ARMPassConfig::addIRPasses() {
  addPass(createAtomicExpandLoadLinkedPass(TM));

  // Cmpxchg instructions are often used with a subsequent comparison to
  // determine whether it succeeded. We can exploit existing control-flow in
  // ldrex/strex loops to simplify this, but it needs tidying up.
  const ARMSubtarget *Subtarget = &getARMSubtarget();
  if (Subtarget->hasAnyDataBarrier() && !Subtarget->isThumb1Only())
    if (TM->getOptLevel() != CodeGenOpt::None && EnableAtomicTidy)
      addPass(createCFGSimplificationPass());

  TargetPassConfig::addIRPasses();
}

bool ARMPassConfig::addPreISel() {
<<<<<<< HEAD
  // @LOCALMOD-START
  // We disable the GlobalMerge pass for PNaCl because it causes the
  // PNaCl ABI checker to reject the program when the PNaCl translator
  // is run in streaming mode.  This is because GlobalMerge replaces
  // functions' GlobalVariable references with ConstantExprs which the
  // ABI verifier rejects.
  // TODO(mseaborn): Make the ABI checks coexist with GlobalMerge to
  // get back the performance benefits of GlobalMerge.
  if (TM->getOptLevel() != CodeGenOpt::None && EnableGlobalMerge &&
      !getARMSubtarget().isTargetNaCl())
=======
  if (TM->getOptLevel() != CodeGenOpt::None)
>>>>>>> 434f0e35
    addPass(createGlobalMergePass(TM));
  // @LOCALMOD-END

  return false;
}

bool ARMPassConfig::addInstSelector() {
  addPass(createARMISelDag(getARMTargetMachine(), getOptLevel()));

  const ARMSubtarget *Subtarget = &getARMSubtarget();
  if (Subtarget->isTargetELF() && !Subtarget->isThumb1Only() &&
      TM->Options.EnableFastISel)
    addPass(createARMGlobalBaseRegPass());
  return false;
}

bool ARMPassConfig::addPreRegAlloc() {
  if (getOptLevel() != CodeGenOpt::None)
    addPass(createARMLoadStoreOptimizationPass(true));
  if (getOptLevel() != CodeGenOpt::None && getARMSubtarget().isCortexA9())
    addPass(createMLxExpansionPass());
  // Since the A15SDOptimizer pass can insert VDUP instructions, it can only be
  // enabled when NEON is available.
  if (getOptLevel() != CodeGenOpt::None && getARMSubtarget().isCortexA15() &&
    getARMSubtarget().hasNEON() && !DisableA15SDOptimization) {
    addPass(createA15SDOptimizerPass());
  }
  return true;
}

bool ARMPassConfig::addPreSched2() {
  if (getOptLevel() != CodeGenOpt::None) {
    addPass(createARMLoadStoreOptimizationPass());
    printAndVerify("After ARM load / store optimizer");

    if (getARMSubtarget().hasNEON())
      addPass(createExecutionDependencyFixPass(&ARM::DPRRegClass));
  }

  // Expand some pseudo instructions into multiple instructions to allow
  // proper scheduling.
  addPass(createARMExpandPseudoPass());

  if (getOptLevel() != CodeGenOpt::None) {
    if (!getARMSubtarget().isThumb1Only()) {
      // in v8, IfConversion depends on Thumb instruction widths
      if (getARMSubtarget().restrictIT() &&
          !getARMSubtarget().prefers32BitThumb())
        addPass(createThumb2SizeReductionPass());
      addPass(&IfConverterID);
    }
  }
  if (getARMSubtarget().isThumb2())
    addPass(createThumb2ITBlockPass());

  return true;
}

bool ARMPassConfig::addPreEmitPass() {
  if (getARMSubtarget().isThumb2()) {
    if (!getARMSubtarget().prefers32BitThumb())
      addPass(createThumb2SizeReductionPass());

    // Constant island pass work on unbundled instructions.
    addPass(&UnpackMachineBundlesID);
  }

<<<<<<< HEAD
  // @LOCALMOD-START
  if (getARMSubtarget().useConstIslands())
    addPass(createARMConstantIslandPass());
  // @LOCALMOD-END
=======
  addPass(createARMOptimizeBarriersPass());
  addPass(createARMConstantIslandPass());
>>>>>>> 434f0e35

  // @LOCALMOD-START
  // This pass does all the heavy sfi lifting.
  if (getARMSubtarget().isTargetNaCl()) {
    addPass(createARMNaClRewritePass());
  }
  // @LOCALMOD-END
 
  return true;
}

// @LOCALMOD-START
void ARMPassConfig::addIRPasses() {
  if (getARMSubtarget().isTargetNaCl()) {
    addPass(createInsertDivideCheckPass());
  }
  TargetPassConfig::addIRPasses();
}
// @LOCALMOD-END

bool ARMBaseTargetMachine::addCodeEmitter(PassManagerBase &PM,
                                          JITCodeEmitter &JCE) {
  // Machine code emitter pass for ARM.
  PM.add(createARMJITCodeEmitterPass(*this, JCE));
  return false;
}<|MERGE_RESOLUTION|>--- conflicted
+++ resolved
@@ -147,23 +147,15 @@
     return *getARMTargetMachine().getSubtargetImpl();
   }
 
-<<<<<<< HEAD
-  virtual bool addPreISel();
-  virtual bool addInstSelector();
-  virtual bool addPreRegAlloc();
-  virtual bool addPreSched2();
-  virtual bool addPreEmitPass();
-// @LOCALMOD-START
-  virtual void addIRPasses();
-// @LOCALMOD-END
-=======
   void addIRPasses() override;
   bool addPreISel() override;
   bool addInstSelector() override;
   bool addPreRegAlloc() override;
   bool addPreSched2() override;
   bool addPreEmitPass() override;
->>>>>>> 434f0e35
+// @LOCALMOD-START
+  virtual void addIRPasses() override;
+// @LOCALMOD-END
 };
 } // namespace
 
@@ -186,7 +178,6 @@
 }
 
 bool ARMPassConfig::addPreISel() {
-<<<<<<< HEAD
   // @LOCALMOD-START
   // We disable the GlobalMerge pass for PNaCl because it causes the
   // PNaCl ABI checker to reject the program when the PNaCl translator
@@ -195,13 +186,10 @@
   // ABI verifier rejects.
   // TODO(mseaborn): Make the ABI checks coexist with GlobalMerge to
   // get back the performance benefits of GlobalMerge.
-  if (TM->getOptLevel() != CodeGenOpt::None && EnableGlobalMerge &&
-      !getARMSubtarget().isTargetNaCl())
-=======
-  if (TM->getOptLevel() != CodeGenOpt::None)
->>>>>>> 434f0e35
+  if (!getARMSubtarget().isTargetNaCl() &&
+      TM->getOptLevel() != CodeGenOpt::None)
+  // @LOCALMOD-END
     addPass(createGlobalMergePass(TM));
-  // @LOCALMOD-END
 
   return false;
 }
@@ -267,15 +255,13 @@
     addPass(&UnpackMachineBundlesID);
   }
 
-<<<<<<< HEAD
+  addPass(createARMOptimizeBarriersPass());
+  addPass(createARMConstantIslandPass());
+
   // @LOCALMOD-START
   if (getARMSubtarget().useConstIslands())
     addPass(createARMConstantIslandPass());
   // @LOCALMOD-END
-=======
-  addPass(createARMOptimizeBarriersPass());
-  addPass(createARMConstantIslandPass());
->>>>>>> 434f0e35
 
   // @LOCALMOD-START
   // This pass does all the heavy sfi lifting.
@@ -283,7 +269,7 @@
     addPass(createARMNaClRewritePass());
   }
   // @LOCALMOD-END
- 
+
   return true;
 }
 
