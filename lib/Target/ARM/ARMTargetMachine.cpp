--- conflicted
+++ resolved
@@ -199,18 +199,15 @@
 }
 
 void ARMPassConfig::addIRPasses() {
-<<<<<<< HEAD
   // @LOCALMOD-START
   if (getARMSubtarget().isTargetNaCl())
     addPass(createInsertDivideCheckPass());
   // @LOCALMOD-END
-  addPass(createAtomicExpandLoadLinkedPass(TM));
-=======
+
   if (TM->Options.ThreadModel == ThreadModel::Single)
     addPass(createLowerAtomicPass());
   else
     addPass(createAtomicExpandPass(TM));
->>>>>>> 7ffc5bb5
 
   // Cmpxchg instructions are often used with a subsequent comparison to
   // determine whether it succeeded. We can exploit existing control-flow in
