--- conflicted
+++ resolved
@@ -270,7 +270,6 @@
 def IsIOS            : Predicate<"Subtarget->isTargetIOS()">;
 def IsNotIOS         : Predicate<"!Subtarget->isTargetIOS()">;
 def IsNaCl           : Predicate<"Subtarget->isTargetNaCl()">;
-def IsNotNaCl        : Predicate<"!Subtarget->isTargetNaCl()">; // @LOCALMOD
 def UseNaClTrap      : Predicate<"Subtarget->useNaClTrap()">,
                                  AssemblerPredicate<"FeatureNaClTrap", "NaCl">;
 def DontUseNaClTrap  : Predicate<"!Subtarget->useNaClTrap()">;
@@ -1818,62 +1817,9 @@
   def CPS1p : CPS<(ins imm0_31:$mode), "\t$mode">;
 }
 
-// @LOCALMOD-START NaCl wants to forbid the 'rs' variant, but Requires<>
-//                 can't be concatenated, the multiclass therefore needs
-//                 to be split up.
 // Preload signals the memory system of possible future data/instruction access.
-def PLDi12 : AXI<(outs), (ins addrmode_imm12:$addr), MiscFrm, IIC_Preload,
-              !strconcat("pld", "\t$addr"),
-              [(ARMPreload addrmode_imm12:$addr, (i32 1), (i32 1))]>,
-	      Requires<[IsARM]> {
-  bits<4> Rt;
-  bits<17> addr;
-  let Inst{31-26} = 0b111101;
-  let Inst{25} = 0; // 0 for immediate form
-  let Inst{24} = 1; // 1 for data
-  let Inst{23} = addr{12};        // U (add = ('U' == 1))
-  let Inst{22} = 1; // 1 for read
-  let Inst{21-20} = 0b01;
-  let Inst{19-16} = addr{16-13};  // Rn
-  let Inst{15-12} = 0b1111;
-  let Inst{11-0}  = addr{11-0};   // imm12
-}
-
-<<<<<<< HEAD
-def PLDWi12 : AXI<(outs), (ins addrmode_imm12:$addr), MiscFrm, IIC_Preload,
-              !strconcat("pldw", "\t$addr"),
-              [(ARMPreload addrmode_imm12:$addr, (i32 0), (i32 1))]>,
-	      Requires<[IsARM,HasV7,HasMP]> {
-  bits<4> Rt;
-  bits<17> addr;
-  let Inst{31-26} = 0b111101;
-  let Inst{25} = 0; // 0 for immediate form
-  let Inst{24} = 1; // 1 for data
-  let Inst{23} = addr{12};        // U (add = ('U' == 1))
-  let Inst{22} = 0; // 0 for write
-  let Inst{21-20} = 0b01;
-  let Inst{19-16} = addr{16-13};  // Rn
-  let Inst{15-12} = 0b1111;
-  let Inst{11-0}  = addr{11-0};   // imm12
-}
-
-def PLIi12 : AXI<(outs), (ins addrmode_imm12:$addr), MiscFrm, IIC_Preload,
-              !strconcat("pli", "\t$addr"),
-              [(ARMPreload addrmode_imm12:$addr, (i32 1), (i32 0))]>,
-	      Requires<[IsARM,HasV7]> {
-  bits<4> Rt;
-  bits<17> addr;
-  let Inst{31-26} = 0b111101;
-  let Inst{25} = 0; // 0 for immediate form
-  let Inst{24} = 0; // 0 for instruction cache
-  let Inst{23} = addr{12};        // U (add = ('U' == 1))
-  let Inst{22} = 1; // 1 for read
-  let Inst{21-20} = 0b01;
-  let Inst{19-16} = addr{16-13};  // Rn
-  let Inst{15-12} = 0b1111;
-  let Inst{11-0}  = addr{11-0};   // imm12
-}
-=======
+multiclass APreLoad<bits<1> read, bits<1> data, string opc> {
+
   def i12 : AXI<(outs), (ins addrmode_imm12:$addr), MiscFrm, IIC_Preload,
                 !strconcat(opc, "\t$addr"),
                 [(ARMPreload addrmode_imm12:$addr, (i32 read), (i32 data))]>,
@@ -1890,9 +1836,7 @@
     let Inst{15-12} = 0b1111;
     let Inst{11-0}  = addr{11-0};   // imm12
   }
->>>>>>> 5b8f1242
-
-multiclass APreLoad<bits<1> read, bits<1> data, string opc> {
+
   def rs : AXI<(outs), (ins ldst_so_reg:$shift), MiscFrm, IIC_Preload,
                !strconcat(opc, "\t$shift"),
                [(ARMPreload ldst_so_reg:$shift, (i32 read), (i32 data))]>,
@@ -1911,10 +1855,9 @@
   }
 }
 
-defm PLD  : APreLoad<1, 1, "pld">, Requires<[IsARM,IsNotNaCl]>;
-defm PLDW : APreLoad<0, 1, "pldw">, Requires<[IsARM,HasV7,HasMP,IsNotNaCl]>;
-defm PLI  : APreLoad<1, 0, "pli">, Requires<[IsARM,HasV7,IsNotNaCl]>;
-// @LOCALMOD-END
+defm PLD  : APreLoad<1, 1, "pld">,  Requires<[IsARM]>;
+defm PLDW : APreLoad<0, 1, "pldw">, Requires<[IsARM,HasV7,HasMP]>;
+defm PLI  : APreLoad<1, 0, "pli">,  Requires<[IsARM,HasV7]>;
 
 def SETEND : AXI<(outs), (ins setend_op:$end), MiscFrm, NoItinerary,
                  "setend\t$end", []>, Requires<[IsARM]>, Deprecated<HasV8Ops> {
