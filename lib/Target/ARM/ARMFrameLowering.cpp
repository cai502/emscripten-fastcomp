--- conflicted
+++ resolved
@@ -995,12 +995,6 @@
         continue;
 
       if (Reg == ARM::LR && !isTailCall && !isVarArg && !isInterrupt &&
-<<<<<<< HEAD
-          STI.hasV5TOps() &&
-          !STI.isTargetNaCl() /* @LOCALMOD */) {
-        Reg = ARM::PC;
-        LdmOpc = AFI->isThumbFunction() ? ARM::t2LDMIA_RET : ARM::LDMIA_RET;
-=======
           STI.hasV5TOps()) {
         if (MBB.succ_empty()) {
           Reg = ARM::PC;
@@ -1008,7 +1002,6 @@
           LdmOpc = AFI->isThumbFunction() ? ARM::t2LDMIA_RET : ARM::LDMIA_RET;
         } else
           LdmOpc = AFI->isThumbFunction() ? ARM::t2LDMIA_UPD : ARM::LDMIA_UPD;
->>>>>>> 99e9f85e
         // Fold the return instruction into the LDM.
       }
 
