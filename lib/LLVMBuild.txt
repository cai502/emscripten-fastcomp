--- conflicted
+++ resolved
@@ -16,11 +16,7 @@
 ;===------------------------------------------------------------------------===;
 
 [common]
-<<<<<<< HEAD
-subdirectories = Analysis Archive AsmParser Bitcode CodeGen DebugInfo ExecutionEngine Linker MC Object Support TableGen Target Transforms VMCore Wrap
-=======
-subdirectories = Analysis Archive AsmParser Bitcode CodeGen DebugInfo ExecutionEngine Linker MC Object Option Support TableGen Target Transforms VMCore
->>>>>>> 1ad9253c
+subdirectories = Analysis Archive AsmParser Bitcode CodeGen DebugInfo ExecutionEngine Linker MC Object Option Support TableGen Target Transforms VMCore Wrap
 
 [component_0]
 type = Group
