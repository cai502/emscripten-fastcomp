//===- PassManagerBuilder.cpp - Build Standard Pass -----------------------===//
//
//                     The LLVM Compiler Infrastructure
//
// This file is distributed under the University of Illinois Open Source
// License. See LICENSE.TXT for details.
//
//===----------------------------------------------------------------------===//
//
// This file defines the PassManagerBuilder class, which is used to set up a
// "standard" optimization sequence suitable for languages like C and C++.
//
//===----------------------------------------------------------------------===//


#include "llvm/Transforms/IPO/PassManagerBuilder.h"
#include "llvm-c/Transforms/PassManagerBuilder.h"
#include "llvm/ADT/SmallVector.h"
#include "llvm/Analysis/Passes.h"
#include "llvm/IR/DataLayout.h"
#include "llvm/IR/Verifier.h"
#include "llvm/PassManager.h"
#include "llvm/Support/CommandLine.h"
#include "llvm/Support/ManagedStatic.h"
#include "llvm/Target/TargetLibraryInfo.h"
#include "llvm/Target/TargetMachine.h"
#include "llvm/Target/TargetSubtargetInfo.h"
#include "llvm/Transforms/IPO.h"
#include "llvm/Transforms/Scalar.h"
#include "llvm/Transforms/Vectorize.h"

using namespace llvm;

static cl::opt<bool>
RunLoopVectorization("vectorize-loops", cl::Hidden,
                     cl::desc("Run the Loop vectorization passes"));

static cl::opt<bool>
RunSLPVectorization("vectorize-slp", cl::Hidden,
                    cl::desc("Run the SLP vectorization passes"));

static cl::opt<bool>
RunBBVectorization("vectorize-slp-aggressive", cl::Hidden,
                    cl::desc("Run the BB vectorization passes"));

static cl::opt<bool>
UseGVNAfterVectorization("use-gvn-after-vectorization",
  cl::init(false), cl::Hidden,
  cl::desc("Run GVN instead of Early CSE after vectorization passes"));

static cl::opt<bool> ExtraVectorizerPasses(
    "extra-vectorizer-passes", cl::init(false), cl::Hidden,
    cl::desc("Run cleanup optimization passes after vectorization."));

static cl::opt<bool> UseNewSROA("use-new-sroa",
  cl::init(true), cl::Hidden,
  cl::desc("Enable the new, experimental SROA pass"));

static cl::opt<bool>
RunLoopRerolling("reroll-loops", cl::Hidden,
                 cl::desc("Run the loop rerolling pass"));

static cl::opt<bool> RunLoadCombine("combine-loads", cl::init(false),
                                    cl::Hidden,
                                    cl::desc("Run the load combining pass"));

static cl::opt<bool>
RunSLPAfterLoopVectorization("run-slp-after-loop-vectorization",
  cl::init(true), cl::Hidden,
  cl::desc("Run the SLP vectorizer (and BB vectorizer) after the Loop "
           "vectorizer instead of before"));

static cl::opt<bool> UseCFLAA("use-cfl-aa",
  cl::init(false), cl::Hidden,
  cl::desc("Enable the new, experimental CFL alias analysis"));

static cl::opt<bool>
EnableMLSM("mlsm", cl::init(true), cl::Hidden,
           cl::desc("Enable motion of merged load and store"));

PassManagerBuilder::PassManagerBuilder() {
    OptLevel = 2;
    SizeLevel = 0;
    LibraryInfo = nullptr;
    Inliner = nullptr;
    DisableTailCalls = false;
    DisableUnitAtATime = false;
    DisableUnrollLoops = false;
    BBVectorize = RunBBVectorization;
    SLPVectorize = RunSLPVectorization;
    LoopVectorize = RunLoopVectorization;
    RerollLoops = RunLoopRerolling;
    LoadCombine = RunLoadCombine;
    DisableGVNLoadPRE = false;
    VerifyInput = false;
    VerifyOutput = false;
    StripDebug = false;
    MergeFunctions = false;
}

PassManagerBuilder::~PassManagerBuilder() {
  delete LibraryInfo;
  delete Inliner;
}

/// Set of global extensions, automatically added as part of the standard set.
static ManagedStatic<SmallVector<std::pair<PassManagerBuilder::ExtensionPointTy,
   PassManagerBuilder::ExtensionFn>, 8> > GlobalExtensions;

void PassManagerBuilder::addGlobalExtension(
    PassManagerBuilder::ExtensionPointTy Ty,
    PassManagerBuilder::ExtensionFn Fn) {
  GlobalExtensions->push_back(std::make_pair(Ty, Fn));
}

void PassManagerBuilder::addExtension(ExtensionPointTy Ty, ExtensionFn Fn) {
  Extensions.push_back(std::make_pair(Ty, Fn));
}

void PassManagerBuilder::addExtensionsToPM(ExtensionPointTy ETy,
                                           PassManagerBase &PM) const {
  for (unsigned i = 0, e = GlobalExtensions->size(); i != e; ++i)
    if ((*GlobalExtensions)[i].first == ETy)
      (*GlobalExtensions)[i].second(*this, PM);
  for (unsigned i = 0, e = Extensions.size(); i != e; ++i)
    if (Extensions[i].first == ETy)
      Extensions[i].second(*this, PM);
}

void
PassManagerBuilder::addInitialAliasAnalysisPasses(PassManagerBase &PM) const {
  // Add TypeBasedAliasAnalysis before BasicAliasAnalysis so that
  // BasicAliasAnalysis wins if they disagree. This is intended to help
  // support "obvious" type-punning idioms.
  if (UseCFLAA)
    PM.add(createCFLAliasAnalysisPass());
  PM.add(createTypeBasedAliasAnalysisPass());
  PM.add(createScopedNoAliasAAPass());
  PM.add(createBasicAliasAnalysisPass());
}

void PassManagerBuilder::populateFunctionPassManager(FunctionPassManager &FPM) {
  addExtensionsToPM(EP_EarlyAsPossible, FPM);

  // Add LibraryInfo if we have some.
  if (LibraryInfo) FPM.add(new TargetLibraryInfo(*LibraryInfo));

  if (OptLevel == 0) return;

  addInitialAliasAnalysisPasses(FPM);

  FPM.add(createCFGSimplificationPass());
  if (UseNewSROA)
    FPM.add(createSROAPass());
  else
    FPM.add(createScalarReplAggregatesPass());
  FPM.add(createEarlyCSEPass());
  FPM.add(createLowerExpectIntrinsicPass());
}

void PassManagerBuilder::populateModulePassManager(PassManagerBase &MPM) {
  // If all optimizations are disabled, just run the always-inline pass and,
  // if enabled, the function merging pass.
  if (OptLevel == 0) {
    if (Inliner) {
      MPM.add(Inliner);
      Inliner = nullptr;
    }

    // FIXME: The BarrierNoopPass is a HACK! The inliner pass above implicitly
    // creates a CGSCC pass manager, but we don't want to add extensions into
    // that pass manager. To prevent this we insert a no-op module pass to reset
    // the pass manager to get the same behavior as EP_OptimizerLast in non-O0
    // builds. The function merging pass is 
    if (MergeFunctions)
      MPM.add(createMergeFunctionsPass());
    else if (!GlobalExtensions->empty() || !Extensions.empty())
      MPM.add(createBarrierNoopPass());

    addExtensionsToPM(EP_EnabledOnOptLevel0, MPM);
    return;
  }

  // Add LibraryInfo if we have some.
  if (LibraryInfo) MPM.add(new TargetLibraryInfo(*LibraryInfo));

  addInitialAliasAnalysisPasses(MPM);

  if (!DisableUnitAtATime) {
    addExtensionsToPM(EP_ModuleOptimizerEarly, MPM);

    MPM.add(createIPSCCPPass());              // IP SCCP
    MPM.add(createGlobalOptimizerPass());     // Optimize out global vars

    MPM.add(createDeadArgEliminationPass());  // Dead argument elimination

    MPM.add(createInstructionCombiningPass());// Clean up after IPCP & DAE
    addExtensionsToPM(EP_Peephole, MPM);
    MPM.add(createCFGSimplificationPass());   // Clean up after IPCP & DAE
  }

  // Start of CallGraph SCC passes.
  if (!DisableUnitAtATime)
    MPM.add(createPruneEHPass());             // Remove dead EH info
  if (Inliner) {
    MPM.add(Inliner);
    Inliner = nullptr;
  }
  if (!DisableUnitAtATime)
    MPM.add(createFunctionAttrsPass());       // Set readonly/readnone attrs
  if (OptLevel > 2)
    MPM.add(createArgumentPromotionPass());   // Scalarize uninlined fn args

  // Start of function pass.
  // Break up aggregate allocas, using SSAUpdater.
  if (UseNewSROA)
    MPM.add(createSROAPass(/*RequiresDomTree*/ false));
  else
    MPM.add(createScalarReplAggregatesPass(-1, false));
  MPM.add(createEarlyCSEPass());              // Catch trivial redundancies
  MPM.add(createJumpThreadingPass());         // Thread jumps.
  MPM.add(createCorrelatedValuePropagationPass()); // Propagate conditionals
  MPM.add(createCFGSimplificationPass());     // Merge & remove BBs
  MPM.add(createInstructionCombiningPass());  // Combine silly seq's
  addExtensionsToPM(EP_Peephole, MPM);

  if (!DisableTailCalls)
    MPM.add(createTailCallEliminationPass()); // Eliminate tail calls
  MPM.add(createCFGSimplificationPass());     // Merge & remove BBs
  MPM.add(createReassociatePass());           // Reassociate expressions
  // Rotate Loop - disable header duplication at -Oz
  MPM.add(createLoopRotatePass(SizeLevel == 2 ? 0 : -1));
  MPM.add(createLICMPass());                  // Hoist loop invariants
  MPM.add(createLoopUnswitchPass(SizeLevel || OptLevel < 3));
  MPM.add(createInstructionCombiningPass());
  MPM.add(createIndVarSimplifyPass());        // Canonicalize indvars
  MPM.add(createLoopIdiomPass());             // Recognize idioms like memset.
  MPM.add(createLoopDeletionPass());          // Delete dead loops

  if (!DisableUnrollLoops)
    MPM.add(createSimpleLoopUnrollPass());    // Unroll small loops
  addExtensionsToPM(EP_LoopOptimizerEnd, MPM);

  if (OptLevel > 1) {
    if (EnableMLSM)
      MPM.add(createMergedLoadStoreMotionPass()); // Merge ld/st in diamonds
    MPM.add(createGVNPass(DisableGVNLoadPRE));  // Remove redundancies
  }
  MPM.add(createMemCpyOptPass());             // Remove memcpy / form memset
  MPM.add(createSCCPPass());                  // Constant prop with SCCP

  // Run instcombine after redundancy elimination to exploit opportunities
  // opened up by them.
  MPM.add(createInstructionCombiningPass());
  addExtensionsToPM(EP_Peephole, MPM);
  MPM.add(createJumpThreadingPass());         // Thread jumps
  MPM.add(createCorrelatedValuePropagationPass());
  MPM.add(createDeadStoreEliminationPass());  // Delete dead stores

  addExtensionsToPM(EP_ScalarOptimizerLate, MPM);

  if (RerollLoops)
    MPM.add(createLoopRerollPass());
  if (!RunSLPAfterLoopVectorization) {
    if (SLPVectorize)
      MPM.add(createSLPVectorizerPass());   // Vectorize parallel scalar chains.

    if (BBVectorize) {
      MPM.add(createBBVectorizePass());
      MPM.add(createInstructionCombiningPass());
      addExtensionsToPM(EP_Peephole, MPM);
      if (OptLevel > 1 && UseGVNAfterVectorization)
        MPM.add(createGVNPass(DisableGVNLoadPRE)); // Remove redundancies
      else
        MPM.add(createEarlyCSEPass());      // Catch trivial redundancies

      // BBVectorize may have significantly shortened a loop body; unroll again.
      if (!DisableUnrollLoops)
        MPM.add(createLoopUnrollPass());
    }
  }

  if (LoadCombine)
    MPM.add(createLoadCombinePass());

  MPM.add(createAggressiveDCEPass());         // Delete dead instructions
  MPM.add(createCFGSimplificationPass()); // Merge & remove BBs
  MPM.add(createInstructionCombiningPass());  // Clean up after everything.
  addExtensionsToPM(EP_Peephole, MPM);

  // FIXME: This is a HACK! The inliner pass above implicitly creates a CGSCC
  // pass manager that we are specifically trying to avoid. To prevent this
  // we must insert a no-op module pass to reset the pass manager.
  MPM.add(createBarrierNoopPass());

  // Re-rotate loops in all our loop nests. These may have fallout out of
  // rotated form due to GVN or other transformations, and the vectorizer relies
  // on the rotated form.
  if (ExtraVectorizerPasses)
    MPM.add(createLoopRotatePass());

  MPM.add(createLoopVectorizePass(DisableUnrollLoops, LoopVectorize));
  // FIXME: Because of #pragma vectorize enable, the passes below are always
  // inserted in the pipeline, even when the vectorizer doesn't run (ex. when
  // on -O1 and no #pragma is found). Would be good to have these two passes
  // as function calls, so that we can only pass them when the vectorizer
  // changed the code.
  MPM.add(createInstructionCombiningPass());
  if (OptLevel > 1 && ExtraVectorizerPasses) {
    // At higher optimization levels, try to clean up any runtime overlap and
    // alignment checks inserted by the vectorizer. We want to track correllated
    // runtime checks for two inner loops in the same outer loop, fold any
    // common computations, hoist loop-invariant aspects out of any outer loop,
    // and unswitch the runtime checks if possible. Once hoisted, we may have
    // dead (or speculatable) control flows or more combining opportunities.
    MPM.add(createEarlyCSEPass());
    MPM.add(createCorrelatedValuePropagationPass());
    MPM.add(createInstructionCombiningPass());
    MPM.add(createLICMPass());
    MPM.add(createLoopUnswitchPass(SizeLevel || OptLevel < 3));
    MPM.add(createCFGSimplificationPass());
    MPM.add(createInstructionCombiningPass());
  }

  if (RunSLPAfterLoopVectorization) {
    if (SLPVectorize) {
      MPM.add(createSLPVectorizerPass());   // Vectorize parallel scalar chains.
      if (OptLevel > 1 && ExtraVectorizerPasses) {
        MPM.add(createEarlyCSEPass());
      }
    }

    if (BBVectorize) {
      MPM.add(createBBVectorizePass());
      MPM.add(createInstructionCombiningPass());
      addExtensionsToPM(EP_Peephole, MPM);
      if (OptLevel > 1 && UseGVNAfterVectorization)
        MPM.add(createGVNPass(DisableGVNLoadPRE)); // Remove redundancies
      else
        MPM.add(createEarlyCSEPass());      // Catch trivial redundancies

      // BBVectorize may have significantly shortened a loop body; unroll again.
      if (!DisableUnrollLoops)
        MPM.add(createLoopUnrollPass());
    }
  }

  addExtensionsToPM(EP_Peephole, MPM);
  MPM.add(createCFGSimplificationPass());
  MPM.add(createInstructionCombiningPass());

  if (!DisableUnrollLoops)
    MPM.add(createLoopUnrollPass());    // Unroll small loops

  // After vectorization and unrolling, assume intrinsics may tell us more
  // about pointer alignments.
  MPM.add(createAlignmentFromAssumptionsPass());

  if (!DisableUnitAtATime) {
    // FIXME: We shouldn't bother with this anymore.
    MPM.add(createStripDeadPrototypesPass()); // Get rid of dead prototypes

    // GlobalOpt already deletes dead functions and globals, at -O2 try a
    // late pass of GlobalDCE.  It is capable of deleting dead cycles.
    if (OptLevel > 1) {
      MPM.add(createGlobalDCEPass());         // Remove dead fns and globals.
      MPM.add(createConstantMergePass());     // Merge dup global constants
    }
  }

  if (MergeFunctions)
    MPM.add(createMergeFunctionsPass());

  addExtensionsToPM(EP_OptimizerLast, MPM);
}

void PassManagerBuilder::addLTOOptimizationPasses(PassManagerBase &PM) {
  // Provide AliasAnalysis services for optimizations.
  addInitialAliasAnalysisPasses(PM);

  // Propagate constants at call sites into the functions they call.  This
  // opens opportunities for globalopt (and inlining) by substituting function
  // pointers passed as arguments to direct uses of functions.
  PM.add(createIPSCCPPass());

  // Now that we internalized some globals, see if we can hack on them!
  PM.add(createGlobalOptimizerPass());

  // Linking modules together can lead to duplicated global constants, only
  // keep one copy of each constant.
  PM.add(createConstantMergePass());

  // Remove unused arguments from functions.
  PM.add(createDeadArgEliminationPass());

  // Reduce the code after globalopt and ipsccp.  Both can open up significant
  // simplification opportunities, and both can propagate functions through
  // function pointers.  When this happens, we often have to resolve varargs
  // calls, etc, so let instcombine do this.
  PM.add(createInstructionCombiningPass());
  addExtensionsToPM(EP_Peephole, PM);

  // Inline small functions
  bool RunInliner = Inliner;
  if (RunInliner) {
    PM.add(Inliner);
    Inliner = nullptr;
  }

  PM.add(createPruneEHPass());   // Remove dead EH info.

  // Optimize globals again if we ran the inliner.
  if (RunInliner)
    PM.add(createGlobalOptimizerPass());
  PM.add(createGlobalDCEPass()); // Remove dead functions.

  // If we didn't decide to inline a function, check to see if we can
  // transform it to pass arguments by value instead of by reference.
  PM.add(createArgumentPromotionPass());

  // The IPO passes may leave cruft around.  Clean up after them.
  PM.add(createInstructionCombiningPass());
  addExtensionsToPM(EP_Peephole, PM);
  PM.add(createJumpThreadingPass());

  // Break up allocas
  if (UseNewSROA)
    PM.add(createSROAPass());
  else
    PM.add(createScalarReplAggregatesPass());

  // Run a few AA driven optimizations here and now, to cleanup the code.
  PM.add(createFunctionAttrsPass()); // Add nocapture.
  PM.add(createGlobalsModRefPass()); // IP alias analysis.

  PM.add(createLICMPass());                 // Hoist loop invariants.
  if (EnableMLSM)
    PM.add(createMergedLoadStoreMotionPass()); // Merge ld/st in diamonds.
  PM.add(createGVNPass(DisableGVNLoadPRE)); // Remove redundancies.
  PM.add(createMemCpyOptPass());            // Remove dead memcpys.

  // Nuke dead stores.
  PM.add(createDeadStoreEliminationPass());

  // More loops are countable; try to optimize them.
  PM.add(createIndVarSimplifyPass());
  PM.add(createLoopDeletionPass());
<<<<<<< HEAD
  // @LOCALMOD-START The vectorizer was ignoring command-line options. A similar
  //                 patch was sent upstream.
  PM.add(createLoopVectorizePass(DisableUnrollLoops, LoopVectorize));

  // More scalar chains could be vectorized due to more alias information
  if (SLPVectorize)
    PM.add(createSLPVectorizerPass()); // Vectorize parallel scalar chains.
  // @LOCALMOD-END
=======
  PM.add(createLoopVectorizePass(true, LoopVectorize));

  // More scalar chains could be vectorized due to more alias information
  if (RunSLPAfterLoopVectorization)
    if (SLPVectorize)
      PM.add(createSLPVectorizerPass()); // Vectorize parallel scalar chains.
>>>>>>> 51c1c423

  // After vectorization, assume intrinsics may tell us more about pointer
  // alignments.
  PM.add(createAlignmentFromAssumptionsPass());

  if (LoadCombine)
    PM.add(createLoadCombinePass());

  // Cleanup and simplify the code after the scalar optimizations.
  PM.add(createInstructionCombiningPass());
  addExtensionsToPM(EP_Peephole, PM);

  PM.add(createJumpThreadingPass());

  // Delete basic blocks, which optimization passes may have killed.
  PM.add(createCFGSimplificationPass());

  // Now that we have optimized the program, discard unreachable functions.
  PM.add(createGlobalDCEPass());

  // FIXME: this is profitable (for compiler time) to do at -O0 too, but
  // currently it damages debug info.
  if (MergeFunctions)
    PM.add(createMergeFunctionsPass());
}

void PassManagerBuilder::populateLTOPassManager(PassManagerBase &PM,
                                                TargetMachine *TM) {
  if (TM) {
    PM.add(new DataLayoutPass());
    TM->addAnalysisPasses(PM);
  }

  if (LibraryInfo)
    PM.add(new TargetLibraryInfo(*LibraryInfo));

  if (VerifyInput)
    PM.add(createVerifierPass());

  if (StripDebug)
    PM.add(createStripSymbolsPass(true));

  if (VerifyInput)
    PM.add(createDebugInfoVerifierPass());

  if (OptLevel != 0)
    addLTOOptimizationPasses(PM);

  if (VerifyOutput) {
    PM.add(createVerifierPass());
    PM.add(createDebugInfoVerifierPass());
  }
}

inline PassManagerBuilder *unwrap(LLVMPassManagerBuilderRef P) {
    return reinterpret_cast<PassManagerBuilder*>(P);
}

inline LLVMPassManagerBuilderRef wrap(PassManagerBuilder *P) {
  return reinterpret_cast<LLVMPassManagerBuilderRef>(P);
}

LLVMPassManagerBuilderRef LLVMPassManagerBuilderCreate() {
  PassManagerBuilder *PMB = new PassManagerBuilder();
  return wrap(PMB);
}

void LLVMPassManagerBuilderDispose(LLVMPassManagerBuilderRef PMB) {
  PassManagerBuilder *Builder = unwrap(PMB);
  delete Builder;
}

void
LLVMPassManagerBuilderSetOptLevel(LLVMPassManagerBuilderRef PMB,
                                  unsigned OptLevel) {
  PassManagerBuilder *Builder = unwrap(PMB);
  Builder->OptLevel = OptLevel;
}

void
LLVMPassManagerBuilderSetSizeLevel(LLVMPassManagerBuilderRef PMB,
                                   unsigned SizeLevel) {
  PassManagerBuilder *Builder = unwrap(PMB);
  Builder->SizeLevel = SizeLevel;
}

void
LLVMPassManagerBuilderSetDisableUnitAtATime(LLVMPassManagerBuilderRef PMB,
                                            LLVMBool Value) {
  PassManagerBuilder *Builder = unwrap(PMB);
  Builder->DisableUnitAtATime = Value;
}

void
LLVMPassManagerBuilderSetDisableUnrollLoops(LLVMPassManagerBuilderRef PMB,
                                            LLVMBool Value) {
  PassManagerBuilder *Builder = unwrap(PMB);
  Builder->DisableUnrollLoops = Value;
}

void
LLVMPassManagerBuilderSetDisableSimplifyLibCalls(LLVMPassManagerBuilderRef PMB,
                                                 LLVMBool Value) {
  // NOTE: The simplify-libcalls pass has been removed.
}

void
LLVMPassManagerBuilderUseInlinerWithThreshold(LLVMPassManagerBuilderRef PMB,
                                              unsigned Threshold) {
  PassManagerBuilder *Builder = unwrap(PMB);
  Builder->Inliner = createFunctionInliningPass(Threshold);
}

void
LLVMPassManagerBuilderPopulateFunctionPassManager(LLVMPassManagerBuilderRef PMB,
                                                  LLVMPassManagerRef PM) {
  PassManagerBuilder *Builder = unwrap(PMB);
  FunctionPassManager *FPM = unwrap<FunctionPassManager>(PM);
  Builder->populateFunctionPassManager(*FPM);
}

void
LLVMPassManagerBuilderPopulateModulePassManager(LLVMPassManagerBuilderRef PMB,
                                                LLVMPassManagerRef PM) {
  PassManagerBuilder *Builder = unwrap(PMB);
  PassManagerBase *MPM = unwrap(PM);
  Builder->populateModulePassManager(*MPM);
}

void LLVMPassManagerBuilderPopulateLTOPassManager(LLVMPassManagerBuilderRef PMB,
                                                  LLVMPassManagerRef PM,
                                                  LLVMBool Internalize,
                                                  LLVMBool RunInliner) {
  PassManagerBuilder *Builder = unwrap(PMB);
  PassManagerBase *LPM = unwrap(PM);

  // A small backwards compatibility hack. populateLTOPassManager used to take
  // an RunInliner option.
  if (RunInliner && !Builder->Inliner)
    Builder->Inliner = createFunctionInliningPass();

  Builder->populateLTOPassManager(*LPM);
}<|MERGE_RESOLUTION|>--- conflicted
+++ resolved
@@ -445,23 +445,12 @@
   // More loops are countable; try to optimize them.
   PM.add(createIndVarSimplifyPass());
   PM.add(createLoopDeletionPass());
-<<<<<<< HEAD
-  // @LOCALMOD-START The vectorizer was ignoring command-line options. A similar
-  //                 patch was sent upstream.
-  PM.add(createLoopVectorizePass(DisableUnrollLoops, LoopVectorize));
-
-  // More scalar chains could be vectorized due to more alias information
-  if (SLPVectorize)
-    PM.add(createSLPVectorizerPass()); // Vectorize parallel scalar chains.
-  // @LOCALMOD-END
-=======
   PM.add(createLoopVectorizePass(true, LoopVectorize));
 
   // More scalar chains could be vectorized due to more alias information
   if (RunSLPAfterLoopVectorization)
     if (SLPVectorize)
       PM.add(createSLPVectorizerPass()); // Vectorize parallel scalar chains.
->>>>>>> 51c1c423
 
   // After vectorization, assume intrinsics may tell us more about pointer
   // alignments.
