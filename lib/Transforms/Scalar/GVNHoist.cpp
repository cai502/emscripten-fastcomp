--- conflicted
+++ resolved
@@ -728,26 +728,16 @@
     // Check whether the GEP of a ld/st can be synthesized at HoistPt.
     GetElementPtrInst *Gep = nullptr;
     Instruction *Val = nullptr;
-<<<<<<< HEAD
-    if (auto *Ld = dyn_cast<LoadInst>(Repl))
-      Gep = dyn_cast<GetElementPtrInst>(Ld->getPointerOperand());
-    if (auto *St = dyn_cast<StoreInst>(Repl)) {
-=======
     if (auto *Ld = dyn_cast<LoadInst>(Repl)) {
       Gep = dyn_cast<GetElementPtrInst>(Ld->getPointerOperand());
     } else if (auto *St = dyn_cast<StoreInst>(Repl)) {
->>>>>>> c329efbc
       Gep = dyn_cast<GetElementPtrInst>(St->getPointerOperand());
       Val = dyn_cast<Instruction>(St->getValueOperand());
       // Check that the stored value is available.
       if (Val) {
         if (isa<GetElementPtrInst>(Val)) {
           // Check whether we can compute the GEP at HoistPt.
-<<<<<<< HEAD
-          if (!allOperandsAvailable(Val, HoistPt))
-=======
           if (!allGepOperandsAvailable(Val, HoistPt))
->>>>>>> c329efbc
             return false;
         } else if (!DT->dominates(Val->getParent(), HoistPt))
           return false;
@@ -755,26 +745,13 @@
     }
 
     // Check whether we can compute the Gep at HoistPt.
-<<<<<<< HEAD
-    if (!Gep || !allOperandsAvailable(Gep, HoistPt))
-=======
     if (!Gep || !allGepOperandsAvailable(Gep, HoistPt))
->>>>>>> c329efbc
       return false;
 
     makeGepsAvailable(Repl, HoistPt, InstructionsToHoist, Gep);
 
-<<<<<<< HEAD
-    // Also copy Val when it is a GEP.
-    if (Val && isa<GetElementPtrInst>(Val)) {
-      Instruction *ClonedVal = Val->clone();
-      ClonedVal->insertBefore(HoistPt->getTerminator());
-      replaceUseWith(Repl, Val, ClonedVal);
-    }
-=======
     if (Val && isa<GetElementPtrInst>(Val))
       makeGepsAvailable(Repl, HoistPt, InstructionsToHoist, Val);
->>>>>>> c329efbc
 
     return true;
   }
