--- conflicted
+++ resolved
@@ -157,23 +157,8 @@
                                                     false)).first;
 
   if (!Parent) {
-<<<<<<< HEAD
-    assert(cast<MDSubprogram>(Scope)->describes(MF->getFunction()));
-    // @LOCALMOD-BEGIN
-    // This currently asserts when mixing -g and -g0 compilation
-    // units + LTO. Debug info from a few inlined functions are not
-    // marked as inline, so we end up in getOrCreateRegularScope
-    // instead of getOrCreateInlinedScope.
-    // This is reproducible w/ the pnacl-llc.nexe build and
-    // setting the env var PNACL_PRUNE=false.
-    // https://code.google.com/p/nativeclient/issues/detail?id=4026
-    //assert(cast<MDSubprogram>(Scope)->describes(MF->getFunction()));
-    //assert(!CurrentFnLexicalScope);
-    // @LOCALMOD-END
-=======
     assert(cast<DISubprogram>(Scope)->describes(MF->getFunction()));
     assert(!CurrentFnLexicalScope);
->>>>>>> 99e9f85e
     CurrentFnLexicalScope = &I->second;
   }
 
