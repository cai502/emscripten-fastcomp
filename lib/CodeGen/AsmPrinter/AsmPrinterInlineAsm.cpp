--- conflicted
+++ resolved
@@ -497,16 +497,9 @@
   EmitInlineAsm(OS.str(), LocMD, MI->getInlineAsmDialect());
 
   // Emit the #NOAPP end marker.  This has to happen even if verbose-asm isn't
-<<<<<<< HEAD
-  // enabled, so we use EmitRawText.
-  if (OutStreamer.hasRawTextSupport())
-    OutStreamer.EmitRawText(Twine("\t")+MAI->getCommentString()+
-                            MAI->getInlineAsmEnd());
-#endif  // __native_client__
-=======
   // enabled, so we use emitRawComment.
   OutStreamer.emitRawComment(MAI->getInlineAsmEnd());
->>>>>>> 434f0e35
+#endif  // __native_client__
 }
 
 
