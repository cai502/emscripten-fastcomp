//===-- AsmPrinter.cpp - Common AsmPrinter code ---------------------------===//
//
//                     The LLVM Compiler Infrastructure
//
// This file is distributed under the University of Illinois Open Source
// License. See LICENSE.TXT for details.
//
//===----------------------------------------------------------------------===//
//
// This file implements the AsmPrinter class.
//
//===----------------------------------------------------------------------===//

#include "llvm/CodeGen/AsmPrinter.h"
#include "DwarfDebug.h"
#include "DwarfException.h"
#include "WinCodeViewLineTables.h"
#include "llvm/ADT/SmallString.h"
#include "llvm/ADT/Statistic.h"
#include "llvm/Analysis/ConstantFolding.h"
#include "llvm/Analysis/JumpInstrTableInfo.h"
#include "llvm/CodeGen/GCMetadataPrinter.h"
#include "llvm/CodeGen/MachineConstantPool.h"
#include "llvm/CodeGen/MachineFrameInfo.h"
#include "llvm/CodeGen/MachineFunction.h"
#include "llvm/CodeGen/MachineInstrBundle.h"
#include "llvm/CodeGen/MachineJumpTableInfo.h"
#include "llvm/CodeGen/MachineLoopInfo.h"
#include "llvm/CodeGen/MachineModuleInfo.h"
#include "llvm/IR/DataLayout.h"
#include "llvm/IR/DebugInfo.h"
#include "llvm/IR/Mangler.h"
#include "llvm/IR/Module.h"
#include "llvm/IR/Operator.h"
#include "llvm/MC/MCAsmInfo.h"
#include "llvm/MC/MCContext.h"
#include "llvm/MC/MCExpr.h"
#include "llvm/MC/MCInst.h"
#include "llvm/MC/MCSection.h"
#include "llvm/MC/MCStreamer.h"
#include "llvm/MC/MCSymbol.h"
#include "llvm/Support/ErrorHandling.h"
#include "llvm/Support/Format.h"
#include "llvm/Support/MathExtras.h"
#include "llvm/Support/Timer.h"
#include "llvm/Target/TargetFrameLowering.h"
#include "llvm/Target/TargetInstrInfo.h"
#include "llvm/Target/TargetLowering.h"
#include "llvm/Target/TargetLoweringObjectFile.h"
#include "llvm/Target/TargetRegisterInfo.h"
#include "llvm/Target/TargetSubtargetInfo.h"
#include "llvm/Transforms/Utils/GlobalStatus.h"
using namespace llvm;

#define DEBUG_TYPE "asm-printer"

static const char *const DWARFGroupName = "DWARF Emission";
static const char *const DbgTimerName = "Debug Info Emission";
static const char *const EHTimerName = "DWARF Exception Writer";
static const char *const CodeViewLineTablesGroupName = "CodeView Line Tables";

STATISTIC(EmittedInsts, "Number of machine instrs printed");

char AsmPrinter::ID = 0;

typedef DenseMap<GCStrategy*, std::unique_ptr<GCMetadataPrinter>> gcp_map_type;
static gcp_map_type &getGCMap(void *&P) {
  if (!P)
    P = new gcp_map_type();
  return *(gcp_map_type*)P;
}


/// getGVAlignmentLog2 - Return the alignment to use for the specified global
/// value in log2 form.  This rounds up to the preferred alignment if possible
/// and legal.
static unsigned getGVAlignmentLog2(const GlobalValue *GV, const DataLayout &TD,
                                   unsigned InBits = 0) {
  unsigned NumBits = 0;
  if (const GlobalVariable *GVar = dyn_cast<GlobalVariable>(GV))
    NumBits = TD.getPreferredAlignmentLog(GVar);

  // If InBits is specified, round it to it.
  if (InBits > NumBits)
    NumBits = InBits;

  // If the GV has a specified alignment, take it into account.
  if (GV->getAlignment() == 0)
    return NumBits;

  unsigned GVAlign = Log2_32(GV->getAlignment());

  // If the GVAlign is larger than NumBits, or if we are required to obey
  // NumBits because the GV has an assigned section, obey it.
  if (GVAlign > NumBits || GV->hasSection())
    NumBits = GVAlign;
  return NumBits;
}

AsmPrinter::AsmPrinter(TargetMachine &tm, MCStreamer &Streamer)
  : MachineFunctionPass(ID),
    TM(tm), MAI(tm.getMCAsmInfo()), MII(tm.getInstrInfo()),
    OutContext(Streamer.getContext()),
    OutStreamer(Streamer),
    LastMI(nullptr), LastFn(0), Counter(~0U), SetCounter(0) {
  DD = nullptr; MMI = nullptr; LI = nullptr; MF = nullptr;
  CurrentFnSym = CurrentFnSymForSize = nullptr;
  GCMetadataPrinters = nullptr;
  VerboseAsm = Streamer.isVerboseAsm();
}

AsmPrinter::~AsmPrinter() {
  assert(!DD && Handlers.empty() && "Debug/EH info didn't get finalized");

  if (GCMetadataPrinters) {
    gcp_map_type &GCMap = getGCMap(GCMetadataPrinters);

    delete &GCMap;
    GCMetadataPrinters = nullptr;
  }

  delete &OutStreamer;
}

/// getFunctionNumber - Return a unique ID for the current function.
///
unsigned AsmPrinter::getFunctionNumber() const {
  return MF->getFunctionNumber();
}

const TargetLoweringObjectFile &AsmPrinter::getObjFileLowering() const {
  return TM.getTargetLowering()->getObjFileLowering();
}

/// getDataLayout - Return information about data layout.
const DataLayout &AsmPrinter::getDataLayout() const {
  return *TM.getDataLayout();
}

const MCSubtargetInfo &AsmPrinter::getSubtargetInfo() const {
  return TM.getSubtarget<MCSubtargetInfo>();
}

void AsmPrinter::EmitToStreamer(MCStreamer &S, const MCInst &Inst) {
  S.EmitInstruction(Inst, getSubtargetInfo());
}

StringRef AsmPrinter::getTargetTriple() const {
  return TM.getTargetTriple();
}

/// getCurrentSection() - Return the current section we are emitting to.
const MCSection *AsmPrinter::getCurrentSection() const {
  return OutStreamer.getCurrentSection().first;
}



void AsmPrinter::getAnalysisUsage(AnalysisUsage &AU) const {
  AU.setPreservesAll();
  MachineFunctionPass::getAnalysisUsage(AU);
  AU.addRequired<MachineModuleInfo>();
  AU.addRequired<GCModuleInfo>();
  if (isVerbose())
    AU.addRequired<MachineLoopInfo>();
}

bool AsmPrinter::doInitialization(Module &M) {
  MMI = getAnalysisIfAvailable<MachineModuleInfo>();
  MMI->AnalyzeModule(M);

  // Initialize TargetLoweringObjectFile.
  const_cast<TargetLoweringObjectFile&>(getObjFileLowering())
    .Initialize(OutContext, TM);

  OutStreamer.InitSections();

  Mang = new Mangler(TM.getDataLayout());

  // Emit the version-min deplyment target directive if needed.
  //
  // FIXME: If we end up with a collection of these sorts of Darwin-specific
  // or ELF-specific things, it may make sense to have a platform helper class
  // that will work with the target helper class. For now keep it here, as the
  // alternative is duplicated code in each of the target asm printers that
  // use the directive, where it would need the same conditionalization
  // anyway.
  Triple TT(getTargetTriple());
  if (TT.isOSDarwin()) {
    unsigned Major, Minor, Update;
    TT.getOSVersion(Major, Minor, Update);
    // If there is a version specified, Major will be non-zero.
    if (Major)
      OutStreamer.EmitVersionMin((TT.isMacOSX() ?
                                  MCVM_OSXVersionMin : MCVM_IOSVersionMin),
                                 Major, Minor, Update);
  }

  // Allow the target to emit any magic that it wants at the start of the file.
  EmitStartOfAsmFile(M);

  // Very minimal debug info. It is ignored if we emit actual debug info. If we
  // don't, this at least helps the user find where a global came from.
  if (MAI->hasSingleParameterDotFile()) {
    // .file "foo.c"
    OutStreamer.EmitFileDirective(M.getModuleIdentifier());
  }

  GCModuleInfo *MI = getAnalysisIfAvailable<GCModuleInfo>();
  assert(MI && "AsmPrinter didn't require GCModuleInfo?");
  for (auto &I : *MI)
    if (GCMetadataPrinter *MP = GetOrCreateGCPrinter(*I))
      MP->beginAssembly(*this);

  // Emit module-level inline asm if it exists.
  if (!M.getModuleInlineAsm().empty()) {
    OutStreamer.AddComment("Start of file scope inline assembly");
    OutStreamer.AddBlankLine();
    EmitInlineAsm(M.getModuleInlineAsm()+"\n");
    OutStreamer.AddComment("End of file scope inline assembly");
    OutStreamer.AddBlankLine();
  }

  if (MAI->doesSupportDebugInformation()) {
    if (Triple(TM.getTargetTriple()).isKnownWindowsMSVCEnvironment()) {
      Handlers.push_back(HandlerInfo(new WinCodeViewLineTables(this),
                                     DbgTimerName,
                                     CodeViewLineTablesGroupName));
    } else {
      DD = new DwarfDebug(this, &M);
      Handlers.push_back(HandlerInfo(DD, DbgTimerName, DWARFGroupName));
    }
  }

  EHStreamer *ES = nullptr;
  switch (MAI->getExceptionHandlingType()) {
  case ExceptionHandling::None:
    break;
  case ExceptionHandling::SjLj:
  case ExceptionHandling::DwarfCFI:
    ES = new DwarfCFIException(this);
    break;
  case ExceptionHandling::ARM:
    ES = new ARMException(this);
    break;
  case ExceptionHandling::WinEH:
    ES = new Win64Exception(this);
    break;
  }
  if (ES)
    Handlers.push_back(HandlerInfo(ES, EHTimerName, DWARFGroupName));
  return false;
}

static bool canBeHidden(const GlobalValue *GV, const MCAsmInfo &MAI) {
  GlobalValue::LinkageTypes Linkage = GV->getLinkage();
  if (Linkage != GlobalValue::LinkOnceODRLinkage)
    return false;

  if (!MAI.hasWeakDefCanBeHiddenDirective())
    return false;

  if (GV->hasUnnamedAddr())
    return true;

  // This is only used for MachO, so right now it doesn't really matter how
  // we handle alias. Revisit this once the MachO linker implements aliases.
  if (isa<GlobalAlias>(GV))
    return false;

  // If it is a non constant variable, it needs to be uniqued across shared
  // objects.
  if (const GlobalVariable *Var = dyn_cast<GlobalVariable>(GV)) {
    if (!Var->isConstant())
      return false;
  }

  GlobalStatus GS;
  if (!GlobalStatus::analyzeGlobal(GV, GS) && !GS.IsCompared)
    return true;

  return false;
}

void AsmPrinter::EmitLinkage(const GlobalValue *GV, MCSymbol *GVSym) const {
  GlobalValue::LinkageTypes Linkage = GV->getLinkage();
  switch (Linkage) {
  case GlobalValue::CommonLinkage:
  case GlobalValue::LinkOnceAnyLinkage:
  case GlobalValue::LinkOnceODRLinkage:
  case GlobalValue::WeakAnyLinkage:
  case GlobalValue::WeakODRLinkage:
    if (MAI->hasWeakDefDirective()) {
      // .globl _foo
      OutStreamer.EmitSymbolAttribute(GVSym, MCSA_Global);

      if (!canBeHidden(GV, *MAI))
        // .weak_definition _foo
        OutStreamer.EmitSymbolAttribute(GVSym, MCSA_WeakDefinition);
      else
        OutStreamer.EmitSymbolAttribute(GVSym, MCSA_WeakDefAutoPrivate);
    } else if (MAI->hasLinkOnceDirective()) {
      // .globl _foo
      OutStreamer.EmitSymbolAttribute(GVSym, MCSA_Global);
      //NOTE: linkonce is handled by the section the symbol was assigned to.
    } else {
      // .weak _foo
      OutStreamer.EmitSymbolAttribute(GVSym, MCSA_Weak);
    }
    return;
  case GlobalValue::AppendingLinkage:
    // FIXME: appending linkage variables should go into a section of
    // their name or something.  For now, just emit them as external.
  case GlobalValue::ExternalLinkage:
    // If external or appending, declare as a global symbol.
    // .globl _foo
    OutStreamer.EmitSymbolAttribute(GVSym, MCSA_Global);
    return;
  case GlobalValue::PrivateLinkage:
  case GlobalValue::InternalLinkage:
    return;
  case GlobalValue::AvailableExternallyLinkage:
    llvm_unreachable("Should never emit this");
  case GlobalValue::ExternalWeakLinkage:
    llvm_unreachable("Don't know how to emit these");
  }
  llvm_unreachable("Unknown linkage type!");
}

void AsmPrinter::getNameWithPrefix(SmallVectorImpl<char> &Name,
                                   const GlobalValue *GV) const {
  TM.getNameWithPrefix(Name, GV, *Mang);
}

MCSymbol *AsmPrinter::getSymbol(const GlobalValue *GV) const {
  return TM.getSymbol(GV, *Mang);
}

/// EmitGlobalVariable - Emit the specified global variable to the .s file.
void AsmPrinter::EmitGlobalVariable(const GlobalVariable *GV) {
  if (GV->hasInitializer()) {
    // Check to see if this is a special global used by LLVM, if so, emit it.
    if (EmitSpecialLLVMGlobal(GV))
      return;

    if (isVerbose()) {
      GV->printAsOperand(OutStreamer.GetCommentOS(),
                     /*PrintType=*/false, GV->getParent());
      OutStreamer.GetCommentOS() << '\n';
    }
  }

  MCSymbol *GVSym = getSymbol(GV);
  EmitVisibility(GVSym, GV->getVisibility(), !GV->isDeclaration());

  if (!GV->hasInitializer())   // External globals require no extra code.
    return;

  if (MAI->hasDotTypeDotSizeDirective())
    OutStreamer.EmitSymbolAttribute(GVSym, MCSA_ELF_TypeObject);

  SectionKind GVKind = TargetLoweringObjectFile::getKindForGlobal(GV, TM);

  const DataLayout *DL = TM.getDataLayout();
  uint64_t Size = DL->getTypeAllocSize(GV->getType()->getElementType());

  // If the alignment is specified, we *must* obey it.  Overaligning a global
  // with a specified alignment is a prompt way to break globals emitted to
  // sections and expected to be contiguous (e.g. ObjC metadata).
  unsigned AlignLog = getGVAlignmentLog2(GV, *DL);

  for (const HandlerInfo &HI : Handlers) {
    NamedRegionTimer T(HI.TimerName, HI.TimerGroupName, TimePassesIsEnabled);
    HI.Handler->setSymbolSize(GVSym, Size);
  }

  // Handle common and BSS local symbols (.lcomm).
  if (GVKind.isCommon() || GVKind.isBSSLocal()) {
    if (Size == 0) Size = 1;   // .comm Foo, 0 is undefined, avoid it.
    unsigned Align = 1 << AlignLog;

    // Handle common symbols.
    if (GVKind.isCommon()) {
      if (!getObjFileLowering().getCommDirectiveSupportsAlignment())
        Align = 0;

      // .comm _foo, 42, 4
      OutStreamer.EmitCommonSymbol(GVSym, Size, Align);
      return;
    }

    // Handle local BSS symbols.
    if (MAI->hasMachoZeroFillDirective()) {
      const MCSection *TheSection =
        getObjFileLowering().SectionForGlobal(GV, GVKind, *Mang, TM);
      // .zerofill __DATA, __bss, _foo, 400, 5
      OutStreamer.EmitZerofill(TheSection, GVSym, Size, Align);
      return;
    }

    // Use .lcomm only if it supports user-specified alignment.
    // Otherwise, while it would still be correct to use .lcomm in some
    // cases (e.g. when Align == 1), the external assembler might enfore
    // some -unknown- default alignment behavior, which could cause
    // spurious differences between external and integrated assembler.
    // Prefer to simply fall back to .local / .comm in this case.
    if (MAI->getLCOMMDirectiveAlignmentType() != LCOMM::NoAlignment) {
      // .lcomm _foo, 42
      OutStreamer.EmitLocalCommonSymbol(GVSym, Size, Align);
      return;
    }

    if (!getObjFileLowering().getCommDirectiveSupportsAlignment())
      Align = 0;

    // .local _foo
    OutStreamer.EmitSymbolAttribute(GVSym, MCSA_Local);
    // .comm _foo, 42, 4
    OutStreamer.EmitCommonSymbol(GVSym, Size, Align);
    return;
  }

  const MCSection *TheSection =
    getObjFileLowering().SectionForGlobal(GV, GVKind, *Mang, TM);

  // Handle the zerofill directive on darwin, which is a special form of BSS
  // emission.
  if (GVKind.isBSSExtern() && MAI->hasMachoZeroFillDirective()) {
    if (Size == 0) Size = 1;  // zerofill of 0 bytes is undefined.

    // .globl _foo
    OutStreamer.EmitSymbolAttribute(GVSym, MCSA_Global);
    // .zerofill __DATA, __common, _foo, 400, 5
    OutStreamer.EmitZerofill(TheSection, GVSym, Size, 1 << AlignLog);
    return;
  }

  // Handle thread local data for mach-o which requires us to output an
  // additional structure of data and mangle the original symbol so that we
  // can reference it later.
  //
  // TODO: This should become an "emit thread local global" method on TLOF.
  // All of this macho specific stuff should be sunk down into TLOFMachO and
  // stuff like "TLSExtraDataSection" should no longer be part of the parent
  // TLOF class.  This will also make it more obvious that stuff like
  // MCStreamer::EmitTBSSSymbol is macho specific and only called from macho
  // specific code.
  if (GVKind.isThreadLocal() && MAI->hasMachoTBSSDirective()) {
    // Emit the .tbss symbol
    MCSymbol *MangSym =
      OutContext.GetOrCreateSymbol(GVSym->getName() + Twine("$tlv$init"));

    if (GVKind.isThreadBSS()) {
      TheSection = getObjFileLowering().getTLSBSSSection();
      OutStreamer.EmitTBSSSymbol(TheSection, MangSym, Size, 1 << AlignLog);
    } else if (GVKind.isThreadData()) {
      OutStreamer.SwitchSection(TheSection);

      EmitAlignment(AlignLog, GV);
      OutStreamer.EmitLabel(MangSym);

      EmitGlobalConstant(GV->getInitializer());
    }

    OutStreamer.AddBlankLine();

    // Emit the variable struct for the runtime.
    const MCSection *TLVSect
      = getObjFileLowering().getTLSExtraDataSection();

    OutStreamer.SwitchSection(TLVSect);
    // Emit the linkage here.
    EmitLinkage(GV, GVSym);
    OutStreamer.EmitLabel(GVSym);

    // Three pointers in size:
    //   - __tlv_bootstrap - used to make sure support exists
    //   - spare pointer, used when mapped by the runtime
    //   - pointer to mangled symbol above with initializer
    unsigned PtrSize = DL->getPointerTypeSize(GV->getType());
    OutStreamer.EmitSymbolValue(GetExternalSymbolSymbol("_tlv_bootstrap"),
                                PtrSize);
    OutStreamer.EmitIntValue(0, PtrSize);
    OutStreamer.EmitSymbolValue(MangSym, PtrSize);

    OutStreamer.AddBlankLine();
    return;
  }

  OutStreamer.SwitchSection(TheSection);

  EmitLinkage(GV, GVSym);
  EmitAlignment(AlignLog, GV);

  OutStreamer.EmitLabel(GVSym);

  EmitGlobalConstant(GV->getInitializer());

  if (MAI->hasDotTypeDotSizeDirective())
    // .size foo, 42
    OutStreamer.EmitELFSize(GVSym, MCConstantExpr::Create(Size, OutContext));

  OutStreamer.AddBlankLine();
}

/// EmitFunctionHeader - This method emits the header for the current
/// function.
void AsmPrinter::EmitFunctionHeader() {
  // Print out constants referenced by the function
  EmitConstantPool();

  // Print the 'header' of function.
  const Function *F = MF->getFunction();

  OutStreamer.SwitchSection(
      getObjFileLowering().SectionForGlobal(F, *Mang, TM));
  EmitVisibility(CurrentFnSym, F->getVisibility());

  EmitLinkage(F, CurrentFnSym);
  EmitAlignment(MF->getAlignment(), F);

  if (MAI->hasDotTypeDotSizeDirective())
    OutStreamer.EmitSymbolAttribute(CurrentFnSym, MCSA_ELF_TypeFunction);

  if (isVerbose()) {
    F->printAsOperand(OutStreamer.GetCommentOS(),
                   /*PrintType=*/false, F->getParent());
    OutStreamer.GetCommentOS() << '\n';
  }

  // Emit the CurrentFnSym.  This is a virtual function to allow targets to
  // do their wild and crazy things as required.
  EmitFunctionEntryLabel();

  // If the function had address-taken blocks that got deleted, then we have
  // references to the dangling symbols.  Emit them at the start of the function
  // so that we don't get references to undefined symbols.
  std::vector<MCSymbol*> DeadBlockSyms;
  MMI->takeDeletedSymbolsForFunction(F, DeadBlockSyms);
  for (unsigned i = 0, e = DeadBlockSyms.size(); i != e; ++i) {
    OutStreamer.AddComment("Address taken block that was later removed");
    OutStreamer.EmitLabel(DeadBlockSyms[i]);
  }

  // Emit pre-function debug and/or EH information.
  for (const HandlerInfo &HI : Handlers) {
    NamedRegionTimer T(HI.TimerName, HI.TimerGroupName, TimePassesIsEnabled);
    HI.Handler->beginFunction(MF);
  }

  // Emit the prefix data.
  if (F->hasPrefixData())
    EmitGlobalConstant(F->getPrefixData());
}

/// EmitFunctionEntryLabel - Emit the label that is the entrypoint for the
/// function.  This can be overridden by targets as required to do custom stuff.
void AsmPrinter::EmitFunctionEntryLabel() {
  // The function label could have already been emitted if two symbols end up
  // conflicting due to asm renaming.  Detect this and emit an error.
  if (CurrentFnSym->isUndefined())
    return OutStreamer.EmitLabel(CurrentFnSym);

  report_fatal_error("'" + Twine(CurrentFnSym->getName()) +
                     "' label emitted multiple times to assembly file");
}

/// emitComments - Pretty-print comments for instructions.
static void emitComments(const MachineInstr &MI, raw_ostream &CommentOS) {
  const MachineFunction *MF = MI.getParent()->getParent();
  const TargetMachine &TM = MF->getTarget();

  // Check for spills and reloads
  int FI;

  const MachineFrameInfo *FrameInfo = MF->getFrameInfo();

  // We assume a single instruction only has a spill or reload, not
  // both.
  const MachineMemOperand *MMO;
  if (TM.getInstrInfo()->isLoadFromStackSlotPostFE(&MI, FI)) {
    if (FrameInfo->isSpillSlotObjectIndex(FI)) {
      MMO = *MI.memoperands_begin();
      CommentOS << MMO->getSize() << "-byte Reload\n";
    }
  } else if (TM.getInstrInfo()->hasLoadFromStackSlot(&MI, MMO, FI)) {
    if (FrameInfo->isSpillSlotObjectIndex(FI))
      CommentOS << MMO->getSize() << "-byte Folded Reload\n";
  } else if (TM.getInstrInfo()->isStoreToStackSlotPostFE(&MI, FI)) {
    if (FrameInfo->isSpillSlotObjectIndex(FI)) {
      MMO = *MI.memoperands_begin();
      CommentOS << MMO->getSize() << "-byte Spill\n";
    }
  } else if (TM.getInstrInfo()->hasStoreToStackSlot(&MI, MMO, FI)) {
    if (FrameInfo->isSpillSlotObjectIndex(FI))
      CommentOS << MMO->getSize() << "-byte Folded Spill\n";
  }

  // Check for spill-induced copies
  if (MI.getAsmPrinterFlag(MachineInstr::ReloadReuse))
    CommentOS << " Reload Reuse\n";
}

/// emitImplicitDef - This method emits the specified machine instruction
/// that is an implicit def.
void AsmPrinter::emitImplicitDef(const MachineInstr *MI) const {
  unsigned RegNo = MI->getOperand(0).getReg();
  OutStreamer.AddComment(Twine("implicit-def: ") +
                         TM.getRegisterInfo()->getName(RegNo));
  OutStreamer.AddBlankLine();
}

static void emitKill(const MachineInstr *MI, AsmPrinter &AP) {
  std::string Str = "kill:";
  for (unsigned i = 0, e = MI->getNumOperands(); i != e; ++i) {
    const MachineOperand &Op = MI->getOperand(i);
    assert(Op.isReg() && "KILL instruction must have only register operands");
    Str += ' ';
    Str += AP.TM.getRegisterInfo()->getName(Op.getReg());
    Str += (Op.isDef() ? "<def>" : "<kill>");
  }
  AP.OutStreamer.AddComment(Str);
  AP.OutStreamer.AddBlankLine();
}

/// emitDebugValueComment - This method handles the target-independent form
/// of DBG_VALUE, returning true if it was able to do so.  A false return
/// means the target will need to handle MI in EmitInstruction.
static bool emitDebugValueComment(const MachineInstr *MI, AsmPrinter &AP) {
  // This code handles only the 3-operand target-independent form.
  if (MI->getNumOperands() != 3)
    return false;

  SmallString<128> Str;
  raw_svector_ostream OS(Str);
  OS << "DEBUG_VALUE: ";

  DIVariable V(MI->getOperand(2).getMetadata());
  if (V.getContext().isSubprogram()) {
    StringRef Name = DISubprogram(V.getContext()).getDisplayName();
    if (!Name.empty())
      OS << Name << ":";
  }
  OS << V.getName() << " <- ";

  // The second operand is only an offset if it's an immediate.
  bool Deref = MI->getOperand(0).isReg() && MI->getOperand(1).isImm();
  int64_t Offset = Deref ? MI->getOperand(1).getImm() : 0;

  // Register or immediate value. Register 0 means undef.
  if (MI->getOperand(0).isFPImm()) {
    APFloat APF = APFloat(MI->getOperand(0).getFPImm()->getValueAPF());
    if (MI->getOperand(0).getFPImm()->getType()->isFloatTy()) {
      OS << (double)APF.convertToFloat();
    } else if (MI->getOperand(0).getFPImm()->getType()->isDoubleTy()) {
      OS << APF.convertToDouble();
    } else {
      // There is no good way to print long double.  Convert a copy to
      // double.  Ah well, it's only a comment.
      bool ignored;
      APF.convert(APFloat::IEEEdouble, APFloat::rmNearestTiesToEven,
                  &ignored);
      OS << "(long double) " << APF.convertToDouble();
    }
  } else if (MI->getOperand(0).isImm()) {
    OS << MI->getOperand(0).getImm();
  } else if (MI->getOperand(0).isCImm()) {
    MI->getOperand(0).getCImm()->getValue().print(OS, false /*isSigned*/);
  } else {
    unsigned Reg;
    if (MI->getOperand(0).isReg()) {
      Reg = MI->getOperand(0).getReg();
    } else {
      assert(MI->getOperand(0).isFI() && "Unknown operand type");
      const TargetFrameLowering *TFI = AP.TM.getFrameLowering();
      Offset += TFI->getFrameIndexReference(*AP.MF,
                                            MI->getOperand(0).getIndex(), Reg);
      Deref = true;
    }
    if (Reg == 0) {
      // Suppress offset, it is not meaningful here.
      OS << "undef";
      // NOTE: Want this comment at start of line, don't emit with AddComment.
      AP.OutStreamer.emitRawComment(OS.str());
      return true;
    }
    if (Deref)
      OS << '[';
    OS << AP.TM.getRegisterInfo()->getName(Reg);
  }

  if (Deref)
    OS << '+' << Offset << ']';

  // NOTE: Want this comment at start of line, don't emit with AddComment.
  AP.OutStreamer.emitRawComment(OS.str());
  return true;
}

AsmPrinter::CFIMoveType AsmPrinter::needsCFIMoves() {
  if (MAI->getExceptionHandlingType() == ExceptionHandling::DwarfCFI &&
      MF->getFunction()->needsUnwindTableEntry())
    return CFI_M_EH;

  if (MMI->hasDebugInfo())
    return CFI_M_Debug;

  return CFI_M_None;
}

bool AsmPrinter::needsSEHMoves() {
  return MAI->getExceptionHandlingType() == ExceptionHandling::WinEH &&
    MF->getFunction()->needsUnwindTableEntry();
}

void AsmPrinter::emitCFIInstruction(const MachineInstr &MI) {
  ExceptionHandling ExceptionHandlingType = MAI->getExceptionHandlingType();
  if (ExceptionHandlingType != ExceptionHandling::DwarfCFI &&
      ExceptionHandlingType != ExceptionHandling::ARM)
    return;

  if (needsCFIMoves() == CFI_M_None)
    return;

  if (MMI->getCompactUnwindEncoding() != 0)
    OutStreamer.EmitCompactUnwindEncoding(MMI->getCompactUnwindEncoding());

  const MachineModuleInfo &MMI = MF->getMMI();
  const std::vector<MCCFIInstruction> &Instrs = MMI.getFrameInstructions();
  unsigned CFIIndex = MI.getOperand(0).getCFIIndex();
  const MCCFIInstruction &CFI = Instrs[CFIIndex];
  emitCFIInstruction(CFI);
}

/// EmitFunctionBody - This method emits the body and trailer for a
/// function.
void AsmPrinter::EmitFunctionBody() {
  // Emit target-specific gunk before the function body.
  EmitFunctionBodyStart();

  bool ShouldPrintDebugScopes = MMI->hasDebugInfo();

  // Print out code for the function.
  bool HasAnyRealCode = false;
  const MachineInstr *LastMI = nullptr;
  for (auto &MBB : *MF) {
    // Print a label for the basic block.
    EmitBasicBlockStart(MBB);
    for (auto &MI : MBB) {
      LastMI = &MI;

      // Print the assembly for the instruction.
      if (!MI.isPosition() && !MI.isImplicitDef() && !MI.isKill() &&
          !MI.isDebugValue()) {
        HasAnyRealCode = true;
        ++EmittedInsts;
      }

      if (ShouldPrintDebugScopes) {
        for (const HandlerInfo &HI : Handlers) {
          NamedRegionTimer T(HI.TimerName, HI.TimerGroupName,
                             TimePassesIsEnabled);
          HI.Handler->beginInstruction(&MI);
        }
      }

      if (isVerbose())
        emitComments(MI, OutStreamer.GetCommentOS());

      switch (MI.getOpcode()) {
      case TargetOpcode::CFI_INSTRUCTION:
        emitCFIInstruction(MI);
        break;

      case TargetOpcode::EH_LABEL:
<<<<<<< HEAD
      case TargetOpcode::GC_LABEL: {
        // @LOCALMOD-START
        unsigned LabelAlign = GetTargetLabelAlign(II);
        if (LabelAlign) EmitAlignment(LabelAlign);
        // @LOCALMOD-END
        OutStreamer.EmitLabel(II->getOperand(0).getMCSymbol());
=======
      case TargetOpcode::GC_LABEL:
        OutStreamer.EmitLabel(MI.getOperand(0).getMCSymbol());
>>>>>>> 434f0e35
        break;
      }
      case TargetOpcode::INLINEASM:
        EmitInlineAsm(&MI);
        break;
      case TargetOpcode::DBG_VALUE:
        if (isVerbose()) {
          if (!emitDebugValueComment(&MI, *this))
            EmitInstruction(&MI);
        }
        break;
      case TargetOpcode::IMPLICIT_DEF:
        if (isVerbose()) emitImplicitDef(&MI);
        break;
      case TargetOpcode::KILL:
        if (isVerbose()) emitKill(&MI, *this);
        break;
      default:
        EmitInstruction(&MI);
        break;
      }

      if (ShouldPrintDebugScopes) {
        for (const HandlerInfo &HI : Handlers) {
          NamedRegionTimer T(HI.TimerName, HI.TimerGroupName,
                             TimePassesIsEnabled);
          HI.Handler->endInstruction();
        }
      }
    }
  }

  // If the last instruction was a prolog label, then we have a situation where
  // we emitted a prolog but no function body. This results in the ending prolog
  // label equaling the end of function label and an invalid "row" in the
  // FDE. We need to emit a noop in this situation so that the FDE's rows are
  // valid.
  bool RequiresNoop = LastMI && LastMI->isCFIInstruction();

  // If the function is empty and the object file uses .subsections_via_symbols,
  // then we need to emit *something* to the function body to prevent the
  // labels from collapsing together.  Just emit a noop.
  if ((MAI->hasSubsectionsViaSymbols() && !HasAnyRealCode) || RequiresNoop) {
    MCInst Noop;
    TM.getInstrInfo()->getNoopForMachoTarget(Noop);
    if (Noop.getOpcode()) {
      OutStreamer.AddComment("avoids zero-length function");
      OutStreamer.EmitInstruction(Noop, getSubtargetInfo());
    } else  // Target not mc-ized yet.
      OutStreamer.EmitRawText(StringRef("\tnop\n"));
  }

  const Function *F = MF->getFunction();
  for (const auto &BB : *F) {
    if (!BB.hasAddressTaken())
      continue;
    MCSymbol *Sym = GetBlockAddressSymbol(&BB);
    if (Sym->isDefined())
      continue;
    OutStreamer.AddComment("Address of block that was removed by CodeGen");
    OutStreamer.EmitLabel(Sym);
  }

  // Emit target-specific gunk after the function body.
  EmitFunctionBodyEnd();

  // If the target wants a .size directive for the size of the function, emit
  // it.
  if (MAI->hasDotTypeDotSizeDirective()) {
    // Create a symbol for the end of function, so we can get the size as
    // difference between the function label and the temp label.
    MCSymbol *FnEndLabel = OutContext.CreateTempSymbol();
    OutStreamer.EmitLabel(FnEndLabel);

    const MCExpr *SizeExp =
      MCBinaryExpr::CreateSub(MCSymbolRefExpr::Create(FnEndLabel, OutContext),
                              MCSymbolRefExpr::Create(CurrentFnSymForSize,
                                                      OutContext),
                              OutContext);
    OutStreamer.EmitELFSize(CurrentFnSym, SizeExp);
  }

  // Emit post-function debug and/or EH information.
  for (const HandlerInfo &HI : Handlers) {
    NamedRegionTimer T(HI.TimerName, HI.TimerGroupName, TimePassesIsEnabled);
    HI.Handler->endFunction(MF);
  }
  MMI->EndFunction();

  // Print out jump tables referenced by the function.
  EmitJumpTableInfo();

  OutStreamer.AddBlankLine();
}

static const MCExpr *lowerConstant(const Constant *CV, AsmPrinter &AP);

bool AsmPrinter::doFinalization(Module &M) {
  // Emit global variables.
  for (const auto &G : M.globals())
    EmitGlobalVariable(&G);

  // Emit visibility info for declarations
  for (const Function &F : M) {
    if (!F.isDeclaration())
      continue;
    GlobalValue::VisibilityTypes V = F.getVisibility();
    if (V == GlobalValue::DefaultVisibility)
      continue;

    MCSymbol *Name = getSymbol(&F);
    EmitVisibility(Name, V, false);
  }

  // Get information about jump-instruction tables to print.
  JumpInstrTableInfo *JITI = getAnalysisIfAvailable<JumpInstrTableInfo>();

  if (JITI && !JITI->getTables().empty()) {
    unsigned Arch = Triple(getTargetTriple()).getArch();
    bool IsThumb = (Arch == Triple::thumb || Arch == Triple::thumbeb);
    MCInst TrapInst;
    TM.getInstrInfo()->getTrap(TrapInst);
    for (const auto &KV : JITI->getTables()) {
      uint64_t Count = 0;
      for (const auto &FunPair : KV.second) {
        // Emit the function labels to make this be a function entry point.
        MCSymbol *FunSym =
          OutContext.GetOrCreateSymbol(FunPair.second->getName());
        OutStreamer.EmitSymbolAttribute(FunSym, MCSA_Global);
        // FIXME: JumpTableInstrInfo should store information about the required
        // alignment of table entries and the size of the padding instruction.
        EmitAlignment(3);
        if (IsThumb)
          OutStreamer.EmitThumbFunc(FunSym);
        if (MAI->hasDotTypeDotSizeDirective())
          OutStreamer.EmitSymbolAttribute(FunSym, MCSA_ELF_TypeFunction);
        OutStreamer.EmitLabel(FunSym);

        // Emit the jump instruction to transfer control to the original
        // function.
        MCInst JumpToFun;
        MCSymbol *TargetSymbol =
          OutContext.GetOrCreateSymbol(FunPair.first->getName());
        const MCSymbolRefExpr *TargetSymRef =
          MCSymbolRefExpr::Create(TargetSymbol, MCSymbolRefExpr::VK_PLT,
                                  OutContext);
        TM.getInstrInfo()->getUnconditionalBranch(JumpToFun, TargetSymRef);
        OutStreamer.EmitInstruction(JumpToFun, getSubtargetInfo());
        ++Count;
      }

      // Emit enough padding instructions to fill up to the next power of two.
      // This assumes that the trap instruction takes 8 bytes or fewer.
      uint64_t Remaining = NextPowerOf2(Count) - Count;
      for (uint64_t C = 0; C < Remaining; ++C) {
        EmitAlignment(3);
        OutStreamer.EmitInstruction(TrapInst, getSubtargetInfo());
      }

    }
  }

  // Emit module flags.
  SmallVector<Module::ModuleFlagEntry, 8> ModuleFlags;
  M.getModuleFlagsMetadata(ModuleFlags);
  if (!ModuleFlags.empty())
    getObjFileLowering().emitModuleFlags(OutStreamer, ModuleFlags, *Mang, TM);

  // Make sure we wrote out everything we need.
  OutStreamer.Flush();

  // Finalize debug and EH information.
  for (const HandlerInfo &HI : Handlers) {
    NamedRegionTimer T(HI.TimerName, HI.TimerGroupName,
                       TimePassesIsEnabled);
    HI.Handler->endModule();
    delete HI.Handler;
  }
  Handlers.clear();
  DD = nullptr;

  // If the target wants to know about weak references, print them all.
  if (MAI->getWeakRefDirective()) {
    // FIXME: This is not lazy, it would be nice to only print weak references
    // to stuff that is actually used.  Note that doing so would require targets
    // to notice uses in operands (due to constant exprs etc).  This should
    // happen with the MC stuff eventually.

    // Print out module-level global variables here.
    for (const auto &G : M.globals()) {
      if (!G.hasExternalWeakLinkage())
        continue;
      OutStreamer.EmitSymbolAttribute(getSymbol(&G), MCSA_WeakReference);
    }

    for (const auto &F : M) {
      if (!F.hasExternalWeakLinkage())
        continue;
      OutStreamer.EmitSymbolAttribute(getSymbol(&F), MCSA_WeakReference);
    }
  }

  if (MAI->hasSetDirective()) {
    OutStreamer.AddBlankLine();
    for (const auto &Alias : M.aliases()) {
      MCSymbol *Name = getSymbol(&Alias);

      if (Alias.hasExternalLinkage() || !MAI->getWeakRefDirective())
        OutStreamer.EmitSymbolAttribute(Name, MCSA_Global);
      else if (Alias.hasWeakLinkage() || Alias.hasLinkOnceLinkage())
        OutStreamer.EmitSymbolAttribute(Name, MCSA_WeakReference);
      else
        assert(Alias.hasLocalLinkage() && "Invalid alias linkage");

      EmitVisibility(Name, Alias.getVisibility());

      // Emit the directives as assignments aka .set:
      OutStreamer.EmitAssignment(Name,
                                 lowerConstant(Alias.getAliasee(), *this));
    }
  }

  GCModuleInfo *MI = getAnalysisIfAvailable<GCModuleInfo>();
  assert(MI && "AsmPrinter didn't require GCModuleInfo?");
  for (GCModuleInfo::iterator I = MI->end(), E = MI->begin(); I != E; )
    if (GCMetadataPrinter *MP = GetOrCreateGCPrinter(**--I))
      MP->finishAssembly(*this);

  // Emit llvm.ident metadata in an '.ident' directive.
  EmitModuleIdents(M);

  // If we don't have any trampolines, then we don't require stack memory
  // to be executable. Some targets have a directive to declare this.
  Function *InitTrampolineIntrinsic = M.getFunction("llvm.init.trampoline");
  if (!InitTrampolineIntrinsic || InitTrampolineIntrinsic->use_empty())
    if (const MCSection *S = MAI->getNonexecutableStackSection(OutContext))
      OutStreamer.SwitchSection(S);

  // Allow the target to emit any magic that it wants at the end of the file,
  // after everything else has gone out.
  EmitEndOfAsmFile(M);

  delete Mang; Mang = nullptr;
  MMI = nullptr;

  OutStreamer.Finish();
  OutStreamer.reset();

  return false;
}

void AsmPrinter::SetupMachineFunction(MachineFunction &MF) {
  this->MF = &MF;
  // Get the function symbol.
  CurrentFnSym = getSymbol(MF.getFunction());
  CurrentFnSymForSize = CurrentFnSym;

  if (isVerbose())
    LI = &getAnalysis<MachineLoopInfo>();
}

namespace {
  // SectionCPs - Keep track the alignment, constpool entries per Section.
  struct SectionCPs {
    const MCSection *S;
    unsigned Alignment;
    SmallVector<unsigned, 4> CPEs;
    SectionCPs(const MCSection *s, unsigned a) : S(s), Alignment(a) {}
  };
}

/// EmitConstantPool - Print to the current output stream assembly
/// representations of the constants in the constant pool MCP. This is
/// used to print out constants which have been "spilled to memory" by
/// the code generator.
///
void AsmPrinter::EmitConstantPool() {
  const MachineConstantPool *MCP = MF->getConstantPool();
  const std::vector<MachineConstantPoolEntry> &CP = MCP->getConstants();
  if (CP.empty()) return;

  // Calculate sections for constant pool entries. We collect entries to go into
  // the same section together to reduce amount of section switch statements.
  SmallVector<SectionCPs, 4> CPSections;
  for (unsigned i = 0, e = CP.size(); i != e; ++i) {
    const MachineConstantPoolEntry &CPE = CP[i];
    unsigned Align = CPE.getAlignment();

    SectionKind Kind = CPE.getSectionKind(TM.getDataLayout());

    const Constant *C = nullptr;
    if (!CPE.isMachineConstantPoolEntry())
      C = CPE.Val.ConstVal;

    const MCSection *S = getObjFileLowering().getSectionForConstant(Kind, C);

    // The number of sections are small, just do a linear search from the
    // last section to the first.
    bool Found = false;
    unsigned SecIdx = CPSections.size();
    while (SecIdx != 0) {
      if (CPSections[--SecIdx].S == S) {
        Found = true;
        break;
      }
    }
    if (!Found) {
      SecIdx = CPSections.size();
      CPSections.push_back(SectionCPs(S, Align));
    }

    if (Align > CPSections[SecIdx].Alignment)
      CPSections[SecIdx].Alignment = Align;
    CPSections[SecIdx].CPEs.push_back(i);
  }

  // Now print stuff into the calculated sections.
  const MCSection *CurSection = nullptr;
  unsigned Offset = 0;
  for (unsigned i = 0, e = CPSections.size(); i != e; ++i) {
    for (unsigned j = 0, ee = CPSections[i].CPEs.size(); j != ee; ++j) {
      unsigned CPI = CPSections[i].CPEs[j];
      MCSymbol *Sym = GetCPISymbol(CPI);
      if (!Sym->isUndefined())
        continue;

      if (CurSection != CPSections[i].S) {
        OutStreamer.SwitchSection(CPSections[i].S);
        EmitAlignment(Log2_32(CPSections[i].Alignment));
        CurSection = CPSections[i].S;
        Offset = 0;
      }

      MachineConstantPoolEntry CPE = CP[CPI];

      // Emit inter-object padding for alignment.
      unsigned AlignMask = CPE.getAlignment() - 1;
      unsigned NewOffset = (Offset + AlignMask) & ~AlignMask;
      OutStreamer.EmitZeros(NewOffset - Offset);

      Type *Ty = CPE.getType();
      Offset = NewOffset + TM.getDataLayout()->getTypeAllocSize(Ty);

      OutStreamer.EmitLabel(Sym);
      if (CPE.isMachineConstantPoolEntry())
        EmitMachineConstantPoolValue(CPE.Val.MachineCPVal);
      else
        EmitGlobalConstant(CPE.Val.ConstVal);
    }
  }
}

/// EmitJumpTableInfo - Print assembly representations of the jump tables used
/// by the current function to the current output stream.
///
void AsmPrinter::EmitJumpTableInfo() {
  const DataLayout *DL = MF->getTarget().getDataLayout();
  const MachineJumpTableInfo *MJTI = MF->getJumpTableInfo();
  if (!MJTI) return;
  if (MJTI->getEntryKind() == MachineJumpTableInfo::EK_Inline) return;
  const std::vector<MachineJumpTableEntry> &JT = MJTI->getJumpTables();
  if (JT.empty()) return;

  // Pick the directive to use to print the jump table entries, and switch to
  // the appropriate section.
  const Function *F = MF->getFunction();
  bool JTInDiffSection = false;
  if (// In PIC mode, we need to emit the jump table to the same section as the
      // function body itself, otherwise the label differences won't make sense.
      // FIXME: Need a better predicate for this: what about custom entries?
      (MJTI->getEntryKind() == MachineJumpTableInfo::EK_LabelDifference32 ||
      // We should also do if the section name is NULL or function is declared
      // in discardable section
      // FIXME: this isn't the right predicate, should be based on the MCSection
      // for the function.
<<<<<<< HEAD
      // @LOCALMOD-START
      // the original code is a hack
      // jumptables usually end up in .rodata
      // but for functions with weak linkage there is a chance that the are
      // not needed. So in order to be discard the function AND the jumptable
      // they keep them both in .text. This fix only works if we never discard
      // weak functions. This is guaranteed because the bitcode linker already
      // throws out unused ones.
      // TODO: Investigate the other case of concern -- PIC code.
      // Concern is about jumptables being in a different section: can the
      // rodata and text be too far apart for a RIP-relative offset?
       F->isWeakForLinker())
      && !UseReadOnlyJumpTables()) {
      // @LOCALMOD-END
    OutStreamer.SwitchSection(getObjFileLowering().SectionForGlobal(F,Mang,TM));
=======
      F->isWeakForLinker()) {
    OutStreamer.SwitchSection(
        getObjFileLowering().SectionForGlobal(F, *Mang, TM));
>>>>>>> 434f0e35
  } else {
    // Otherwise, drop it in the readonly section.
    const MCSection *ReadOnlySection =
        getObjFileLowering().getSectionForConstant(SectionKind::getReadOnly(),
                                                   /*C=*/nullptr);
    OutStreamer.SwitchSection(ReadOnlySection);
    JTInDiffSection = true;
  }

  EmitAlignment(Log2_32(MJTI->getEntryAlignment(*TM.getDataLayout())));

  // Jump tables in code sections are marked with a data_region directive
  // where that's supported.
  if (!JTInDiffSection)
    OutStreamer.EmitDataRegion(MCDR_DataRegionJT32);

  for (unsigned JTI = 0, e = JT.size(); JTI != e; ++JTI) {
    const std::vector<MachineBasicBlock*> &JTBBs = JT[JTI].MBBs;

    // If this jump table was deleted, ignore it.
    if (JTBBs.empty()) continue;

    // For the EK_LabelDifference32 entry, if the target supports .set, emit a
    // .set directive for each unique entry.  This reduces the number of
    // relocations the assembler will generate for the jump table.
    if (MJTI->getEntryKind() == MachineJumpTableInfo::EK_LabelDifference32 &&
        MAI->hasSetDirective() && !UseReadOnlyJumpTables()) { // @LOCALMOD
      SmallPtrSet<const MachineBasicBlock*, 16> EmittedSets;
      const TargetLowering *TLI = TM.getTargetLowering();
      const MCExpr *Base = TLI->getPICJumpTableRelocBaseExpr(MF,JTI,OutContext);
      for (unsigned ii = 0, ee = JTBBs.size(); ii != ee; ++ii) {
        const MachineBasicBlock *MBB = JTBBs[ii];
        if (!EmittedSets.insert(MBB)) continue;

        // .set LJTSet, LBB32-base
        const MCExpr *LHS =
          MCSymbolRefExpr::Create(MBB->getSymbol(), OutContext);
        OutStreamer.EmitAssignment(GetJTSetSymbol(JTI, MBB->getNumber()),
                                MCBinaryExpr::CreateSub(LHS, Base, OutContext));
      }
    }

    // On some targets (e.g. Darwin) we want to emit two consecutive labels
    // before each jump table.  The first label is never referenced, but tells
    // the assembler and linker the extents of the jump table object.  The
    // second label is actually referenced by the code.
    if (JTInDiffSection && DL->hasLinkerPrivateGlobalPrefix())
      // FIXME: This doesn't have to have any specific name, just any randomly
      // named and numbered 'l' label would work.  Simplify GetJTISymbol.
      OutStreamer.EmitLabel(GetJTISymbol(JTI, true));

    OutStreamer.EmitLabel(GetJTISymbol(JTI));

    for (unsigned ii = 0, ee = JTBBs.size(); ii != ee; ++ii)
      EmitJumpTableEntry(MJTI, JTBBs[ii], JTI);
  }
  if (!JTInDiffSection)
    OutStreamer.EmitDataRegion(MCDR_DataRegionEnd);
}

/// EmitJumpTableEntry - Emit a jump table entry for the specified MBB to the
/// current stream.
void AsmPrinter::EmitJumpTableEntry(const MachineJumpTableInfo *MJTI,
                                    const MachineBasicBlock *MBB,
                                    unsigned UID) const {
  assert(MBB && MBB->getNumber() >= 0 && "Invalid basic block");
  const MCExpr *Value = nullptr;
  switch (MJTI->getEntryKind()) {
  case MachineJumpTableInfo::EK_Inline:
    llvm_unreachable("Cannot emit EK_Inline jump table entry");
  case MachineJumpTableInfo::EK_Custom32:
    Value = TM.getTargetLowering()->LowerCustomJumpTableEntry(MJTI, MBB, UID,
                                                              OutContext);
    break;
  case MachineJumpTableInfo::EK_BlockAddress:
    // EK_BlockAddress - Each entry is a plain address of block, e.g.:
    //     .word LBB123
    Value = MCSymbolRefExpr::Create(MBB->getSymbol(), OutContext);
    break;
  case MachineJumpTableInfo::EK_GPRel32BlockAddress: {
    // EK_GPRel32BlockAddress - Each entry is an address of block, encoded
    // with a relocation as gp-relative, e.g.:
    //     .gprel32 LBB123
    MCSymbol *MBBSym = MBB->getSymbol();
    OutStreamer.EmitGPRel32Value(MCSymbolRefExpr::Create(MBBSym, OutContext));
    return;
  }

  case MachineJumpTableInfo::EK_GPRel64BlockAddress: {
    // EK_GPRel64BlockAddress - Each entry is an address of block, encoded
    // with a relocation as gp-relative, e.g.:
    //     .gpdword LBB123
    MCSymbol *MBBSym = MBB->getSymbol();
    OutStreamer.EmitGPRel64Value(MCSymbolRefExpr::Create(MBBSym, OutContext));
    return;
  }

  case MachineJumpTableInfo::EK_LabelDifference32: {
    // EK_LabelDifference32 - Each entry is the address of the block minus
    // the address of the jump table.  This is used for PIC jump tables where
    // gprel32 is not supported.  e.g.:
    //      .word LBB123 - LJTI1_2
    // If the .set directive is supported, this is emitted as:
    //      .set L4_5_set_123, LBB123 - LJTI1_2
    //      .word L4_5_set_123

    // If we have emitted set directives for the jump table entries, print
    // them rather than the entries themselves.  If we're emitting PIC, then
    // emit the table entries as differences between two text section labels.
    if (MAI->hasSetDirective() && !UseReadOnlyJumpTables()) { // @LOCALMOD
      // If we used .set, reference the .set's symbol.
      Value = MCSymbolRefExpr::Create(GetJTSetSymbol(UID, MBB->getNumber()),
                                      OutContext);
      break;
    }
    // Otherwise, use the difference as the jump table entry.
    Value = MCSymbolRefExpr::Create(MBB->getSymbol(), OutContext);
    const MCExpr *JTI = MCSymbolRefExpr::Create(GetJTISymbol(UID), OutContext);
    Value = MCBinaryExpr::CreateSub(Value, JTI, OutContext);
    break;
  }
  }

  assert(Value && "Unknown entry kind!");

  unsigned EntrySize = MJTI->getEntrySize(*TM.getDataLayout());
  OutStreamer.EmitValue(Value, EntrySize);
}


/// EmitSpecialLLVMGlobal - Check to see if the specified global is a
/// special global used by LLVM.  If so, emit it and return true, otherwise
/// do nothing and return false.
bool AsmPrinter::EmitSpecialLLVMGlobal(const GlobalVariable *GV) {
  if (GV->getName() == "llvm.used") {
    if (MAI->hasNoDeadStrip())    // No need to emit this at all.
      EmitLLVMUsedList(cast<ConstantArray>(GV->getInitializer()));
    return true;
  }

  // Ignore debug and non-emitted data.  This handles llvm.compiler.used.
  if (StringRef(GV->getSection()) == "llvm.metadata" ||
      GV->hasAvailableExternallyLinkage())
    return true;

  if (!GV->hasAppendingLinkage()) return false;

  assert(GV->hasInitializer() && "Not a special LLVM global!");

  if (GV->getName() == "llvm.global_ctors") {
    EmitXXStructorList(GV->getInitializer(), /* isCtor */ true);

    if (TM.getRelocationModel() == Reloc::Static &&
        MAI->hasStaticCtorDtorReferenceInStaticMode()) {
      StringRef Sym(".constructors_used");
      OutStreamer.EmitSymbolAttribute(OutContext.GetOrCreateSymbol(Sym),
                                      MCSA_Reference);
    }
    return true;
  }

  if (GV->getName() == "llvm.global_dtors") {
    EmitXXStructorList(GV->getInitializer(), /* isCtor */ false);

    if (TM.getRelocationModel() == Reloc::Static &&
        MAI->hasStaticCtorDtorReferenceInStaticMode()) {
      StringRef Sym(".destructors_used");
      OutStreamer.EmitSymbolAttribute(OutContext.GetOrCreateSymbol(Sym),
                                      MCSA_Reference);
    }
    return true;
  }

  return false;
}

/// EmitLLVMUsedList - For targets that define a MAI::UsedDirective, mark each
/// global in the specified llvm.used list for which emitUsedDirectiveFor
/// is true, as being used with this directive.
void AsmPrinter::EmitLLVMUsedList(const ConstantArray *InitList) {
  // Should be an array of 'i8*'.
  for (unsigned i = 0, e = InitList->getNumOperands(); i != e; ++i) {
    const GlobalValue *GV =
      dyn_cast<GlobalValue>(InitList->getOperand(i)->stripPointerCasts());
    if (GV)
      OutStreamer.EmitSymbolAttribute(getSymbol(GV), MCSA_NoDeadStrip);
  }
}

namespace {
struct Structor {
  Structor() : Priority(0), Func(nullptr), ComdatKey(nullptr) {}
  int Priority;
  llvm::Constant *Func;
  llvm::GlobalValue *ComdatKey;
};
} // end namespace

/// EmitXXStructorList - Emit the ctor or dtor list taking into account the init
/// priority.
void AsmPrinter::EmitXXStructorList(const Constant *List, bool isCtor) {
  // Should be an array of '{ int, void ()* }' structs.  The first value is the
  // init priority.
  if (!isa<ConstantArray>(List)) return;

  // Sanity check the structors list.
  const ConstantArray *InitList = dyn_cast<ConstantArray>(List);
  if (!InitList) return; // Not an array!
  StructType *ETy = dyn_cast<StructType>(InitList->getType()->getElementType());
  // FIXME: Only allow the 3-field form in LLVM 4.0.
  if (!ETy || ETy->getNumElements() < 2 || ETy->getNumElements() > 3)
    return; // Not an array of two or three elements!
  if (!isa<IntegerType>(ETy->getTypeAtIndex(0U)) ||
      !isa<PointerType>(ETy->getTypeAtIndex(1U))) return; // Not (int, ptr).
  if (ETy->getNumElements() == 3 && !isa<PointerType>(ETy->getTypeAtIndex(2U)))
    return; // Not (int, ptr, ptr).

  // Gather the structors in a form that's convenient for sorting by priority.
  SmallVector<Structor, 8> Structors;
  for (Value *O : InitList->operands()) {
    ConstantStruct *CS = dyn_cast<ConstantStruct>(O);
    if (!CS) continue; // Malformed.
    if (CS->getOperand(1)->isNullValue())
      break;  // Found a null terminator, skip the rest.
    ConstantInt *Priority = dyn_cast<ConstantInt>(CS->getOperand(0));
    if (!Priority) continue; // Malformed.
    Structors.push_back(Structor());
    Structor &S = Structors.back();
    S.Priority = Priority->getLimitedValue(65535);
    S.Func = CS->getOperand(1);
    if (ETy->getNumElements() == 3 && !CS->getOperand(2)->isNullValue())
      S.ComdatKey = dyn_cast<GlobalValue>(CS->getOperand(2)->stripPointerCasts());
  }

  // Emit the function pointers in the target-specific order
  const DataLayout *DL = TM.getDataLayout();
  unsigned Align = Log2_32(DL->getPointerPrefAlignment());
  std::stable_sort(Structors.begin(), Structors.end(),
                   [](const Structor &L,
                      const Structor &R) { return L.Priority < R.Priority; });
  for (Structor &S : Structors) {
    const TargetLoweringObjectFile &Obj = getObjFileLowering();
    const MCSymbol *KeySym = nullptr;
    if (GlobalValue *GV = S.ComdatKey) {
      if (GV->hasAvailableExternallyLinkage())
        // If the associated variable is available_externally, some other TU
        // will provide its dynamic initializer.
        continue;

      KeySym = getSymbol(GV);
    }
    const MCSection *OutputSection =
        (isCtor ? Obj.getStaticCtorSection(S.Priority, KeySym)
                : Obj.getStaticDtorSection(S.Priority, KeySym));
    OutStreamer.SwitchSection(OutputSection);
    if (OutStreamer.getCurrentSection() != OutStreamer.getPreviousSection())
      EmitAlignment(Align);
    EmitXXStructor(S.Func);
  }
}

void AsmPrinter::EmitModuleIdents(Module &M) {
  if (!MAI->hasIdentDirective())
    return;

  if (const NamedMDNode *NMD = M.getNamedMetadata("llvm.ident")) {
    for (unsigned i = 0, e = NMD->getNumOperands(); i != e; ++i) {
      const MDNode *N = NMD->getOperand(i);
      assert(N->getNumOperands() == 1 &&
             "llvm.ident metadata entry can have only one operand");
      const MDString *S = cast<MDString>(N->getOperand(0));
      OutStreamer.EmitIdent(S->getString());
    }
  }
}

//===--------------------------------------------------------------------===//
// Emission and print routines
//

/// EmitInt8 - Emit a byte directive and value.
///
void AsmPrinter::EmitInt8(int Value) const {
  OutStreamer.EmitIntValue(Value, 1);
}

/// EmitInt16 - Emit a short directive and value.
///
void AsmPrinter::EmitInt16(int Value) const {
  OutStreamer.EmitIntValue(Value, 2);
}

/// EmitInt32 - Emit a long directive and value.
///
void AsmPrinter::EmitInt32(int Value) const {
  OutStreamer.EmitIntValue(Value, 4);
}

/// EmitLabelDifference - Emit something like ".long Hi-Lo" where the size
/// in bytes of the directive is specified by Size and Hi/Lo specify the
/// labels.  This implicitly uses .set if it is available.
void AsmPrinter::EmitLabelDifference(const MCSymbol *Hi, const MCSymbol *Lo,
                                     unsigned Size) const {
  // Get the Hi-Lo expression.
  const MCExpr *Diff =
    MCBinaryExpr::CreateSub(MCSymbolRefExpr::Create(Hi, OutContext),
                            MCSymbolRefExpr::Create(Lo, OutContext),
                            OutContext);

  if (!MAI->hasSetDirective()) {
    OutStreamer.EmitValue(Diff, Size);
    return;
  }

  // Otherwise, emit with .set (aka assignment).
  MCSymbol *SetLabel = GetTempSymbol("set", SetCounter++);
  OutStreamer.EmitAssignment(SetLabel, Diff);
  OutStreamer.EmitSymbolValue(SetLabel, Size);
}

/// EmitLabelOffsetDifference - Emit something like ".long Hi+Offset-Lo"
/// where the size in bytes of the directive is specified by Size and Hi/Lo
/// specify the labels.  This implicitly uses .set if it is available.
void AsmPrinter::EmitLabelOffsetDifference(const MCSymbol *Hi, uint64_t Offset,
                                           const MCSymbol *Lo,
                                           unsigned Size) const {

  // Emit Hi+Offset - Lo
  // Get the Hi+Offset expression.
  const MCExpr *Plus =
    MCBinaryExpr::CreateAdd(MCSymbolRefExpr::Create(Hi, OutContext),
                            MCConstantExpr::Create(Offset, OutContext),
                            OutContext);

  // Get the Hi+Offset-Lo expression.
  const MCExpr *Diff =
    MCBinaryExpr::CreateSub(Plus,
                            MCSymbolRefExpr::Create(Lo, OutContext),
                            OutContext);

  if (!MAI->hasSetDirective())
    OutStreamer.EmitValue(Diff, Size);
  else {
    // Otherwise, emit with .set (aka assignment).
    MCSymbol *SetLabel = GetTempSymbol("set", SetCounter++);
    OutStreamer.EmitAssignment(SetLabel, Diff);
    OutStreamer.EmitSymbolValue(SetLabel, Size);
  }
}

/// EmitLabelPlusOffset - Emit something like ".long Label+Offset"
/// where the size in bytes of the directive is specified by Size and Label
/// specifies the label.  This implicitly uses .set if it is available.
void AsmPrinter::EmitLabelPlusOffset(const MCSymbol *Label, uint64_t Offset,
                                     unsigned Size,
                                     bool IsSectionRelative) const {
  if (MAI->needsDwarfSectionOffsetDirective() && IsSectionRelative) {
    OutStreamer.EmitCOFFSecRel32(Label);
    return;
  }

  // Emit Label+Offset (or just Label if Offset is zero)
  const MCExpr *Expr = MCSymbolRefExpr::Create(Label, OutContext);
  if (Offset)
    Expr = MCBinaryExpr::CreateAdd(
        Expr, MCConstantExpr::Create(Offset, OutContext), OutContext);

  OutStreamer.EmitValue(Expr, Size);
}

//===----------------------------------------------------------------------===//

// EmitAlignment - Emit an alignment directive to the specified power of
// two boundary.  For example, if you pass in 3 here, you will get an 8
// byte alignment.  If a global value is specified, and if that global has
// an explicit alignment requested, it will override the alignment request
// if required for correctness.
//
void AsmPrinter::EmitAlignment(unsigned NumBits, const GlobalObject *GV) const {
  if (GV) NumBits = getGVAlignmentLog2(GV, *TM.getDataLayout(), NumBits);

  if (NumBits == 0) return;   // 1-byte aligned: no need to emit alignment.

  if (getCurrentSection()->getKind().isText())
    OutStreamer.EmitCodeAlignment(1 << NumBits);
  else
    OutStreamer.EmitValueToAlignment(1 << NumBits);
}

//===----------------------------------------------------------------------===//
// Constant emission.
//===----------------------------------------------------------------------===//

/// lowerConstant - Lower the specified LLVM Constant to an MCExpr.
///
static const MCExpr *lowerConstant(const Constant *CV, AsmPrinter &AP) {
  MCContext &Ctx = AP.OutContext;

  if (CV->isNullValue() || isa<UndefValue>(CV))
    return MCConstantExpr::Create(0, Ctx);

  if (const ConstantInt *CI = dyn_cast<ConstantInt>(CV))
    return MCConstantExpr::Create(CI->getZExtValue(), Ctx);

  if (const GlobalValue *GV = dyn_cast<GlobalValue>(CV))
    return MCSymbolRefExpr::Create(AP.getSymbol(GV), Ctx);

  if (const BlockAddress *BA = dyn_cast<BlockAddress>(CV))
    return MCSymbolRefExpr::Create(AP.GetBlockAddressSymbol(BA), Ctx);

  const ConstantExpr *CE = dyn_cast<ConstantExpr>(CV);
  if (!CE) {
    llvm_unreachable("Unknown constant value to lower!");
  }

  if (const MCExpr *RelocExpr =
          AP.getObjFileLowering().getExecutableRelativeSymbol(CE, *AP.Mang,
                                                              AP.TM))
    return RelocExpr;

  switch (CE->getOpcode()) {
  default:
    // If the code isn't optimized, there may be outstanding folding
    // opportunities. Attempt to fold the expression using DataLayout as a
    // last resort before giving up.
    if (Constant *C =
          ConstantFoldConstantExpression(CE, AP.TM.getDataLayout()))
      if (C != CE)
        return lowerConstant(C, AP);

    // Otherwise report the problem to the user.
    {
      std::string S;
      raw_string_ostream OS(S);
      OS << "Unsupported expression in static initializer: ";
      CE->printAsOperand(OS, /*PrintType=*/false,
                     !AP.MF ? nullptr : AP.MF->getFunction()->getParent());
      report_fatal_error(OS.str());
    }
  case Instruction::GetElementPtr: {
    const DataLayout &DL = *AP.TM.getDataLayout();
    // Generate a symbolic expression for the byte address
    APInt OffsetAI(DL.getPointerTypeSizeInBits(CE->getType()), 0);
    cast<GEPOperator>(CE)->accumulateConstantOffset(DL, OffsetAI);

    const MCExpr *Base = lowerConstant(CE->getOperand(0), AP);
    if (!OffsetAI)
      return Base;

    int64_t Offset = OffsetAI.getSExtValue();
    return MCBinaryExpr::CreateAdd(Base, MCConstantExpr::Create(Offset, Ctx),
                                   Ctx);
  }

  case Instruction::Trunc:
    // We emit the value and depend on the assembler to truncate the generated
    // expression properly.  This is important for differences between
    // blockaddress labels.  Since the two labels are in the same function, it
    // is reasonable to treat their delta as a 32-bit value.
    // FALL THROUGH.
  case Instruction::BitCast:
    return lowerConstant(CE->getOperand(0), AP);

  case Instruction::IntToPtr: {
    const DataLayout &DL = *AP.TM.getDataLayout();
    // Handle casts to pointers by changing them into casts to the appropriate
    // integer type.  This promotes constant folding and simplifies this code.
    Constant *Op = CE->getOperand(0);
    Op = ConstantExpr::getIntegerCast(Op, DL.getIntPtrType(CV->getType()),
                                      false/*ZExt*/);
    return lowerConstant(Op, AP);
  }

  case Instruction::PtrToInt: {
    const DataLayout &DL = *AP.TM.getDataLayout();
    // Support only foldable casts to/from pointers that can be eliminated by
    // changing the pointer to the appropriately sized integer type.
    Constant *Op = CE->getOperand(0);
    Type *Ty = CE->getType();

    const MCExpr *OpExpr = lowerConstant(Op, AP);

    // We can emit the pointer value into this slot if the slot is an
    // integer slot equal to the size of the pointer.
    if (DL.getTypeAllocSize(Ty) == DL.getTypeAllocSize(Op->getType()))
      return OpExpr;

    // Otherwise the pointer is smaller than the resultant integer, mask off
    // the high bits so we are sure to get a proper truncation if the input is
    // a constant expr.
    unsigned InBits = DL.getTypeAllocSizeInBits(Op->getType());
    const MCExpr *MaskExpr = MCConstantExpr::Create(~0ULL >> (64-InBits), Ctx);
    return MCBinaryExpr::CreateAnd(OpExpr, MaskExpr, Ctx);
  }

  // The MC library also has a right-shift operator, but it isn't consistently
  // signed or unsigned between different targets.
  case Instruction::Add:
  case Instruction::Sub:
  case Instruction::Mul:
  case Instruction::SDiv:
  case Instruction::SRem:
  case Instruction::Shl:
  case Instruction::And:
  case Instruction::Or:
  case Instruction::Xor: {
    const MCExpr *LHS = lowerConstant(CE->getOperand(0), AP);
    const MCExpr *RHS = lowerConstant(CE->getOperand(1), AP);
    switch (CE->getOpcode()) {
    default: llvm_unreachable("Unknown binary operator constant cast expr");
    case Instruction::Add: return MCBinaryExpr::CreateAdd(LHS, RHS, Ctx);
    case Instruction::Sub: return MCBinaryExpr::CreateSub(LHS, RHS, Ctx);
    case Instruction::Mul: return MCBinaryExpr::CreateMul(LHS, RHS, Ctx);
    case Instruction::SDiv: return MCBinaryExpr::CreateDiv(LHS, RHS, Ctx);
    case Instruction::SRem: return MCBinaryExpr::CreateMod(LHS, RHS, Ctx);
    case Instruction::Shl: return MCBinaryExpr::CreateShl(LHS, RHS, Ctx);
    case Instruction::And: return MCBinaryExpr::CreateAnd(LHS, RHS, Ctx);
    case Instruction::Or:  return MCBinaryExpr::CreateOr (LHS, RHS, Ctx);
    case Instruction::Xor: return MCBinaryExpr::CreateXor(LHS, RHS, Ctx);
    }
  }
  }
}

static void emitGlobalConstantImpl(const Constant *C, AsmPrinter &AP);

/// isRepeatedByteSequence - Determine whether the given value is
/// composed of a repeated sequence of identical bytes and return the
/// byte value.  If it is not a repeated sequence, return -1.
static int isRepeatedByteSequence(const ConstantDataSequential *V) {
  StringRef Data = V->getRawDataValues();
  assert(!Data.empty() && "Empty aggregates should be CAZ node");
  char C = Data[0];
  for (unsigned i = 1, e = Data.size(); i != e; ++i)
    if (Data[i] != C) return -1;
  return static_cast<uint8_t>(C); // Ensure 255 is not returned as -1.
}


/// isRepeatedByteSequence - Determine whether the given value is
/// composed of a repeated sequence of identical bytes and return the
/// byte value.  If it is not a repeated sequence, return -1.
static int isRepeatedByteSequence(const Value *V, TargetMachine &TM) {

  if (const ConstantInt *CI = dyn_cast<ConstantInt>(V)) {
    if (CI->getBitWidth() > 64) return -1;

    uint64_t Size = TM.getDataLayout()->getTypeAllocSize(V->getType());
    uint64_t Value = CI->getZExtValue();

    // Make sure the constant is at least 8 bits long and has a power
    // of 2 bit width.  This guarantees the constant bit width is
    // always a multiple of 8 bits, avoiding issues with padding out
    // to Size and other such corner cases.
    if (CI->getBitWidth() < 8 || !isPowerOf2_64(CI->getBitWidth())) return -1;

    uint8_t Byte = static_cast<uint8_t>(Value);

    for (unsigned i = 1; i < Size; ++i) {
      Value >>= 8;
      if (static_cast<uint8_t>(Value) != Byte) return -1;
    }
    return Byte;
  }
  if (const ConstantArray *CA = dyn_cast<ConstantArray>(V)) {
    // Make sure all array elements are sequences of the same repeated
    // byte.
    assert(CA->getNumOperands() != 0 && "Should be a CAZ");
    int Byte = isRepeatedByteSequence(CA->getOperand(0), TM);
    if (Byte == -1) return -1;

    for (unsigned i = 1, e = CA->getNumOperands(); i != e; ++i) {
      int ThisByte = isRepeatedByteSequence(CA->getOperand(i), TM);
      if (ThisByte == -1) return -1;
      if (Byte != ThisByte) return -1;
    }
    return Byte;
  }

  if (const ConstantDataSequential *CDS = dyn_cast<ConstantDataSequential>(V))
    return isRepeatedByteSequence(CDS);

  return -1;
}

static void emitGlobalConstantDataSequential(const ConstantDataSequential *CDS,
                                             AsmPrinter &AP){

  // See if we can aggregate this into a .fill, if so, emit it as such.
  int Value = isRepeatedByteSequence(CDS, AP.TM);
  if (Value != -1) {
    uint64_t Bytes = AP.TM.getDataLayout()->getTypeAllocSize(CDS->getType());
    // Don't emit a 1-byte object as a .fill.
    if (Bytes > 1)
      return AP.OutStreamer.EmitFill(Bytes, Value);
  }

  // If this can be emitted with .ascii/.asciz, emit it as such.
  if (CDS->isString())
    return AP.OutStreamer.EmitBytes(CDS->getAsString());

  // Otherwise, emit the values in successive locations.
  unsigned ElementByteSize = CDS->getElementByteSize();
  if (isa<IntegerType>(CDS->getElementType())) {
    for (unsigned i = 0, e = CDS->getNumElements(); i != e; ++i) {
      if (AP.isVerbose())
        AP.OutStreamer.GetCommentOS() << format("0x%" PRIx64 "\n",
                                                CDS->getElementAsInteger(i));
      AP.OutStreamer.EmitIntValue(CDS->getElementAsInteger(i),
                                  ElementByteSize);
    }
  } else if (ElementByteSize == 4) {
    // FP Constants are printed as integer constants to avoid losing
    // precision.
    assert(CDS->getElementType()->isFloatTy());
    for (unsigned i = 0, e = CDS->getNumElements(); i != e; ++i) {
      union {
        float F;
        uint32_t I;
      };

      F = CDS->getElementAsFloat(i);
      if (AP.isVerbose())
        AP.OutStreamer.GetCommentOS() << "float " << F << '\n';
      AP.OutStreamer.EmitIntValue(I, 4);
    }
  } else {
    assert(CDS->getElementType()->isDoubleTy());
    for (unsigned i = 0, e = CDS->getNumElements(); i != e; ++i) {
      union {
        double F;
        uint64_t I;
      };

      F = CDS->getElementAsDouble(i);
      if (AP.isVerbose())
        AP.OutStreamer.GetCommentOS() << "double " << F << '\n';
      AP.OutStreamer.EmitIntValue(I, 8);
    }
  }

  const DataLayout &DL = *AP.TM.getDataLayout();
  unsigned Size = DL.getTypeAllocSize(CDS->getType());
  unsigned EmittedSize = DL.getTypeAllocSize(CDS->getType()->getElementType()) *
                        CDS->getNumElements();
  if (unsigned Padding = Size - EmittedSize)
    AP.OutStreamer.EmitZeros(Padding);

}

static void emitGlobalConstantArray(const ConstantArray *CA, AsmPrinter &AP) {
  // See if we can aggregate some values.  Make sure it can be
  // represented as a series of bytes of the constant value.
  int Value = isRepeatedByteSequence(CA, AP.TM);

  if (Value != -1) {
    uint64_t Bytes = AP.TM.getDataLayout()->getTypeAllocSize(CA->getType());
    AP.OutStreamer.EmitFill(Bytes, Value);
  }
  else {
    for (unsigned i = 0, e = CA->getNumOperands(); i != e; ++i)
      emitGlobalConstantImpl(CA->getOperand(i), AP);
  }
}

static void emitGlobalConstantVector(const ConstantVector *CV, AsmPrinter &AP) {
  for (unsigned i = 0, e = CV->getType()->getNumElements(); i != e; ++i)
    emitGlobalConstantImpl(CV->getOperand(i), AP);

  const DataLayout &DL = *AP.TM.getDataLayout();
  unsigned Size = DL.getTypeAllocSize(CV->getType());
  unsigned EmittedSize = DL.getTypeAllocSize(CV->getType()->getElementType()) *
                         CV->getType()->getNumElements();
  if (unsigned Padding = Size - EmittedSize)
    AP.OutStreamer.EmitZeros(Padding);
}

static void emitGlobalConstantStruct(const ConstantStruct *CS, AsmPrinter &AP) {
  // Print the fields in successive locations. Pad to align if needed!
  const DataLayout *DL = AP.TM.getDataLayout();
  unsigned Size = DL->getTypeAllocSize(CS->getType());
  const StructLayout *Layout = DL->getStructLayout(CS->getType());
  uint64_t SizeSoFar = 0;
  for (unsigned i = 0, e = CS->getNumOperands(); i != e; ++i) {
    const Constant *Field = CS->getOperand(i);

    // Check if padding is needed and insert one or more 0s.
    uint64_t FieldSize = DL->getTypeAllocSize(Field->getType());
    uint64_t PadSize = ((i == e-1 ? Size : Layout->getElementOffset(i+1))
                        - Layout->getElementOffset(i)) - FieldSize;
    SizeSoFar += FieldSize + PadSize;

    // Now print the actual field value.
    emitGlobalConstantImpl(Field, AP);

    // Insert padding - this may include padding to increase the size of the
    // current field up to the ABI size (if the struct is not packed) as well
    // as padding to ensure that the next field starts at the right offset.
    AP.OutStreamer.EmitZeros(PadSize);
  }
  assert(SizeSoFar == Layout->getSizeInBytes() &&
         "Layout of constant struct may be incorrect!");
}

static void emitGlobalConstantFP(const ConstantFP *CFP, AsmPrinter &AP) {
  APInt API = CFP->getValueAPF().bitcastToAPInt();

  // First print a comment with what we think the original floating-point value
  // should have been.
  if (AP.isVerbose()) {
    SmallString<8> StrVal;
    CFP->getValueAPF().toString(StrVal);

    if (CFP->getType())
      CFP->getType()->print(AP.OutStreamer.GetCommentOS());
    else
      AP.OutStreamer.GetCommentOS() << "Printing <null> Type";
    AP.OutStreamer.GetCommentOS() << ' ' << StrVal << '\n';
  }

  // Now iterate through the APInt chunks, emitting them in endian-correct
  // order, possibly with a smaller chunk at beginning/end (e.g. for x87 80-bit
  // floats).
  unsigned NumBytes = API.getBitWidth() / 8;
  unsigned TrailingBytes = NumBytes % sizeof(uint64_t);
  const uint64_t *p = API.getRawData();

  // PPC's long double has odd notions of endianness compared to how LLVM
  // handles it: p[0] goes first for *big* endian on PPC.
  if (AP.TM.getDataLayout()->isBigEndian() &&
      !CFP->getType()->isPPC_FP128Ty()) {
    int Chunk = API.getNumWords() - 1;

    if (TrailingBytes)
      AP.OutStreamer.EmitIntValue(p[Chunk--], TrailingBytes);

    for (; Chunk >= 0; --Chunk)
      AP.OutStreamer.EmitIntValue(p[Chunk], sizeof(uint64_t));
  } else {
    unsigned Chunk;
    for (Chunk = 0; Chunk < NumBytes / sizeof(uint64_t); ++Chunk)
      AP.OutStreamer.EmitIntValue(p[Chunk], sizeof(uint64_t));

    if (TrailingBytes)
      AP.OutStreamer.EmitIntValue(p[Chunk], TrailingBytes);
  }

  // Emit the tail padding for the long double.
  const DataLayout &DL = *AP.TM.getDataLayout();
  AP.OutStreamer.EmitZeros(DL.getTypeAllocSize(CFP->getType()) -
                           DL.getTypeStoreSize(CFP->getType()));
}

static void emitGlobalConstantLargeInt(const ConstantInt *CI, AsmPrinter &AP) {
  const DataLayout *DL = AP.TM.getDataLayout();
  unsigned BitWidth = CI->getBitWidth();

  // Copy the value as we may massage the layout for constants whose bit width
  // is not a multiple of 64-bits.
  APInt Realigned(CI->getValue());
  uint64_t ExtraBits = 0;
  unsigned ExtraBitsSize = BitWidth & 63;

  if (ExtraBitsSize) {
    // The bit width of the data is not a multiple of 64-bits.
    // The extra bits are expected to be at the end of the chunk of the memory.
    // Little endian:
    // * Nothing to be done, just record the extra bits to emit.
    // Big endian:
    // * Record the extra bits to emit.
    // * Realign the raw data to emit the chunks of 64-bits.
    if (DL->isBigEndian()) {
      // Basically the structure of the raw data is a chunk of 64-bits cells:
      //    0        1         BitWidth / 64
      // [chunk1][chunk2] ... [chunkN].
      // The most significant chunk is chunkN and it should be emitted first.
      // However, due to the alignment issue chunkN contains useless bits.
      // Realign the chunks so that they contain only useless information:
      // ExtraBits     0       1       (BitWidth / 64) - 1
      //       chu[nk1 chu][nk2 chu] ... [nkN-1 chunkN]
      ExtraBits = Realigned.getRawData()[0] &
        (((uint64_t)-1) >> (64 - ExtraBitsSize));
      Realigned = Realigned.lshr(ExtraBitsSize);
    } else
      ExtraBits = Realigned.getRawData()[BitWidth / 64];
  }

  // We don't expect assemblers to support integer data directives
  // for more than 64 bits, so we emit the data in at most 64-bit
  // quantities at a time.
  const uint64_t *RawData = Realigned.getRawData();
  for (unsigned i = 0, e = BitWidth / 64; i != e; ++i) {
    uint64_t Val = DL->isBigEndian() ? RawData[e - i - 1] : RawData[i];
    AP.OutStreamer.EmitIntValue(Val, 8);
  }

  if (ExtraBitsSize) {
    // Emit the extra bits after the 64-bits chunks.

    // Emit a directive that fills the expected size.
    uint64_t Size = AP.TM.getDataLayout()->getTypeAllocSize(CI->getType());
    Size -= (BitWidth / 64) * 8;
    assert(Size && Size * 8 >= ExtraBitsSize &&
           (ExtraBits & (((uint64_t)-1) >> (64 - ExtraBitsSize)))
           == ExtraBits && "Directive too small for extra bits.");
    AP.OutStreamer.EmitIntValue(ExtraBits, Size);
  }
}

static void emitGlobalConstantImpl(const Constant *CV, AsmPrinter &AP) {
  const DataLayout *DL = AP.TM.getDataLayout();
  uint64_t Size = DL->getTypeAllocSize(CV->getType());
  if (isa<ConstantAggregateZero>(CV) || isa<UndefValue>(CV))
    return AP.OutStreamer.EmitZeros(Size);

  if (const ConstantInt *CI = dyn_cast<ConstantInt>(CV)) {
    switch (Size) {
    case 1:
    case 2:
    case 4:
    case 8:
      if (AP.isVerbose())
        AP.OutStreamer.GetCommentOS() << format("0x%" PRIx64 "\n",
                                                CI->getZExtValue());
      AP.OutStreamer.EmitIntValue(CI->getZExtValue(), Size);
      return;
    default:
      emitGlobalConstantLargeInt(CI, AP);
      return;
    }
  }

  if (const ConstantFP *CFP = dyn_cast<ConstantFP>(CV))
    return emitGlobalConstantFP(CFP, AP);

  if (isa<ConstantPointerNull>(CV)) {
    AP.OutStreamer.EmitIntValue(0, Size);
    return;
  }

  if (const ConstantDataSequential *CDS = dyn_cast<ConstantDataSequential>(CV))
    return emitGlobalConstantDataSequential(CDS, AP);

  if (const ConstantArray *CVA = dyn_cast<ConstantArray>(CV))
    return emitGlobalConstantArray(CVA, AP);

  if (const ConstantStruct *CVS = dyn_cast<ConstantStruct>(CV))
    return emitGlobalConstantStruct(CVS, AP);

  if (const ConstantExpr *CE = dyn_cast<ConstantExpr>(CV)) {
    // Look through bitcasts, which might not be able to be MCExpr'ized (e.g. of
    // vectors).
    if (CE->getOpcode() == Instruction::BitCast)
      return emitGlobalConstantImpl(CE->getOperand(0), AP);

    if (Size > 8) {
      // If the constant expression's size is greater than 64-bits, then we have
      // to emit the value in chunks. Try to constant fold the value and emit it
      // that way.
      Constant *New = ConstantFoldConstantExpression(CE, DL);
      if (New && New != CE)
        return emitGlobalConstantImpl(New, AP);
    }
  }

  if (const ConstantVector *V = dyn_cast<ConstantVector>(CV))
    return emitGlobalConstantVector(V, AP);

  // Otherwise, it must be a ConstantExpr.  Lower it to an MCExpr, then emit it
  // thread the streamer with EmitValue.
  AP.OutStreamer.EmitValue(lowerConstant(CV, AP), Size);
}

/// EmitGlobalConstant - Print a general LLVM constant to the .s file.
void AsmPrinter::EmitGlobalConstant(const Constant *CV) {
  uint64_t Size = TM.getDataLayout()->getTypeAllocSize(CV->getType());
  if (Size)
    emitGlobalConstantImpl(CV, *this);
  else if (MAI->hasSubsectionsViaSymbols()) {
    // If the global has zero size, emit a single byte so that two labels don't
    // look like they are at the same location.
    OutStreamer.EmitIntValue(0, 1);
  }
}

void AsmPrinter::EmitMachineConstantPoolValue(MachineConstantPoolValue *MCPV) {
  // Target doesn't support this yet!
  llvm_unreachable("Target does not support EmitMachineConstantPoolValue");
}

void AsmPrinter::printOffset(int64_t Offset, raw_ostream &OS) const {
  if (Offset > 0)
    OS << '+' << Offset;
  else if (Offset < 0)
    OS << Offset;
}

//===----------------------------------------------------------------------===//
// Symbol Lowering Routines.
//===----------------------------------------------------------------------===//

/// GetTempSymbol - Return the MCSymbol corresponding to the assembler
/// temporary label with the specified stem and unique ID.
MCSymbol *AsmPrinter::GetTempSymbol(Twine Name, unsigned ID) const {
  const DataLayout *DL = TM.getDataLayout();
  return OutContext.GetOrCreateSymbol(Twine(DL->getPrivateGlobalPrefix()) +
                                      Name + Twine(ID));
}

/// GetTempSymbol - Return an assembler temporary label with the specified
/// stem.
MCSymbol *AsmPrinter::GetTempSymbol(Twine Name) const {
  const DataLayout *DL = TM.getDataLayout();
  return OutContext.GetOrCreateSymbol(Twine(DL->getPrivateGlobalPrefix())+
                                      Name);
}


MCSymbol *AsmPrinter::GetBlockAddressSymbol(const BlockAddress *BA) const {
  return MMI->getAddrLabelSymbol(BA->getBasicBlock());
}

MCSymbol *AsmPrinter::GetBlockAddressSymbol(const BasicBlock *BB) const {
  return MMI->getAddrLabelSymbol(BB);
}

/// GetCPISymbol - Return the symbol for the specified constant pool entry.
MCSymbol *AsmPrinter::GetCPISymbol(unsigned CPID) const {
  const DataLayout *DL = TM.getDataLayout();
  return OutContext.GetOrCreateSymbol
    (Twine(DL->getPrivateGlobalPrefix()) + "CPI" + Twine(getFunctionNumber())
     + "_" + Twine(CPID));
}

/// GetJTISymbol - Return the symbol for the specified jump table entry.
MCSymbol *AsmPrinter::GetJTISymbol(unsigned JTID, bool isLinkerPrivate) const {
  return MF->getJTISymbol(JTID, OutContext, isLinkerPrivate);
}

/// GetJTSetSymbol - Return the symbol for the specified jump table .set
/// FIXME: privatize to AsmPrinter.
MCSymbol *AsmPrinter::GetJTSetSymbol(unsigned UID, unsigned MBBID) const {
  const DataLayout *DL = TM.getDataLayout();
  return OutContext.GetOrCreateSymbol
  (Twine(DL->getPrivateGlobalPrefix()) + Twine(getFunctionNumber()) + "_" +
   Twine(UID) + "_set_" + Twine(MBBID));
}

MCSymbol *AsmPrinter::getSymbolWithGlobalValueBase(const GlobalValue *GV,
                                                   StringRef Suffix) const {
  return getObjFileLowering().getSymbolWithGlobalValueBase(GV, Suffix, *Mang,
                                                           TM);
}

/// GetExternalSymbolSymbol - Return the MCSymbol for the specified
/// ExternalSymbol.
MCSymbol *AsmPrinter::GetExternalSymbolSymbol(StringRef Sym) const {
  SmallString<60> NameStr;
  Mang->getNameWithPrefix(NameStr, Sym);
  return OutContext.GetOrCreateSymbol(NameStr.str());
}



/// PrintParentLoopComment - Print comments about parent loops of this one.
static void PrintParentLoopComment(raw_ostream &OS, const MachineLoop *Loop,
                                   unsigned FunctionNumber) {
  if (!Loop) return;
  PrintParentLoopComment(OS, Loop->getParentLoop(), FunctionNumber);
  OS.indent(Loop->getLoopDepth()*2)
    << "Parent Loop BB" << FunctionNumber << "_"
    << Loop->getHeader()->getNumber()
    << " Depth=" << Loop->getLoopDepth() << '\n';
}


/// PrintChildLoopComment - Print comments about child loops within
/// the loop for this basic block, with nesting.
static void PrintChildLoopComment(raw_ostream &OS, const MachineLoop *Loop,
                                  unsigned FunctionNumber) {
  // Add child loop information
  for (const MachineLoop *CL : *Loop) {
    OS.indent(CL->getLoopDepth()*2)
      << "Child Loop BB" << FunctionNumber << "_"
      << CL->getHeader()->getNumber() << " Depth " << CL->getLoopDepth()
      << '\n';
    PrintChildLoopComment(OS, CL, FunctionNumber);
  }
}

/// emitBasicBlockLoopComments - Pretty-print comments for basic blocks.
static void emitBasicBlockLoopComments(const MachineBasicBlock &MBB,
                                       const MachineLoopInfo *LI,
                                       const AsmPrinter &AP) {
  // Add loop depth information
  const MachineLoop *Loop = LI->getLoopFor(&MBB);
  if (!Loop) return;

  MachineBasicBlock *Header = Loop->getHeader();
  assert(Header && "No header for loop");

  // If this block is not a loop header, just print out what is the loop header
  // and return.
  if (Header != &MBB) {
    AP.OutStreamer.AddComment("  in Loop: Header=BB" +
                              Twine(AP.getFunctionNumber())+"_" +
                              Twine(Loop->getHeader()->getNumber())+
                              " Depth="+Twine(Loop->getLoopDepth()));
    return;
  }

  // Otherwise, it is a loop header.  Print out information about child and
  // parent loops.
  raw_ostream &OS = AP.OutStreamer.GetCommentOS();

  PrintParentLoopComment(OS, Loop->getParentLoop(), AP.getFunctionNumber());

  OS << "=>";
  OS.indent(Loop->getLoopDepth()*2-2);

  OS << "This ";
  if (Loop->empty())
    OS << "Inner ";
  OS << "Loop Header: Depth=" + Twine(Loop->getLoopDepth()) << '\n';

  PrintChildLoopComment(OS, Loop, AP.getFunctionNumber());
}


/// EmitBasicBlockStart - This method prints the label for the specified
/// MachineBasicBlock, an alignment (if present) and a comment describing
/// it if appropriate.
void AsmPrinter::EmitBasicBlockStart(const MachineBasicBlock &MBB) const {
  // Emit an alignment directive for this block, if needed.
  if (unsigned Align = MBB.getAlignment())
    EmitAlignment(Align);

  // If the block has its address taken, emit any labels that were used to
  // reference the block.  It is possible that there is more than one label
  // here, because multiple LLVM BB's may have been RAUW'd to this block after
  // the references were generated.
  if (MBB.hasAddressTaken()) {
    const BasicBlock *BB = MBB.getBasicBlock();
    if (isVerbose())
      OutStreamer.AddComment("Block address taken");

    std::vector<MCSymbol*> Symbols = MMI->getAddrLabelSymbolToEmit(BB);
    for (auto *Sym : Symbols)
      OutStreamer.EmitLabel(Sym);
  }

  // Print some verbose block comments.
  if (isVerbose()) {
    if (const BasicBlock *BB = MBB.getBasicBlock())
      if (BB->hasName())
        OutStreamer.AddComment("%" + BB->getName());
    emitBasicBlockLoopComments(MBB, LI, *this);
  }

  // Print the main label for the block.
  if (MBB.pred_empty() || isBlockOnlyReachableByFallthrough(&MBB)) {
    if (isVerbose()) {
      // NOTE: Want this comment at start of line, don't emit with AddComment.
      OutStreamer.emitRawComment(" BB#" + Twine(MBB.getNumber()) + ":", false);
    }
  } else {
    OutStreamer.EmitLabel(MBB.getSymbol());
  }
}

void AsmPrinter::EmitVisibility(MCSymbol *Sym, unsigned Visibility,
                                bool IsDefinition) const {
  MCSymbolAttr Attr = MCSA_Invalid;

  switch (Visibility) {
  default: break;
  case GlobalValue::HiddenVisibility:
    if (IsDefinition)
      Attr = MAI->getHiddenVisibilityAttr();
    else
      Attr = MAI->getHiddenDeclarationVisibilityAttr();
    break;
  case GlobalValue::ProtectedVisibility:
    Attr = MAI->getProtectedVisibilityAttr();
    break;
  }

  if (Attr != MCSA_Invalid)
    OutStreamer.EmitSymbolAttribute(Sym, Attr);
}

/// isBlockOnlyReachableByFallthough - Return true if the basic block has
/// exactly one predecessor and the control transfer mechanism between
/// the predecessor and this block is a fall-through.
bool AsmPrinter::
isBlockOnlyReachableByFallthrough(const MachineBasicBlock *MBB) const {
  // If this is a landing pad, it isn't a fall through.  If it has no preds,
  // then nothing falls through to it.
  if (MBB->isLandingPad() || MBB->pred_empty())
    return false;

  // If there isn't exactly one predecessor, it can't be a fall through.
  if (MBB->pred_size() > 1)
    return false;

  // The predecessor has to be immediately before this block.
  MachineBasicBlock *Pred = *MBB->pred_begin();
  if (!Pred->isLayoutSuccessor(MBB))
    return false;

  // If the block is completely empty, then it definitely does fall through.
  if (Pred->empty())
    return true;

  // Check the terminators in the previous blocks
  for (const auto &MI : Pred->terminators()) {
    // If it is not a simple branch, we are in a table somewhere.
    if (!MI.isBranch() || MI.isIndirectBranch())
      return false;

    // If we are the operands of one of the branches, this is not a fall
    // through. Note that targets with delay slots will usually bundle
    // terminators with the delay slot instruction.
    for (ConstMIBundleOperands OP(&MI); OP.isValid(); ++OP) {
      if (OP->isJTI())
        return false;
      if (OP->isMBB() && OP->getMBB() == MBB)
        return false;
    }
  }

  return true;
}



GCMetadataPrinter *AsmPrinter::GetOrCreateGCPrinter(GCStrategy &S) {
  if (!S.usesMetadata())
    return nullptr;

  gcp_map_type &GCMap = getGCMap(GCMetadataPrinters);
  gcp_map_type::iterator GCPI = GCMap.find(&S);
  if (GCPI != GCMap.end())
    return GCPI->second.get();

  const char *Name = S.getName().c_str();

  for (GCMetadataPrinterRegistry::iterator
         I = GCMetadataPrinterRegistry::begin(),
         E = GCMetadataPrinterRegistry::end(); I != E; ++I)
    if (strcmp(Name, I->getName()) == 0) {
      std::unique_ptr<GCMetadataPrinter> GMP = I->instantiate();
      GMP->S = &S;
      auto IterBool = GCMap.insert(std::make_pair(&S, std::move(GMP)));
      return IterBool.first->second.get();
    }

  report_fatal_error("no GCMetadataPrinter registered for GC: " + Twine(Name));
}

/// Pin vtable to this file.
AsmPrinterHandler::~AsmPrinterHandler() {}<|MERGE_RESOLUTION|>--- conflicted
+++ resolved
@@ -773,17 +773,12 @@
         break;
 
       case TargetOpcode::EH_LABEL:
-<<<<<<< HEAD
       case TargetOpcode::GC_LABEL: {
         // @LOCALMOD-START
-        unsigned LabelAlign = GetTargetLabelAlign(II);
-        if (LabelAlign) EmitAlignment(LabelAlign);
+        if (unsigned LabelAlign = GetTargetLabelAlign(&MI))
+          EmitAlignment(LabelAlign);
         // @LOCALMOD-END
-        OutStreamer.EmitLabel(II->getOperand(0).getMCSymbol());
-=======
-      case TargetOpcode::GC_LABEL:
         OutStreamer.EmitLabel(MI.getOperand(0).getMCSymbol());
->>>>>>> 434f0e35
         break;
       }
       case TargetOpcode::INLINEASM:
@@ -1159,7 +1154,6 @@
       // in discardable section
       // FIXME: this isn't the right predicate, should be based on the MCSection
       // for the function.
-<<<<<<< HEAD
       // @LOCALMOD-START
       // the original code is a hack
       // jumptables usually end up in .rodata
@@ -1174,12 +1168,8 @@
        F->isWeakForLinker())
       && !UseReadOnlyJumpTables()) {
       // @LOCALMOD-END
-    OutStreamer.SwitchSection(getObjFileLowering().SectionForGlobal(F,Mang,TM));
-=======
-      F->isWeakForLinker()) {
     OutStreamer.SwitchSection(
         getObjFileLowering().SectionForGlobal(F, *Mang, TM));
->>>>>>> 434f0e35
   } else {
     // Otherwise, drop it in the readonly section.
     const MCSection *ReadOnlySection =
