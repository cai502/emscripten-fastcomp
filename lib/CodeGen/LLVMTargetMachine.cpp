--- conflicted
+++ resolved
@@ -142,22 +142,9 @@
                                             bool DisableVerify,
                                             AnalysisID StartAfter,
                                             AnalysisID StopAfter) {
-<<<<<<< HEAD
-=======
-  // Passes to handle jumptable function annotations. These can't be handled at
-  // JIT time, so we don't add them directly to addPassesToGenerateCode.
   // @LOCALMOD: When there is no ModulePassManager in the PMStack, the
   // JumpInstrTablesPass will silently be dropped and not added to the pass
   // manager, because it is a module pass.
-  PM.add(createJumpInstrTableInfoPass(
-      getSubtargetImpl()->getInstrInfo()->getJumpInstrTableEntryBound()));
-  PM.add(createJumpInstrTablesPass(Options.JTType));
-  if (Options.FCFI)
-    PM.add(createForwardControlFlowIntegrityPass(
-        Options.JTType, Options.CFIType, Options.CFIEnforcing,
-        Options.getCFIFuncName()));
-
->>>>>>> b82e6c61
   // Add common CodeGen passes.
   MCContext *Context = addPassesToGenerateCode(this, PM, DisableVerify,
                                                StartAfter, StopAfter);
