//===-- SelectionDAGBuilder.cpp - Selection-DAG building ------------------===//
//
//                     The LLVM Compiler Infrastructure
//
// This file is distributed under the University of Illinois Open Source
// License. See LICENSE.TXT for details.
//
//===----------------------------------------------------------------------===//
//
// This implements routines for translating from LLVM IR into SelectionDAG IR.
//
//===----------------------------------------------------------------------===//

#include "SelectionDAGBuilder.h"
#include "SDNodeDbgValue.h"
#include "llvm/ADT/BitVector.h"
#include "llvm/ADT/Optional.h"
#include "llvm/ADT/SmallSet.h"
#include "llvm/Analysis/AliasAnalysis.h"
#include "llvm/Analysis/BranchProbabilityInfo.h"
#include "llvm/Analysis/ConstantFolding.h"
#include "llvm/Analysis/ValueTracking.h"
#include "llvm/CodeGen/Analysis.h"
#include "llvm/CodeGen/FastISel.h"
#include "llvm/CodeGen/FunctionLoweringInfo.h"
#include "llvm/CodeGen/GCMetadata.h"
#include "llvm/CodeGen/GCStrategy.h"
#include "llvm/CodeGen/MachineFrameInfo.h"
#include "llvm/CodeGen/MachineFunction.h"
#include "llvm/CodeGen/MachineInstrBuilder.h"
#include "llvm/CodeGen/MachineJumpTableInfo.h"
#include "llvm/CodeGen/MachineModuleInfo.h"
#include "llvm/CodeGen/MachineRegisterInfo.h"
#include "llvm/CodeGen/SelectionDAG.h"
#include "llvm/CodeGen/StackMaps.h"
#include "llvm/IR/CallingConv.h"
#include "llvm/IR/Constants.h"
#include "llvm/IR/DataLayout.h"
#include "llvm/IR/DebugInfo.h"
#include "llvm/IR/DerivedTypes.h"
#include "llvm/IR/Function.h"
#include "llvm/IR/GlobalVariable.h"
#include "llvm/IR/InlineAsm.h"
#include "llvm/IR/Instructions.h"
#include "llvm/IR/IntrinsicInst.h"
#include "llvm/IR/Intrinsics.h"
#include "llvm/IR/LLVMContext.h"
#include "llvm/IR/Module.h"
#include "llvm/Support/CommandLine.h"
#include "llvm/Support/Debug.h"
#include "llvm/Support/ErrorHandling.h"
#include "llvm/Support/MathExtras.h"
#include "llvm/Support/raw_ostream.h"
#include "llvm/Target/TargetFrameLowering.h"
#include "llvm/Target/TargetInstrInfo.h"
#include "llvm/Target/TargetIntrinsicInfo.h"
#include "llvm/Target/TargetLibraryInfo.h"
#include "llvm/Target/TargetLowering.h"
#include "llvm/Target/TargetOptions.h"
#include "llvm/Target/TargetSelectionDAGInfo.h"
#include <algorithm>
using namespace llvm;

#define DEBUG_TYPE "isel"

/// LimitFloatPrecision - Generate low-precision inline sequences for
/// some float libcalls (6, 8 or 12 bits).
static unsigned LimitFloatPrecision;

static cl::opt<unsigned, true>
LimitFPPrecision("limit-float-precision",
                 cl::desc("Generate low-precision inline sequences "
                          "for some float libcalls"),
                 cl::location(LimitFloatPrecision),
                 cl::init(0));

// Limit the width of DAG chains. This is important in general to prevent
// prevent DAG-based analysis from blowing up. For example, alias analysis and
// load clustering may not complete in reasonable time. It is difficult to
// recognize and avoid this situation within each individual analysis, and
// future analyses are likely to have the same behavior. Limiting DAG width is
// the safe approach, and will be especially important with global DAGs.
//
// MaxParallelChains default is arbitrarily high to avoid affecting
// optimization, but could be lowered to improve compile time. Any ld-ld-st-st
// sequence over this should have been converted to llvm.memcpy by the
// frontend. It easy to induce this behavior with .ll code such as:
// %buffer = alloca [4096 x i8]
// %data = load [4096 x i8]* %argPtr
// store [4096 x i8] %data, [4096 x i8]* %buffer
static const unsigned MaxParallelChains = 64;

static SDValue getCopyFromPartsVector(SelectionDAG &DAG, SDLoc DL,
                                      const SDValue *Parts, unsigned NumParts,
                                      MVT PartVT, EVT ValueVT, const Value *V);

/// getCopyFromParts - Create a value that contains the specified legal parts
/// combined into the value they represent.  If the parts combine to a type
/// larger then ValueVT then AssertOp can be used to specify whether the extra
/// bits are known to be zero (ISD::AssertZext) or sign extended from ValueVT
/// (ISD::AssertSext).
static SDValue getCopyFromParts(SelectionDAG &DAG, SDLoc DL,
                                const SDValue *Parts,
                                unsigned NumParts, MVT PartVT, EVT ValueVT,
                                const Value *V,
                                ISD::NodeType AssertOp = ISD::DELETED_NODE) {
  if (ValueVT.isVector())
    return getCopyFromPartsVector(DAG, DL, Parts, NumParts,
                                  PartVT, ValueVT, V);

  assert(NumParts > 0 && "No parts to assemble!");
  const TargetLowering &TLI = DAG.getTargetLoweringInfo();
  SDValue Val = Parts[0];

  if (NumParts > 1) {
    // Assemble the value from multiple parts.
    if (ValueVT.isInteger()) {
      unsigned PartBits = PartVT.getSizeInBits();
      unsigned ValueBits = ValueVT.getSizeInBits();

      // Assemble the power of 2 part.
      unsigned RoundParts = NumParts & (NumParts - 1) ?
        1 << Log2_32(NumParts) : NumParts;
      unsigned RoundBits = PartBits * RoundParts;
      EVT RoundVT = RoundBits == ValueBits ?
        ValueVT : EVT::getIntegerVT(*DAG.getContext(), RoundBits);
      SDValue Lo, Hi;

      EVT HalfVT = EVT::getIntegerVT(*DAG.getContext(), RoundBits/2);

      if (RoundParts > 2) {
        Lo = getCopyFromParts(DAG, DL, Parts, RoundParts / 2,
                              PartVT, HalfVT, V);
        Hi = getCopyFromParts(DAG, DL, Parts + RoundParts / 2,
                              RoundParts / 2, PartVT, HalfVT, V);
      } else {
        Lo = DAG.getNode(ISD::BITCAST, DL, HalfVT, Parts[0]);
        Hi = DAG.getNode(ISD::BITCAST, DL, HalfVT, Parts[1]);
      }

      if (TLI.isBigEndian())
        std::swap(Lo, Hi);

      Val = DAG.getNode(ISD::BUILD_PAIR, DL, RoundVT, Lo, Hi);

      if (RoundParts < NumParts) {
        // Assemble the trailing non-power-of-2 part.
        unsigned OddParts = NumParts - RoundParts;
        EVT OddVT = EVT::getIntegerVT(*DAG.getContext(), OddParts * PartBits);
        Hi = getCopyFromParts(DAG, DL,
                              Parts + RoundParts, OddParts, PartVT, OddVT, V);

        // Combine the round and odd parts.
        Lo = Val;
        if (TLI.isBigEndian())
          std::swap(Lo, Hi);
        EVT TotalVT = EVT::getIntegerVT(*DAG.getContext(), NumParts * PartBits);
        Hi = DAG.getNode(ISD::ANY_EXTEND, DL, TotalVT, Hi);
        Hi = DAG.getNode(ISD::SHL, DL, TotalVT, Hi,
                         DAG.getConstant(Lo.getValueType().getSizeInBits(),
                                         TLI.getPointerTy()));
        Lo = DAG.getNode(ISD::ZERO_EXTEND, DL, TotalVT, Lo);
        Val = DAG.getNode(ISD::OR, DL, TotalVT, Lo, Hi);
      }
    } else if (PartVT.isFloatingPoint()) {
      // FP split into multiple FP parts (for ppcf128)
      assert(ValueVT == EVT(MVT::ppcf128) && PartVT == MVT::f64 &&
             "Unexpected split");
      SDValue Lo, Hi;
      Lo = DAG.getNode(ISD::BITCAST, DL, EVT(MVT::f64), Parts[0]);
      Hi = DAG.getNode(ISD::BITCAST, DL, EVT(MVT::f64), Parts[1]);
      if (TLI.hasBigEndianPartOrdering(ValueVT))
        std::swap(Lo, Hi);
      Val = DAG.getNode(ISD::BUILD_PAIR, DL, ValueVT, Lo, Hi);
    } else {
      // FP split into integer parts (soft fp)
      assert(ValueVT.isFloatingPoint() && PartVT.isInteger() &&
             !PartVT.isVector() && "Unexpected split");
      EVT IntVT = EVT::getIntegerVT(*DAG.getContext(), ValueVT.getSizeInBits());
      Val = getCopyFromParts(DAG, DL, Parts, NumParts, PartVT, IntVT, V);
    }
  }

  // There is now one part, held in Val.  Correct it to match ValueVT.
  EVT PartEVT = Val.getValueType();

  if (PartEVT == ValueVT)
    return Val;

  if (PartEVT.isInteger() && ValueVT.isInteger()) {
    if (ValueVT.bitsLT(PartEVT)) {
      // For a truncate, see if we have any information to
      // indicate whether the truncated bits will always be
      // zero or sign-extension.
      if (AssertOp != ISD::DELETED_NODE)
        Val = DAG.getNode(AssertOp, DL, PartEVT, Val,
                          DAG.getValueType(ValueVT));
      return DAG.getNode(ISD::TRUNCATE, DL, ValueVT, Val);
    }
    return DAG.getNode(ISD::ANY_EXTEND, DL, ValueVT, Val);
  }

  if (PartEVT.isFloatingPoint() && ValueVT.isFloatingPoint()) {
    // FP_ROUND's are always exact here.
    if (ValueVT.bitsLT(Val.getValueType()))
      return DAG.getNode(ISD::FP_ROUND, DL, ValueVT, Val,
                         DAG.getTargetConstant(1, TLI.getPointerTy()));

    return DAG.getNode(ISD::FP_EXTEND, DL, ValueVT, Val);
  }

  if (PartEVT.getSizeInBits() == ValueVT.getSizeInBits())
    return DAG.getNode(ISD::BITCAST, DL, ValueVT, Val);

  llvm_unreachable("Unknown mismatch!");
}

static void diagnosePossiblyInvalidConstraint(LLVMContext &Ctx, const Value *V,
                                              const Twine &ErrMsg) {
  const Instruction *I = dyn_cast_or_null<Instruction>(V);
  if (!V)
    return Ctx.emitError(ErrMsg);

  const char *AsmError = ", possible invalid constraint for vector type";
  if (const CallInst *CI = dyn_cast<CallInst>(I))
    if (isa<InlineAsm>(CI->getCalledValue()))
      return Ctx.emitError(I, ErrMsg + AsmError);

  return Ctx.emitError(I, ErrMsg);
}

/// getCopyFromPartsVector - Create a value that contains the specified legal
/// parts combined into the value they represent.  If the parts combine to a
/// type larger then ValueVT then AssertOp can be used to specify whether the
/// extra bits are known to be zero (ISD::AssertZext) or sign extended from
/// ValueVT (ISD::AssertSext).
static SDValue getCopyFromPartsVector(SelectionDAG &DAG, SDLoc DL,
                                      const SDValue *Parts, unsigned NumParts,
                                      MVT PartVT, EVT ValueVT, const Value *V) {
  assert(ValueVT.isVector() && "Not a vector value");
  assert(NumParts > 0 && "No parts to assemble!");
  const TargetLowering &TLI = DAG.getTargetLoweringInfo();
  SDValue Val = Parts[0];

  // Handle a multi-element vector.
  if (NumParts > 1) {
    EVT IntermediateVT;
    MVT RegisterVT;
    unsigned NumIntermediates;
    unsigned NumRegs =
    TLI.getVectorTypeBreakdown(*DAG.getContext(), ValueVT, IntermediateVT,
                               NumIntermediates, RegisterVT);
    assert(NumRegs == NumParts && "Part count doesn't match vector breakdown!");
    NumParts = NumRegs; // Silence a compiler warning.
    assert(RegisterVT == PartVT && "Part type doesn't match vector breakdown!");
    assert(RegisterVT == Parts[0].getSimpleValueType() &&
           "Part type doesn't match part!");

    // Assemble the parts into intermediate operands.
    SmallVector<SDValue, 8> Ops(NumIntermediates);
    if (NumIntermediates == NumParts) {
      // If the register was not expanded, truncate or copy the value,
      // as appropriate.
      for (unsigned i = 0; i != NumParts; ++i)
        Ops[i] = getCopyFromParts(DAG, DL, &Parts[i], 1,
                                  PartVT, IntermediateVT, V);
    } else if (NumParts > 0) {
      // If the intermediate type was expanded, build the intermediate
      // operands from the parts.
      assert(NumParts % NumIntermediates == 0 &&
             "Must expand into a divisible number of parts!");
      unsigned Factor = NumParts / NumIntermediates;
      for (unsigned i = 0; i != NumIntermediates; ++i)
        Ops[i] = getCopyFromParts(DAG, DL, &Parts[i * Factor], Factor,
                                  PartVT, IntermediateVT, V);
    }

    // Build a vector with BUILD_VECTOR or CONCAT_VECTORS from the
    // intermediate operands.
    Val = DAG.getNode(IntermediateVT.isVector() ? ISD::CONCAT_VECTORS
                                                : ISD::BUILD_VECTOR,
                      DL, ValueVT, Ops);
  }

  // There is now one part, held in Val.  Correct it to match ValueVT.
  EVT PartEVT = Val.getValueType();

  if (PartEVT == ValueVT)
    return Val;

  if (PartEVT.isVector()) {
    // If the element type of the source/dest vectors are the same, but the
    // parts vector has more elements than the value vector, then we have a
    // vector widening case (e.g. <2 x float> -> <4 x float>).  Extract the
    // elements we want.
    if (PartEVT.getVectorElementType() == ValueVT.getVectorElementType()) {
      assert(PartEVT.getVectorNumElements() > ValueVT.getVectorNumElements() &&
             "Cannot narrow, it would be a lossy transformation");
      return DAG.getNode(ISD::EXTRACT_SUBVECTOR, DL, ValueVT, Val,
                         DAG.getConstant(0, TLI.getVectorIdxTy()));
    }

    // Vector/Vector bitcast.
    if (ValueVT.getSizeInBits() == PartEVT.getSizeInBits())
      return DAG.getNode(ISD::BITCAST, DL, ValueVT, Val);

    assert(PartEVT.getVectorNumElements() == ValueVT.getVectorNumElements() &&
      "Cannot handle this kind of promotion");
    // Promoted vector extract
    bool Smaller = ValueVT.bitsLE(PartEVT);
    return DAG.getNode((Smaller ? ISD::TRUNCATE : ISD::ANY_EXTEND),
                       DL, ValueVT, Val);

  }

  // Trivial bitcast if the types are the same size and the destination
  // vector type is legal.
  if (PartEVT.getSizeInBits() == ValueVT.getSizeInBits() &&
      TLI.isTypeLegal(ValueVT))
    return DAG.getNode(ISD::BITCAST, DL, ValueVT, Val);

  // Handle cases such as i8 -> <1 x i1>
  if (ValueVT.getVectorNumElements() != 1) {
    diagnosePossiblyInvalidConstraint(*DAG.getContext(), V,
                                      "non-trivial scalar-to-vector conversion");
    return DAG.getUNDEF(ValueVT);
  }

  if (ValueVT.getVectorNumElements() == 1 &&
      ValueVT.getVectorElementType() != PartEVT) {
    bool Smaller = ValueVT.bitsLE(PartEVT);
    Val = DAG.getNode((Smaller ? ISD::TRUNCATE : ISD::ANY_EXTEND),
                       DL, ValueVT.getScalarType(), Val);
  }

  return DAG.getNode(ISD::BUILD_VECTOR, DL, ValueVT, Val);
}

static void getCopyToPartsVector(SelectionDAG &DAG, SDLoc dl,
                                 SDValue Val, SDValue *Parts, unsigned NumParts,
                                 MVT PartVT, const Value *V);

/// getCopyToParts - Create a series of nodes that contain the specified value
/// split into legal parts.  If the parts contain more bits than Val, then, for
/// integers, ExtendKind can be used to specify how to generate the extra bits.
static void getCopyToParts(SelectionDAG &DAG, SDLoc DL,
                           SDValue Val, SDValue *Parts, unsigned NumParts,
                           MVT PartVT, const Value *V,
                           ISD::NodeType ExtendKind = ISD::ANY_EXTEND) {
  EVT ValueVT = Val.getValueType();

  // Handle the vector case separately.
  if (ValueVT.isVector())
    return getCopyToPartsVector(DAG, DL, Val, Parts, NumParts, PartVT, V);

  const TargetLowering &TLI = DAG.getTargetLoweringInfo();
  unsigned PartBits = PartVT.getSizeInBits();
  unsigned OrigNumParts = NumParts;
  assert(TLI.isTypeLegal(PartVT) && "Copying to an illegal type!");

  if (NumParts == 0)
    return;

  assert(!ValueVT.isVector() && "Vector case handled elsewhere");
  EVT PartEVT = PartVT;
  if (PartEVT == ValueVT) {
    assert(NumParts == 1 && "No-op copy with multiple parts!");
    Parts[0] = Val;
    return;
  }

  if (NumParts * PartBits > ValueVT.getSizeInBits()) {
    // If the parts cover more bits than the value has, promote the value.
    if (PartVT.isFloatingPoint() && ValueVT.isFloatingPoint()) {
      assert(NumParts == 1 && "Do not know what to promote to!");
      Val = DAG.getNode(ISD::FP_EXTEND, DL, PartVT, Val);
    } else {
      assert((PartVT.isInteger() || PartVT == MVT::x86mmx) &&
             ValueVT.isInteger() &&
             "Unknown mismatch!");
      ValueVT = EVT::getIntegerVT(*DAG.getContext(), NumParts * PartBits);
      Val = DAG.getNode(ExtendKind, DL, ValueVT, Val);
      if (PartVT == MVT::x86mmx)
        Val = DAG.getNode(ISD::BITCAST, DL, PartVT, Val);
    }
  } else if (PartBits == ValueVT.getSizeInBits()) {
    // Different types of the same size.
    assert(NumParts == 1 && PartEVT != ValueVT);
    Val = DAG.getNode(ISD::BITCAST, DL, PartVT, Val);
  } else if (NumParts * PartBits < ValueVT.getSizeInBits()) {
    // If the parts cover less bits than value has, truncate the value.
    assert((PartVT.isInteger() || PartVT == MVT::x86mmx) &&
           ValueVT.isInteger() &&
           "Unknown mismatch!");
    ValueVT = EVT::getIntegerVT(*DAG.getContext(), NumParts * PartBits);
    Val = DAG.getNode(ISD::TRUNCATE, DL, ValueVT, Val);
    if (PartVT == MVT::x86mmx)
      Val = DAG.getNode(ISD::BITCAST, DL, PartVT, Val);
  }

  // The value may have changed - recompute ValueVT.
  ValueVT = Val.getValueType();
  assert(NumParts * PartBits == ValueVT.getSizeInBits() &&
         "Failed to tile the value with PartVT!");

  if (NumParts == 1) {
    if (PartEVT != ValueVT)
      diagnosePossiblyInvalidConstraint(*DAG.getContext(), V,
                                        "scalar-to-vector conversion failed");

    Parts[0] = Val;
    return;
  }

  // Expand the value into multiple parts.
  if (NumParts & (NumParts - 1)) {
    // The number of parts is not a power of 2.  Split off and copy the tail.
    assert(PartVT.isInteger() && ValueVT.isInteger() &&
           "Do not know what to expand to!");
    unsigned RoundParts = 1 << Log2_32(NumParts);
    unsigned RoundBits = RoundParts * PartBits;
    unsigned OddParts = NumParts - RoundParts;
    SDValue OddVal = DAG.getNode(ISD::SRL, DL, ValueVT, Val,
                                 DAG.getIntPtrConstant(RoundBits));
    getCopyToParts(DAG, DL, OddVal, Parts + RoundParts, OddParts, PartVT, V);

    if (TLI.isBigEndian())
      // The odd parts were reversed by getCopyToParts - unreverse them.
      std::reverse(Parts + RoundParts, Parts + NumParts);

    NumParts = RoundParts;
    ValueVT = EVT::getIntegerVT(*DAG.getContext(), NumParts * PartBits);
    Val = DAG.getNode(ISD::TRUNCATE, DL, ValueVT, Val);
  }

  // The number of parts is a power of 2.  Repeatedly bisect the value using
  // EXTRACT_ELEMENT.
  Parts[0] = DAG.getNode(ISD::BITCAST, DL,
                         EVT::getIntegerVT(*DAG.getContext(),
                                           ValueVT.getSizeInBits()),
                         Val);

  for (unsigned StepSize = NumParts; StepSize > 1; StepSize /= 2) {
    for (unsigned i = 0; i < NumParts; i += StepSize) {
      unsigned ThisBits = StepSize * PartBits / 2;
      EVT ThisVT = EVT::getIntegerVT(*DAG.getContext(), ThisBits);
      SDValue &Part0 = Parts[i];
      SDValue &Part1 = Parts[i+StepSize/2];

      Part1 = DAG.getNode(ISD::EXTRACT_ELEMENT, DL,
                          ThisVT, Part0, DAG.getIntPtrConstant(1));
      Part0 = DAG.getNode(ISD::EXTRACT_ELEMENT, DL,
                          ThisVT, Part0, DAG.getIntPtrConstant(0));

      if (ThisBits == PartBits && ThisVT != PartVT) {
        Part0 = DAG.getNode(ISD::BITCAST, DL, PartVT, Part0);
        Part1 = DAG.getNode(ISD::BITCAST, DL, PartVT, Part1);
      }
    }
  }

  if (TLI.isBigEndian())
    std::reverse(Parts, Parts + OrigNumParts);
}


/// getCopyToPartsVector - Create a series of nodes that contain the specified
/// value split into legal parts.
static void getCopyToPartsVector(SelectionDAG &DAG, SDLoc DL,
                                 SDValue Val, SDValue *Parts, unsigned NumParts,
                                 MVT PartVT, const Value *V) {
  EVT ValueVT = Val.getValueType();
  assert(ValueVT.isVector() && "Not a vector");
  const TargetLowering &TLI = DAG.getTargetLoweringInfo();

  if (NumParts == 1) {
    EVT PartEVT = PartVT;
    if (PartEVT == ValueVT) {
      // Nothing to do.
    } else if (PartVT.getSizeInBits() == ValueVT.getSizeInBits()) {
      // Bitconvert vector->vector case.
      Val = DAG.getNode(ISD::BITCAST, DL, PartVT, Val);
    } else if (PartVT.isVector() &&
               PartEVT.getVectorElementType() == ValueVT.getVectorElementType() &&
               PartEVT.getVectorNumElements() > ValueVT.getVectorNumElements()) {
      EVT ElementVT = PartVT.getVectorElementType();
      // Vector widening case, e.g. <2 x float> -> <4 x float>.  Shuffle in
      // undef elements.
      SmallVector<SDValue, 16> Ops;
      for (unsigned i = 0, e = ValueVT.getVectorNumElements(); i != e; ++i)
        Ops.push_back(DAG.getNode(ISD::EXTRACT_VECTOR_ELT, DL,
                                  ElementVT, Val, DAG.getConstant(i,
                                                  TLI.getVectorIdxTy())));

      for (unsigned i = ValueVT.getVectorNumElements(),
           e = PartVT.getVectorNumElements(); i != e; ++i)
        Ops.push_back(DAG.getUNDEF(ElementVT));

      Val = DAG.getNode(ISD::BUILD_VECTOR, DL, PartVT, Ops);

      // FIXME: Use CONCAT for 2x -> 4x.

      //SDValue UndefElts = DAG.getUNDEF(VectorTy);
      //Val = DAG.getNode(ISD::CONCAT_VECTORS, DL, PartVT, Val, UndefElts);
    } else if (PartVT.isVector() &&
               PartEVT.getVectorElementType().bitsGE(
                 ValueVT.getVectorElementType()) &&
               PartEVT.getVectorNumElements() == ValueVT.getVectorNumElements()) {

      // Promoted vector extract
      bool Smaller = PartEVT.bitsLE(ValueVT);
      Val = DAG.getNode((Smaller ? ISD::TRUNCATE : ISD::ANY_EXTEND),
                        DL, PartVT, Val);
    } else{
      // Vector -> scalar conversion.
      assert(ValueVT.getVectorNumElements() == 1 &&
             "Only trivial vector-to-scalar conversions should get here!");
      Val = DAG.getNode(ISD::EXTRACT_VECTOR_ELT, DL,
                        PartVT, Val, DAG.getConstant(0, TLI.getVectorIdxTy()));

      bool Smaller = ValueVT.bitsLE(PartVT);
      Val = DAG.getNode((Smaller ? ISD::TRUNCATE : ISD::ANY_EXTEND),
                         DL, PartVT, Val);
    }

    Parts[0] = Val;
    return;
  }

  // Handle a multi-element vector.
  EVT IntermediateVT;
  MVT RegisterVT;
  unsigned NumIntermediates;
  unsigned NumRegs = TLI.getVectorTypeBreakdown(*DAG.getContext(), ValueVT,
                                                IntermediateVT,
                                                NumIntermediates, RegisterVT);
  unsigned NumElements = ValueVT.getVectorNumElements();

  assert(NumRegs == NumParts && "Part count doesn't match vector breakdown!");
  NumParts = NumRegs; // Silence a compiler warning.
  assert(RegisterVT == PartVT && "Part type doesn't match vector breakdown!");

  // Split the vector into intermediate operands.
  SmallVector<SDValue, 8> Ops(NumIntermediates);
  for (unsigned i = 0; i != NumIntermediates; ++i) {
    if (IntermediateVT.isVector())
      Ops[i] = DAG.getNode(ISD::EXTRACT_SUBVECTOR, DL,
                           IntermediateVT, Val,
                   DAG.getConstant(i * (NumElements / NumIntermediates),
                                   TLI.getVectorIdxTy()));
    else
      Ops[i] = DAG.getNode(ISD::EXTRACT_VECTOR_ELT, DL,
                           IntermediateVT, Val,
                           DAG.getConstant(i, TLI.getVectorIdxTy()));
  }

  // Split the intermediate operands into legal parts.
  if (NumParts == NumIntermediates) {
    // If the register was not expanded, promote or copy the value,
    // as appropriate.
    for (unsigned i = 0; i != NumParts; ++i)
      getCopyToParts(DAG, DL, Ops[i], &Parts[i], 1, PartVT, V);
  } else if (NumParts > 0) {
    // If the intermediate type was expanded, split each the value into
    // legal parts.
    assert(NumParts % NumIntermediates == 0 &&
           "Must expand into a divisible number of parts!");
    unsigned Factor = NumParts / NumIntermediates;
    for (unsigned i = 0; i != NumIntermediates; ++i)
      getCopyToParts(DAG, DL, Ops[i], &Parts[i*Factor], Factor, PartVT, V);
  }
}

namespace {
  /// RegsForValue - This struct represents the registers (physical or virtual)
  /// that a particular set of values is assigned, and the type information
  /// about the value. The most common situation is to represent one value at a
  /// time, but struct or array values are handled element-wise as multiple
  /// values.  The splitting of aggregates is performed recursively, so that we
  /// never have aggregate-typed registers. The values at this point do not
  /// necessarily have legal types, so each value may require one or more
  /// registers of some legal type.
  ///
  struct RegsForValue {
    /// ValueVTs - The value types of the values, which may not be legal, and
    /// may need be promoted or synthesized from one or more registers.
    ///
    SmallVector<EVT, 4> ValueVTs;

    /// RegVTs - The value types of the registers. This is the same size as
    /// ValueVTs and it records, for each value, what the type of the assigned
    /// register or registers are. (Individual values are never synthesized
    /// from more than one type of register.)
    ///
    /// With virtual registers, the contents of RegVTs is redundant with TLI's
    /// getRegisterType member function, however when with physical registers
    /// it is necessary to have a separate record of the types.
    ///
    SmallVector<MVT, 4> RegVTs;

    /// Regs - This list holds the registers assigned to the values.
    /// Each legal or promoted value requires one register, and each
    /// expanded value requires multiple registers.
    ///
    SmallVector<unsigned, 4> Regs;

    RegsForValue() {}

    RegsForValue(const SmallVector<unsigned, 4> &regs,
                 MVT regvt, EVT valuevt)
      : ValueVTs(1, valuevt), RegVTs(1, regvt), Regs(regs) {}

    RegsForValue(LLVMContext &Context, const TargetLowering &tli,
                 unsigned Reg, Type *Ty) {
      ComputeValueVTs(tli, Ty, ValueVTs);

      for (unsigned Value = 0, e = ValueVTs.size(); Value != e; ++Value) {
        EVT ValueVT = ValueVTs[Value];
        unsigned NumRegs = tli.getNumRegisters(Context, ValueVT);
        MVT RegisterVT = tli.getRegisterType(Context, ValueVT);
        for (unsigned i = 0; i != NumRegs; ++i)
          Regs.push_back(Reg + i);
        RegVTs.push_back(RegisterVT);
        Reg += NumRegs;
      }
    }

    /// append - Add the specified values to this one.
    void append(const RegsForValue &RHS) {
      ValueVTs.append(RHS.ValueVTs.begin(), RHS.ValueVTs.end());
      RegVTs.append(RHS.RegVTs.begin(), RHS.RegVTs.end());
      Regs.append(RHS.Regs.begin(), RHS.Regs.end());
    }

    /// getCopyFromRegs - Emit a series of CopyFromReg nodes that copies from
    /// this value and returns the result as a ValueVTs value.  This uses
    /// Chain/Flag as the input and updates them for the output Chain/Flag.
    /// If the Flag pointer is NULL, no flag is used.
    SDValue getCopyFromRegs(SelectionDAG &DAG, FunctionLoweringInfo &FuncInfo,
                            SDLoc dl,
                            SDValue &Chain, SDValue *Flag,
                            const Value *V = nullptr) const;

    /// getCopyToRegs - Emit a series of CopyToReg nodes that copies the
    /// specified value into the registers specified by this object.  This uses
    /// Chain/Flag as the input and updates them for the output Chain/Flag.
    /// If the Flag pointer is NULL, no flag is used.
    void getCopyToRegs(SDValue Val, SelectionDAG &DAG, SDLoc dl,
                       SDValue &Chain, SDValue *Flag, const Value *V) const;

    /// AddInlineAsmOperands - Add this value to the specified inlineasm node
    /// operand list.  This adds the code marker, matching input operand index
    /// (if applicable), and includes the number of values added into it.
    void AddInlineAsmOperands(unsigned Kind,
                              bool HasMatching, unsigned MatchingIdx,
                              SelectionDAG &DAG,
                              std::vector<SDValue> &Ops) const;
  };
}

/// getCopyFromRegs - Emit a series of CopyFromReg nodes that copies from
/// this value and returns the result as a ValueVT value.  This uses
/// Chain/Flag as the input and updates them for the output Chain/Flag.
/// If the Flag pointer is NULL, no flag is used.
SDValue RegsForValue::getCopyFromRegs(SelectionDAG &DAG,
                                      FunctionLoweringInfo &FuncInfo,
                                      SDLoc dl,
                                      SDValue &Chain, SDValue *Flag,
                                      const Value *V) const {
  // A Value with type {} or [0 x %t] needs no registers.
  if (ValueVTs.empty())
    return SDValue();

  const TargetLowering &TLI = DAG.getTargetLoweringInfo();

  // Assemble the legal parts into the final values.
  SmallVector<SDValue, 4> Values(ValueVTs.size());
  SmallVector<SDValue, 8> Parts;
  for (unsigned Value = 0, Part = 0, e = ValueVTs.size(); Value != e; ++Value) {
    // Copy the legal parts from the registers.
    EVT ValueVT = ValueVTs[Value];
    unsigned NumRegs = TLI.getNumRegisters(*DAG.getContext(), ValueVT);
    MVT RegisterVT = RegVTs[Value];

    Parts.resize(NumRegs);
    for (unsigned i = 0; i != NumRegs; ++i) {
      SDValue P;
      if (!Flag) {
        P = DAG.getCopyFromReg(Chain, dl, Regs[Part+i], RegisterVT);
      } else {
        P = DAG.getCopyFromReg(Chain, dl, Regs[Part+i], RegisterVT, *Flag);
        *Flag = P.getValue(2);
      }

      Chain = P.getValue(1);
      Parts[i] = P;

      // If the source register was virtual and if we know something about it,
      // add an assert node.
      if (!TargetRegisterInfo::isVirtualRegister(Regs[Part+i]) ||
          !RegisterVT.isInteger() || RegisterVT.isVector())
        continue;

      const FunctionLoweringInfo::LiveOutInfo *LOI =
        FuncInfo.GetLiveOutRegInfo(Regs[Part+i]);
      if (!LOI)
        continue;

      unsigned RegSize = RegisterVT.getSizeInBits();
      unsigned NumSignBits = LOI->NumSignBits;
      unsigned NumZeroBits = LOI->KnownZero.countLeadingOnes();

      if (NumZeroBits == RegSize) {
        // The current value is a zero.
        // Explicitly express that as it would be easier for
        // optimizations to kick in.
        Parts[i] = DAG.getConstant(0, RegisterVT);
        continue;
      }

      // FIXME: We capture more information than the dag can represent.  For
      // now, just use the tightest assertzext/assertsext possible.
      bool isSExt = true;
      EVT FromVT(MVT::Other);
      if (NumSignBits == RegSize)
        isSExt = true, FromVT = MVT::i1;   // ASSERT SEXT 1
      else if (NumZeroBits >= RegSize-1)
        isSExt = false, FromVT = MVT::i1;  // ASSERT ZEXT 1
      else if (NumSignBits > RegSize-8)
        isSExt = true, FromVT = MVT::i8;   // ASSERT SEXT 8
      else if (NumZeroBits >= RegSize-8)
        isSExt = false, FromVT = MVT::i8;  // ASSERT ZEXT 8
      else if (NumSignBits > RegSize-16)
        isSExt = true, FromVT = MVT::i16;  // ASSERT SEXT 16
      else if (NumZeroBits >= RegSize-16)
        isSExt = false, FromVT = MVT::i16; // ASSERT ZEXT 16
      else if (NumSignBits > RegSize-32)
        isSExt = true, FromVT = MVT::i32;  // ASSERT SEXT 32
      else if (NumZeroBits >= RegSize-32)
        isSExt = false, FromVT = MVT::i32; // ASSERT ZEXT 32
      else
        continue;

      // Add an assertion node.
      assert(FromVT != MVT::Other);
      Parts[i] = DAG.getNode(isSExt ? ISD::AssertSext : ISD::AssertZext, dl,
                             RegisterVT, P, DAG.getValueType(FromVT));
    }

    Values[Value] = getCopyFromParts(DAG, dl, Parts.begin(),
                                     NumRegs, RegisterVT, ValueVT, V);
    Part += NumRegs;
    Parts.clear();
  }

  return DAG.getNode(ISD::MERGE_VALUES, dl, DAG.getVTList(ValueVTs), Values);
}

/// getCopyToRegs - Emit a series of CopyToReg nodes that copies the
/// specified value into the registers specified by this object.  This uses
/// Chain/Flag as the input and updates them for the output Chain/Flag.
/// If the Flag pointer is NULL, no flag is used.
void RegsForValue::getCopyToRegs(SDValue Val, SelectionDAG &DAG, SDLoc dl,
                                 SDValue &Chain, SDValue *Flag,
                                 const Value *V) const {
  const TargetLowering &TLI = DAG.getTargetLoweringInfo();

  // Get the list of the values's legal parts.
  unsigned NumRegs = Regs.size();
  SmallVector<SDValue, 8> Parts(NumRegs);
  for (unsigned Value = 0, Part = 0, e = ValueVTs.size(); Value != e; ++Value) {
    EVT ValueVT = ValueVTs[Value];
    unsigned NumParts = TLI.getNumRegisters(*DAG.getContext(), ValueVT);
    MVT RegisterVT = RegVTs[Value];
    ISD::NodeType ExtendKind =
      TLI.isZExtFree(Val, RegisterVT)? ISD::ZERO_EXTEND: ISD::ANY_EXTEND;

    getCopyToParts(DAG, dl, Val.getValue(Val.getResNo() + Value),
                   &Parts[Part], NumParts, RegisterVT, V, ExtendKind);
    Part += NumParts;
  }

  // Copy the parts into the registers.
  SmallVector<SDValue, 8> Chains(NumRegs);
  for (unsigned i = 0; i != NumRegs; ++i) {
    SDValue Part;
    if (!Flag) {
      Part = DAG.getCopyToReg(Chain, dl, Regs[i], Parts[i]);
    } else {
      Part = DAG.getCopyToReg(Chain, dl, Regs[i], Parts[i], *Flag);
      *Flag = Part.getValue(1);
    }

    Chains[i] = Part.getValue(0);
  }

  if (NumRegs == 1 || Flag)
    // If NumRegs > 1 && Flag is used then the use of the last CopyToReg is
    // flagged to it. That is the CopyToReg nodes and the user are considered
    // a single scheduling unit. If we create a TokenFactor and return it as
    // chain, then the TokenFactor is both a predecessor (operand) of the
    // user as well as a successor (the TF operands are flagged to the user).
    // c1, f1 = CopyToReg
    // c2, f2 = CopyToReg
    // c3     = TokenFactor c1, c2
    // ...
    //        = op c3, ..., f2
    Chain = Chains[NumRegs-1];
  else
    Chain = DAG.getNode(ISD::TokenFactor, dl, MVT::Other, Chains);
}

/// AddInlineAsmOperands - Add this value to the specified inlineasm node
/// operand list.  This adds the code marker and includes the number of
/// values added into it.
void RegsForValue::AddInlineAsmOperands(unsigned Code, bool HasMatching,
                                        unsigned MatchingIdx,
                                        SelectionDAG &DAG,
                                        std::vector<SDValue> &Ops) const {
  const TargetLowering &TLI = DAG.getTargetLoweringInfo();

  unsigned Flag = InlineAsm::getFlagWord(Code, Regs.size());
  if (HasMatching)
    Flag = InlineAsm::getFlagWordForMatchingOp(Flag, MatchingIdx);
  else if (!Regs.empty() &&
           TargetRegisterInfo::isVirtualRegister(Regs.front())) {
    // Put the register class of the virtual registers in the flag word.  That
    // way, later passes can recompute register class constraints for inline
    // assembly as well as normal instructions.
    // Don't do this for tied operands that can use the regclass information
    // from the def.
    const MachineRegisterInfo &MRI = DAG.getMachineFunction().getRegInfo();
    const TargetRegisterClass *RC = MRI.getRegClass(Regs.front());
    Flag = InlineAsm::getFlagWordForRegClass(Flag, RC->getID());
  }

  SDValue Res = DAG.getTargetConstant(Flag, MVT::i32);
  Ops.push_back(Res);

  unsigned SP = TLI.getStackPointerRegisterToSaveRestore();
  for (unsigned Value = 0, Reg = 0, e = ValueVTs.size(); Value != e; ++Value) {
    unsigned NumRegs = TLI.getNumRegisters(*DAG.getContext(), ValueVTs[Value]);
    MVT RegisterVT = RegVTs[Value];
    for (unsigned i = 0; i != NumRegs; ++i) {
      assert(Reg < Regs.size() && "Mismatch in # registers expected");
      unsigned TheReg = Regs[Reg++];
      Ops.push_back(DAG.getRegister(TheReg, RegisterVT));

      if (TheReg == SP && Code == InlineAsm::Kind_Clobber) {
        // If we clobbered the stack pointer, MFI should know about it.
        assert(DAG.getMachineFunction().getFrameInfo()->
            hasInlineAsmWithSPAdjust());
      }
    }
  }
}

void SelectionDAGBuilder::init(GCFunctionInfo *gfi, AliasAnalysis &aa,
                               const TargetLibraryInfo *li) {
  AA = &aa;
  GFI = gfi;
  LibInfo = li;
  DL = DAG.getTarget().getDataLayout();
  Context = DAG.getContext();
  LPadToCallSiteMap.clear();
}

/// clear - Clear out the current SelectionDAG and the associated
/// state and prepare this SelectionDAGBuilder object to be used
/// for a new block. This doesn't clear out information about
/// additional blocks that are needed to complete switch lowering
/// or PHI node updating; that information is cleared out as it is
/// consumed.
void SelectionDAGBuilder::clear() {
  NodeMap.clear();
  UnusedArgNodeMap.clear();
  PendingLoads.clear();
  PendingExports.clear();
  CurInst = nullptr;
  HasTailCall = false;
  SDNodeOrder = LowestSDNodeOrder;
}

/// clearDanglingDebugInfo - Clear the dangling debug information
/// map. This function is separated from the clear so that debug
/// information that is dangling in a basic block can be properly
/// resolved in a different basic block. This allows the
/// SelectionDAG to resolve dangling debug information attached
/// to PHI nodes.
void SelectionDAGBuilder::clearDanglingDebugInfo() {
  DanglingDebugInfoMap.clear();
}

/// getRoot - Return the current virtual root of the Selection DAG,
/// flushing any PendingLoad items. This must be done before emitting
/// a store or any other node that may need to be ordered after any
/// prior load instructions.
///
SDValue SelectionDAGBuilder::getRoot() {
  if (PendingLoads.empty())
    return DAG.getRoot();

  if (PendingLoads.size() == 1) {
    SDValue Root = PendingLoads[0];
    DAG.setRoot(Root);
    PendingLoads.clear();
    return Root;
  }

  // Otherwise, we have to make a token factor node.
  SDValue Root = DAG.getNode(ISD::TokenFactor, getCurSDLoc(), MVT::Other,
                             PendingLoads);
  PendingLoads.clear();
  DAG.setRoot(Root);
  return Root;
}

/// getControlRoot - Similar to getRoot, but instead of flushing all the
/// PendingLoad items, flush all the PendingExports items. It is necessary
/// to do this before emitting a terminator instruction.
///
SDValue SelectionDAGBuilder::getControlRoot() {
  SDValue Root = DAG.getRoot();

  if (PendingExports.empty())
    return Root;

  // Turn all of the CopyToReg chains into one factored node.
  if (Root.getOpcode() != ISD::EntryToken) {
    unsigned i = 0, e = PendingExports.size();
    for (; i != e; ++i) {
      assert(PendingExports[i].getNode()->getNumOperands() > 1);
      if (PendingExports[i].getNode()->getOperand(0) == Root)
        break;  // Don't add the root if we already indirectly depend on it.
    }

    if (i == e)
      PendingExports.push_back(Root);
  }

  Root = DAG.getNode(ISD::TokenFactor, getCurSDLoc(), MVT::Other,
                     PendingExports);
  PendingExports.clear();
  DAG.setRoot(Root);
  return Root;
}

void SelectionDAGBuilder::visit(const Instruction &I) {
  // Set up outgoing PHI node register values before emitting the terminator.
  if (isa<TerminatorInst>(&I))
    HandlePHINodesInSuccessorBlocks(I.getParent());

  ++SDNodeOrder;

  CurInst = &I;

  visit(I.getOpcode(), I);

  if (!isa<TerminatorInst>(&I) && !HasTailCall)
    CopyToExportRegsIfNeeded(&I);

  CurInst = nullptr;
}

void SelectionDAGBuilder::visitPHI(const PHINode &) {
  llvm_unreachable("SelectionDAGBuilder shouldn't visit PHI nodes!");
}

void SelectionDAGBuilder::visit(unsigned Opcode, const User &I) {
  // Note: this doesn't use InstVisitor, because it has to work with
  // ConstantExpr's in addition to instructions.
  switch (Opcode) {
  default: llvm_unreachable("Unknown instruction type encountered!");
    // Build the switch statement using the Instruction.def file.
#define HANDLE_INST(NUM, OPCODE, CLASS) \
    case Instruction::OPCODE: visit##OPCODE((const CLASS&)I); break;
#include "llvm/IR/Instruction.def"
  }
}

// resolveDanglingDebugInfo - if we saw an earlier dbg_value referring to V,
// generate the debug data structures now that we've seen its definition.
void SelectionDAGBuilder::resolveDanglingDebugInfo(const Value *V,
                                                   SDValue Val) {
  DanglingDebugInfo &DDI = DanglingDebugInfoMap[V];
  if (DDI.getDI()) {
    const DbgValueInst *DI = DDI.getDI();
    DebugLoc dl = DDI.getdl();
    unsigned DbgSDNodeOrder = DDI.getSDNodeOrder();
    MDNode *Variable = DI->getVariable();
    uint64_t Offset = DI->getOffset();
    // A dbg.value for an alloca is always indirect.
    bool IsIndirect = isa<AllocaInst>(V) || Offset != 0;
    SDDbgValue *SDV;
    if (Val.getNode()) {
      if (!EmitFuncArgumentDbgValue(V, Variable, Offset, IsIndirect, Val)) {
        SDV = DAG.getDbgValue(Variable, Val.getNode(),
                              Val.getResNo(), IsIndirect,
			      Offset, dl, DbgSDNodeOrder);
        DAG.AddDbgValue(SDV, Val.getNode(), false);
      }
    } else
      DEBUG(dbgs() << "Dropping debug info for " << *DI << "\n");
    DanglingDebugInfoMap[V] = DanglingDebugInfo();
  }
}

/// getValue - Return an SDValue for the given Value.
SDValue SelectionDAGBuilder::getValue(const Value *V) {
  // If we already have an SDValue for this value, use it. It's important
  // to do this first, so that we don't create a CopyFromReg if we already
  // have a regular SDValue.
  SDValue &N = NodeMap[V];
  if (N.getNode()) return N;

  // If there's a virtual register allocated and initialized for this
  // value, use it.
  DenseMap<const Value *, unsigned>::iterator It = FuncInfo.ValueMap.find(V);
  if (It != FuncInfo.ValueMap.end()) {
    unsigned InReg = It->second;
    RegsForValue RFV(*DAG.getContext(), *TM.getTargetLowering(),
                     InReg, V->getType());
    SDValue Chain = DAG.getEntryNode();
    N = RFV.getCopyFromRegs(DAG, FuncInfo, getCurSDLoc(), Chain, nullptr, V);
    resolveDanglingDebugInfo(V, N);
    return N;
  }

  // Otherwise create a new SDValue and remember it.
  SDValue Val = getValueImpl(V);
  NodeMap[V] = Val;
  resolveDanglingDebugInfo(V, Val);
  return Val;
}

/// getNonRegisterValue - Return an SDValue for the given Value, but
/// don't look in FuncInfo.ValueMap for a virtual register.
SDValue SelectionDAGBuilder::getNonRegisterValue(const Value *V) {
  // If we already have an SDValue for this value, use it.
  SDValue &N = NodeMap[V];
  if (N.getNode()) return N;

  // Otherwise create a new SDValue and remember it.
  SDValue Val = getValueImpl(V);
  NodeMap[V] = Val;
  resolveDanglingDebugInfo(V, Val);
  return Val;
}

/// getValueImpl - Helper function for getValue and getNonRegisterValue.
/// Create an SDValue for the given value.
SDValue SelectionDAGBuilder::getValueImpl(const Value *V) {
  const TargetLowering *TLI = TM.getTargetLowering();

  if (const Constant *C = dyn_cast<Constant>(V)) {
    EVT VT = TLI->getValueType(V->getType(), true);

    if (const ConstantInt *CI = dyn_cast<ConstantInt>(C))
      return DAG.getConstant(*CI, VT);

    if (const GlobalValue *GV = dyn_cast<GlobalValue>(C))
      return DAG.getGlobalAddress(GV, getCurSDLoc(), VT);

    if (isa<ConstantPointerNull>(C)) {
      unsigned AS = V->getType()->getPointerAddressSpace();
      return DAG.getConstant(0, TLI->getPointerTy(AS));
    }

    if (const ConstantFP *CFP = dyn_cast<ConstantFP>(C))
      return DAG.getConstantFP(*CFP, VT);

    if (isa<UndefValue>(C) && !V->getType()->isAggregateType())
      return DAG.getUNDEF(VT);

    if (const ConstantExpr *CE = dyn_cast<ConstantExpr>(C)) {
      visit(CE->getOpcode(), *CE);
      SDValue N1 = NodeMap[V];
      assert(N1.getNode() && "visit didn't populate the NodeMap!");
      return N1;
    }

    if (isa<ConstantStruct>(C) || isa<ConstantArray>(C)) {
      SmallVector<SDValue, 4> Constants;
      for (User::const_op_iterator OI = C->op_begin(), OE = C->op_end();
           OI != OE; ++OI) {
        SDNode *Val = getValue(*OI).getNode();
        // If the operand is an empty aggregate, there are no values.
        if (!Val) continue;
        // Add each leaf value from the operand to the Constants list
        // to form a flattened list of all the values.
        for (unsigned i = 0, e = Val->getNumValues(); i != e; ++i)
          Constants.push_back(SDValue(Val, i));
      }

      return DAG.getMergeValues(Constants, getCurSDLoc());
    }

    if (const ConstantDataSequential *CDS =
          dyn_cast<ConstantDataSequential>(C)) {
      SmallVector<SDValue, 4> Ops;
      for (unsigned i = 0, e = CDS->getNumElements(); i != e; ++i) {
        SDNode *Val = getValue(CDS->getElementAsConstant(i)).getNode();
        // Add each leaf value from the operand to the Constants list
        // to form a flattened list of all the values.
        for (unsigned i = 0, e = Val->getNumValues(); i != e; ++i)
          Ops.push_back(SDValue(Val, i));
      }

      if (isa<ArrayType>(CDS->getType()))
        return DAG.getMergeValues(Ops, getCurSDLoc());
      return NodeMap[V] = DAG.getNode(ISD::BUILD_VECTOR, getCurSDLoc(),
                                      VT, Ops);
    }

    if (C->getType()->isStructTy() || C->getType()->isArrayTy()) {
      assert((isa<ConstantAggregateZero>(C) || isa<UndefValue>(C)) &&
             "Unknown struct or array constant!");

      SmallVector<EVT, 4> ValueVTs;
      ComputeValueVTs(*TLI, C->getType(), ValueVTs);
      unsigned NumElts = ValueVTs.size();
      if (NumElts == 0)
        return SDValue(); // empty struct
      SmallVector<SDValue, 4> Constants(NumElts);
      for (unsigned i = 0; i != NumElts; ++i) {
        EVT EltVT = ValueVTs[i];
        if (isa<UndefValue>(C))
          Constants[i] = DAG.getUNDEF(EltVT);
        else if (EltVT.isFloatingPoint())
          Constants[i] = DAG.getConstantFP(0, EltVT);
        else
          Constants[i] = DAG.getConstant(0, EltVT);
      }

      return DAG.getMergeValues(Constants, getCurSDLoc());
    }

    if (const BlockAddress *BA = dyn_cast<BlockAddress>(C))
      return DAG.getBlockAddress(BA, VT);

    VectorType *VecTy = cast<VectorType>(V->getType());
    unsigned NumElements = VecTy->getNumElements();

    // Now that we know the number and type of the elements, get that number of
    // elements into the Ops array based on what kind of constant it is.
    SmallVector<SDValue, 16> Ops;
    if (const ConstantVector *CV = dyn_cast<ConstantVector>(C)) {
      for (unsigned i = 0; i != NumElements; ++i)
        Ops.push_back(getValue(CV->getOperand(i)));
    } else {
      assert(isa<ConstantAggregateZero>(C) && "Unknown vector constant!");
      EVT EltVT = TLI->getValueType(VecTy->getElementType());

      SDValue Op;
      if (EltVT.isFloatingPoint())
        Op = DAG.getConstantFP(0, EltVT);
      else
        Op = DAG.getConstant(0, EltVT);
      Ops.assign(NumElements, Op);
    }

    // Create a BUILD_VECTOR node.
    return NodeMap[V] = DAG.getNode(ISD::BUILD_VECTOR, getCurSDLoc(), VT, Ops);
  }

  // If this is a static alloca, generate it as the frameindex instead of
  // computation.
  if (const AllocaInst *AI = dyn_cast<AllocaInst>(V)) {
    DenseMap<const AllocaInst*, int>::iterator SI =
      FuncInfo.StaticAllocaMap.find(AI);
    if (SI != FuncInfo.StaticAllocaMap.end())
      return DAG.getFrameIndex(SI->second, TLI->getPointerTy());
  }

  // If this is an instruction which fast-isel has deferred, select it now.
  if (const Instruction *Inst = dyn_cast<Instruction>(V)) {
    unsigned InReg = FuncInfo.InitializeRegForValue(Inst);
    RegsForValue RFV(*DAG.getContext(), *TLI, InReg, Inst->getType());
    SDValue Chain = DAG.getEntryNode();
    return RFV.getCopyFromRegs(DAG, FuncInfo, getCurSDLoc(), Chain, nullptr, V);
  }

  llvm_unreachable("Can't get register for value!");
}

void SelectionDAGBuilder::visitRet(const ReturnInst &I) {
  const TargetLowering *TLI = TM.getTargetLowering();
  SDValue Chain = getControlRoot();
  SmallVector<ISD::OutputArg, 8> Outs;
  SmallVector<SDValue, 8> OutVals;

  if (!FuncInfo.CanLowerReturn) {
    unsigned DemoteReg = FuncInfo.DemoteRegister;
    const Function *F = I.getParent()->getParent();

    // Emit a store of the return value through the virtual register.
    // Leave Outs empty so that LowerReturn won't try to load return
    // registers the usual way.
    SmallVector<EVT, 1> PtrValueVTs;
    ComputeValueVTs(*TLI, PointerType::getUnqual(F->getReturnType()),
                    PtrValueVTs);

    SDValue RetPtr = DAG.getRegister(DemoteReg, PtrValueVTs[0]);
    SDValue RetOp = getValue(I.getOperand(0));

    SmallVector<EVT, 4> ValueVTs;
    SmallVector<uint64_t, 4> Offsets;
    ComputeValueVTs(*TLI, I.getOperand(0)->getType(), ValueVTs, &Offsets);
    unsigned NumValues = ValueVTs.size();

    SmallVector<SDValue, 4> Chains(NumValues);
    for (unsigned i = 0; i != NumValues; ++i) {
      SDValue Add = DAG.getNode(ISD::ADD, getCurSDLoc(),
                                RetPtr.getValueType(), RetPtr,
                                DAG.getIntPtrConstant(Offsets[i]));
      Chains[i] =
        DAG.getStore(Chain, getCurSDLoc(),
                     SDValue(RetOp.getNode(), RetOp.getResNo() + i),
                     // FIXME: better loc info would be nice.
                     Add, MachinePointerInfo(), false, false, 0);
    }

    Chain = DAG.getNode(ISD::TokenFactor, getCurSDLoc(),
                        MVT::Other, Chains);
  } else if (I.getNumOperands() != 0) {
    SmallVector<EVT, 4> ValueVTs;
    ComputeValueVTs(*TLI, I.getOperand(0)->getType(), ValueVTs);
    unsigned NumValues = ValueVTs.size();
    if (NumValues) {
      SDValue RetOp = getValue(I.getOperand(0));
      for (unsigned j = 0, f = NumValues; j != f; ++j) {
        EVT VT = ValueVTs[j];

        ISD::NodeType ExtendKind = ISD::ANY_EXTEND;

        const Function *F = I.getParent()->getParent();
        if (F->getAttributes().hasAttribute(AttributeSet::ReturnIndex,
                                            Attribute::SExt))
          ExtendKind = ISD::SIGN_EXTEND;
        else if (F->getAttributes().hasAttribute(AttributeSet::ReturnIndex,
                                                 Attribute::ZExt))
          ExtendKind = ISD::ZERO_EXTEND;

        if (ExtendKind != ISD::ANY_EXTEND && VT.isInteger())
          VT = TLI->getTypeForExtArgOrReturn(VT.getSimpleVT(), ExtendKind);

        unsigned NumParts = TLI->getNumRegisters(*DAG.getContext(), VT);
        MVT PartVT = TLI->getRegisterType(*DAG.getContext(), VT);
        SmallVector<SDValue, 4> Parts(NumParts);
        getCopyToParts(DAG, getCurSDLoc(),
                       SDValue(RetOp.getNode(), RetOp.getResNo() + j),
                       &Parts[0], NumParts, PartVT, &I, ExtendKind);

        // 'inreg' on function refers to return value
        ISD::ArgFlagsTy Flags = ISD::ArgFlagsTy();
        if (F->getAttributes().hasAttribute(AttributeSet::ReturnIndex,
                                            Attribute::InReg))
          Flags.setInReg();

        // Propagate extension type if any
        if (ExtendKind == ISD::SIGN_EXTEND)
          Flags.setSExt();
        else if (ExtendKind == ISD::ZERO_EXTEND)
          Flags.setZExt();

        for (unsigned i = 0; i < NumParts; ++i) {
          Outs.push_back(ISD::OutputArg(Flags, Parts[i].getValueType(),
                                        VT, /*isfixed=*/true, 0, 0));
          OutVals.push_back(Parts[i]);
        }
      }
    }
  }

  bool isVarArg = DAG.getMachineFunction().getFunction()->isVarArg();
  CallingConv::ID CallConv =
    DAG.getMachineFunction().getFunction()->getCallingConv();
  Chain = TM.getTargetLowering()->LowerReturn(Chain, CallConv, isVarArg,
                                              Outs, OutVals, getCurSDLoc(),
                                              DAG);

  // Verify that the target's LowerReturn behaved as expected.
  assert(Chain.getNode() && Chain.getValueType() == MVT::Other &&
         "LowerReturn didn't return a valid chain!");

  // Update the DAG with the new chain value resulting from return lowering.
  DAG.setRoot(Chain);
}

/// CopyToExportRegsIfNeeded - If the given value has virtual registers
/// created for it, emit nodes to copy the value into the virtual
/// registers.
void SelectionDAGBuilder::CopyToExportRegsIfNeeded(const Value *V) {
  // Skip empty types
  if (V->getType()->isEmptyTy())
    return;

  DenseMap<const Value *, unsigned>::iterator VMI = FuncInfo.ValueMap.find(V);
  if (VMI != FuncInfo.ValueMap.end()) {
    assert(!V->use_empty() && "Unused value assigned virtual registers!");
    CopyValueToVirtualRegister(V, VMI->second);
  }
}

/// ExportFromCurrentBlock - If this condition isn't known to be exported from
/// the current basic block, add it to ValueMap now so that we'll get a
/// CopyTo/FromReg.
void SelectionDAGBuilder::ExportFromCurrentBlock(const Value *V) {
  // No need to export constants.
  if (!isa<Instruction>(V) && !isa<Argument>(V)) return;

  // Already exported?
  if (FuncInfo.isExportedInst(V)) return;

  unsigned Reg = FuncInfo.InitializeRegForValue(V);
  CopyValueToVirtualRegister(V, Reg);
}

bool SelectionDAGBuilder::isExportableFromCurrentBlock(const Value *V,
                                                     const BasicBlock *FromBB) {
  // The operands of the setcc have to be in this block.  We don't know
  // how to export them from some other block.
  if (const Instruction *VI = dyn_cast<Instruction>(V)) {
    // Can export from current BB.
    if (VI->getParent() == FromBB)
      return true;

    // Is already exported, noop.
    return FuncInfo.isExportedInst(V);
  }

  // If this is an argument, we can export it if the BB is the entry block or
  // if it is already exported.
  if (isa<Argument>(V)) {
    if (FromBB == &FromBB->getParent()->getEntryBlock())
      return true;

    // Otherwise, can only export this if it is already exported.
    return FuncInfo.isExportedInst(V);
  }

  // Otherwise, constants can always be exported.
  return true;
}

/// Return branch probability calculated by BranchProbabilityInfo for IR blocks.
uint32_t SelectionDAGBuilder::getEdgeWeight(const MachineBasicBlock *Src,
                                            const MachineBasicBlock *Dst) const {
  BranchProbabilityInfo *BPI = FuncInfo.BPI;
  if (!BPI)
    return 0;
  const BasicBlock *SrcBB = Src->getBasicBlock();
  const BasicBlock *DstBB = Dst->getBasicBlock();
  return BPI->getEdgeWeight(SrcBB, DstBB);
}

void SelectionDAGBuilder::
addSuccessorWithWeight(MachineBasicBlock *Src, MachineBasicBlock *Dst,
                       uint32_t Weight /* = 0 */) {
  if (!Weight)
    Weight = getEdgeWeight(Src, Dst);
  Src->addSuccessor(Dst, Weight);
}


static bool InBlock(const Value *V, const BasicBlock *BB) {
  if (const Instruction *I = dyn_cast<Instruction>(V))
    return I->getParent() == BB;
  return true;
}

/// EmitBranchForMergedCondition - Helper method for FindMergedConditions.
/// This function emits a branch and is used at the leaves of an OR or an
/// AND operator tree.
///
void
SelectionDAGBuilder::EmitBranchForMergedCondition(const Value *Cond,
                                                  MachineBasicBlock *TBB,
                                                  MachineBasicBlock *FBB,
                                                  MachineBasicBlock *CurBB,
                                                  MachineBasicBlock *SwitchBB,
                                                  uint32_t TWeight,
                                                  uint32_t FWeight) {
  const BasicBlock *BB = CurBB->getBasicBlock();

  // If the leaf of the tree is a comparison, merge the condition into
  // the caseblock.
  if (const CmpInst *BOp = dyn_cast<CmpInst>(Cond)) {
    // The operands of the cmp have to be in this block.  We don't know
    // how to export them from some other block.  If this is the first block
    // of the sequence, no exporting is needed.
    if (CurBB == SwitchBB ||
        (isExportableFromCurrentBlock(BOp->getOperand(0), BB) &&
         isExportableFromCurrentBlock(BOp->getOperand(1), BB))) {
      ISD::CondCode Condition;
      if (const ICmpInst *IC = dyn_cast<ICmpInst>(Cond)) {
        Condition = getICmpCondCode(IC->getPredicate());
      } else if (const FCmpInst *FC = dyn_cast<FCmpInst>(Cond)) {
        Condition = getFCmpCondCode(FC->getPredicate());
        if (TM.Options.NoNaNsFPMath)
          Condition = getFCmpCodeWithoutNaN(Condition);
      } else {
        Condition = ISD::SETEQ; // silence warning.
        llvm_unreachable("Unknown compare instruction");
      }

      CaseBlock CB(Condition, BOp->getOperand(0), BOp->getOperand(1), nullptr,
                   TBB, FBB, CurBB, TWeight, FWeight);
      SwitchCases.push_back(CB);
      return;
    }
  }

  // Create a CaseBlock record representing this branch.
  CaseBlock CB(ISD::SETEQ, Cond, ConstantInt::getTrue(*DAG.getContext()),
               nullptr, TBB, FBB, CurBB, TWeight, FWeight);
  SwitchCases.push_back(CB);
}

/// Scale down both weights to fit into uint32_t.
static void ScaleWeights(uint64_t &NewTrue, uint64_t &NewFalse) {
  uint64_t NewMax = (NewTrue > NewFalse) ? NewTrue : NewFalse;
  uint32_t Scale = (NewMax / UINT32_MAX) + 1;
  NewTrue = NewTrue / Scale;
  NewFalse = NewFalse / Scale;
}

/// FindMergedConditions - If Cond is an expression like
void SelectionDAGBuilder::FindMergedConditions(const Value *Cond,
                                               MachineBasicBlock *TBB,
                                               MachineBasicBlock *FBB,
                                               MachineBasicBlock *CurBB,
                                               MachineBasicBlock *SwitchBB,
                                               unsigned Opc, uint32_t TWeight,
                                               uint32_t FWeight) {
  // If this node is not part of the or/and tree, emit it as a branch.
  const Instruction *BOp = dyn_cast<Instruction>(Cond);
  if (!BOp || !(isa<BinaryOperator>(BOp) || isa<CmpInst>(BOp)) ||
      (unsigned)BOp->getOpcode() != Opc || !BOp->hasOneUse() ||
      BOp->getParent() != CurBB->getBasicBlock() ||
      !InBlock(BOp->getOperand(0), CurBB->getBasicBlock()) ||
      !InBlock(BOp->getOperand(1), CurBB->getBasicBlock())) {
    EmitBranchForMergedCondition(Cond, TBB, FBB, CurBB, SwitchBB,
                                 TWeight, FWeight);
    return;
  }

  //  Create TmpBB after CurBB.
  MachineFunction::iterator BBI = CurBB;
  MachineFunction &MF = DAG.getMachineFunction();
  MachineBasicBlock *TmpBB = MF.CreateMachineBasicBlock(CurBB->getBasicBlock());
  CurBB->getParent()->insert(++BBI, TmpBB);

  if (Opc == Instruction::Or) {
    // Codegen X | Y as:
    // BB1:
    //   jmp_if_X TBB
    //   jmp TmpBB
    // TmpBB:
    //   jmp_if_Y TBB
    //   jmp FBB
    //

    // We have flexibility in setting Prob for BB1 and Prob for TmpBB.
    // The requirement is that
    //   TrueProb for BB1 + (FalseProb for BB1 * TrueProb for TmpBB)
    //     = TrueProb for orignal BB.
    // Assuming the orignal weights are A and B, one choice is to set BB1's
    // weights to A and A+2B, and set TmpBB's weights to A and 2B. This choice
    // assumes that
    //   TrueProb for BB1 == FalseProb for BB1 * TrueProb for TmpBB.
    // Another choice is to assume TrueProb for BB1 equals to TrueProb for
    // TmpBB, but the math is more complicated.

    uint64_t NewTrueWeight = TWeight;
    uint64_t NewFalseWeight = (uint64_t)TWeight + 2 * (uint64_t)FWeight;
    ScaleWeights(NewTrueWeight, NewFalseWeight);
    // Emit the LHS condition.
    FindMergedConditions(BOp->getOperand(0), TBB, TmpBB, CurBB, SwitchBB, Opc,
                         NewTrueWeight, NewFalseWeight);

    NewTrueWeight = TWeight;
    NewFalseWeight = 2 * (uint64_t)FWeight;
    ScaleWeights(NewTrueWeight, NewFalseWeight);
    // Emit the RHS condition into TmpBB.
    FindMergedConditions(BOp->getOperand(1), TBB, FBB, TmpBB, SwitchBB, Opc,
                         NewTrueWeight, NewFalseWeight);
  } else {
    assert(Opc == Instruction::And && "Unknown merge op!");
    // Codegen X & Y as:
    // BB1:
    //   jmp_if_X TmpBB
    //   jmp FBB
    // TmpBB:
    //   jmp_if_Y TBB
    //   jmp FBB
    //
    //  This requires creation of TmpBB after CurBB.

    // We have flexibility in setting Prob for BB1 and Prob for TmpBB.
    // The requirement is that
    //   FalseProb for BB1 + (TrueProb for BB1 * FalseProb for TmpBB)
    //     = FalseProb for orignal BB.
    // Assuming the orignal weights are A and B, one choice is to set BB1's
    // weights to 2A+B and B, and set TmpBB's weights to 2A and B. This choice
    // assumes that
    //   FalseProb for BB1 == TrueProb for BB1 * FalseProb for TmpBB.

    uint64_t NewTrueWeight = 2 * (uint64_t)TWeight + (uint64_t)FWeight;
    uint64_t NewFalseWeight = FWeight;
    ScaleWeights(NewTrueWeight, NewFalseWeight);
    // Emit the LHS condition.
    FindMergedConditions(BOp->getOperand(0), TmpBB, FBB, CurBB, SwitchBB, Opc,
                         NewTrueWeight, NewFalseWeight);

    NewTrueWeight = 2 * (uint64_t)TWeight;
    NewFalseWeight = FWeight;
    ScaleWeights(NewTrueWeight, NewFalseWeight);
    // Emit the RHS condition into TmpBB.
    FindMergedConditions(BOp->getOperand(1), TBB, FBB, TmpBB, SwitchBB, Opc,
                         NewTrueWeight, NewFalseWeight);
  }
}

/// If the set of cases should be emitted as a series of branches, return true.
/// If we should emit this as a bunch of and/or'd together conditions, return
/// false.
bool
SelectionDAGBuilder::ShouldEmitAsBranches(const std::vector<CaseBlock> &Cases) {
  if (Cases.size() != 2) return true;

  // If this is two comparisons of the same values or'd or and'd together, they
  // will get folded into a single comparison, so don't emit two blocks.
  if ((Cases[0].CmpLHS == Cases[1].CmpLHS &&
       Cases[0].CmpRHS == Cases[1].CmpRHS) ||
      (Cases[0].CmpRHS == Cases[1].CmpLHS &&
       Cases[0].CmpLHS == Cases[1].CmpRHS)) {
    return false;
  }

  // Handle: (X != null) | (Y != null) --> (X|Y) != 0
  // Handle: (X == null) & (Y == null) --> (X|Y) == 0
  if (Cases[0].CmpRHS == Cases[1].CmpRHS &&
      Cases[0].CC == Cases[1].CC &&
      isa<Constant>(Cases[0].CmpRHS) &&
      cast<Constant>(Cases[0].CmpRHS)->isNullValue()) {
    if (Cases[0].CC == ISD::SETEQ && Cases[0].TrueBB == Cases[1].ThisBB)
      return false;
    if (Cases[0].CC == ISD::SETNE && Cases[0].FalseBB == Cases[1].ThisBB)
      return false;
  }

  return true;
}

void SelectionDAGBuilder::visitBr(const BranchInst &I) {
  MachineBasicBlock *BrMBB = FuncInfo.MBB;

  // Update machine-CFG edges.
  MachineBasicBlock *Succ0MBB = FuncInfo.MBBMap[I.getSuccessor(0)];

  // Figure out which block is immediately after the current one.
  MachineBasicBlock *NextBlock = nullptr;
  MachineFunction::iterator BBI = BrMBB;
  if (++BBI != FuncInfo.MF->end())
    NextBlock = BBI;

  if (I.isUnconditional()) {
    // Update machine-CFG edges.
    BrMBB->addSuccessor(Succ0MBB);

    // If this is not a fall-through branch or optimizations are switched off,
    // emit the branch.
    if (Succ0MBB != NextBlock || TM.getOptLevel() == CodeGenOpt::None)
      DAG.setRoot(DAG.getNode(ISD::BR, getCurSDLoc(),
                              MVT::Other, getControlRoot(),
                              DAG.getBasicBlock(Succ0MBB)));

    return;
  }

  // If this condition is one of the special cases we handle, do special stuff
  // now.
  const Value *CondVal = I.getCondition();
  MachineBasicBlock *Succ1MBB = FuncInfo.MBBMap[I.getSuccessor(1)];

  // If this is a series of conditions that are or'd or and'd together, emit
  // this as a sequence of branches instead of setcc's with and/or operations.
  // As long as jumps are not expensive, this should improve performance.
  // For example, instead of something like:
  //     cmp A, B
  //     C = seteq
  //     cmp D, E
  //     F = setle
  //     or C, F
  //     jnz foo
  // Emit:
  //     cmp A, B
  //     je foo
  //     cmp D, E
  //     jle foo
  //
  if (const BinaryOperator *BOp = dyn_cast<BinaryOperator>(CondVal)) {
    if (!TM.getTargetLowering()->isJumpExpensive() &&
        BOp->hasOneUse() &&
        (BOp->getOpcode() == Instruction::And ||
         BOp->getOpcode() == Instruction::Or)) {
      FindMergedConditions(BOp, Succ0MBB, Succ1MBB, BrMBB, BrMBB,
                           BOp->getOpcode(), getEdgeWeight(BrMBB, Succ0MBB),
                           getEdgeWeight(BrMBB, Succ1MBB));
      // If the compares in later blocks need to use values not currently
      // exported from this block, export them now.  This block should always
      // be the first entry.
      assert(SwitchCases[0].ThisBB == BrMBB && "Unexpected lowering!");

      // Allow some cases to be rejected.
      if (ShouldEmitAsBranches(SwitchCases)) {
        for (unsigned i = 1, e = SwitchCases.size(); i != e; ++i) {
          ExportFromCurrentBlock(SwitchCases[i].CmpLHS);
          ExportFromCurrentBlock(SwitchCases[i].CmpRHS);
        }

        // Emit the branch for this block.
        visitSwitchCase(SwitchCases[0], BrMBB);
        SwitchCases.erase(SwitchCases.begin());
        return;
      }

      // Okay, we decided not to do this, remove any inserted MBB's and clear
      // SwitchCases.
      for (unsigned i = 1, e = SwitchCases.size(); i != e; ++i)
        FuncInfo.MF->erase(SwitchCases[i].ThisBB);

      SwitchCases.clear();
    }
  }

  // Create a CaseBlock record representing this branch.
  CaseBlock CB(ISD::SETEQ, CondVal, ConstantInt::getTrue(*DAG.getContext()),
               nullptr, Succ0MBB, Succ1MBB, BrMBB);

  // Use visitSwitchCase to actually insert the fast branch sequence for this
  // cond branch.
  visitSwitchCase(CB, BrMBB);
}

/// visitSwitchCase - Emits the necessary code to represent a single node in
/// the binary search tree resulting from lowering a switch instruction.
void SelectionDAGBuilder::visitSwitchCase(CaseBlock &CB,
                                          MachineBasicBlock *SwitchBB) {
  SDValue Cond;
  SDValue CondLHS = getValue(CB.CmpLHS);
  SDLoc dl = getCurSDLoc();

  // Build the setcc now.
  if (!CB.CmpMHS) {
    // Fold "(X == true)" to X and "(X == false)" to !X to
    // handle common cases produced by branch lowering.
    if (CB.CmpRHS == ConstantInt::getTrue(*DAG.getContext()) &&
        CB.CC == ISD::SETEQ)
      Cond = CondLHS;
    else if (CB.CmpRHS == ConstantInt::getFalse(*DAG.getContext()) &&
             CB.CC == ISD::SETEQ) {
      SDValue True = DAG.getConstant(1, CondLHS.getValueType());
      Cond = DAG.getNode(ISD::XOR, dl, CondLHS.getValueType(), CondLHS, True);
    } else
      Cond = DAG.getSetCC(dl, MVT::i1, CondLHS, getValue(CB.CmpRHS), CB.CC);
  } else {
    assert(CB.CC == ISD::SETLE && "Can handle only LE ranges now");

    const APInt& Low = cast<ConstantInt>(CB.CmpLHS)->getValue();
    const APInt& High  = cast<ConstantInt>(CB.CmpRHS)->getValue();

    SDValue CmpOp = getValue(CB.CmpMHS);
    EVT VT = CmpOp.getValueType();

    if (cast<ConstantInt>(CB.CmpLHS)->isMinValue(true)) {
      Cond = DAG.getSetCC(dl, MVT::i1, CmpOp, DAG.getConstant(High, VT),
                          ISD::SETLE);
    } else {
      SDValue SUB = DAG.getNode(ISD::SUB, dl,
                                VT, CmpOp, DAG.getConstant(Low, VT));
      Cond = DAG.getSetCC(dl, MVT::i1, SUB,
                          DAG.getConstant(High-Low, VT), ISD::SETULE);
    }
  }

  // Update successor info
  addSuccessorWithWeight(SwitchBB, CB.TrueBB, CB.TrueWeight);
  // TrueBB and FalseBB are always different unless the incoming IR is
  // degenerate. This only happens when running llc on weird IR.
  if (CB.TrueBB != CB.FalseBB)
    addSuccessorWithWeight(SwitchBB, CB.FalseBB, CB.FalseWeight);

  // Set NextBlock to be the MBB immediately after the current one, if any.
  // This is used to avoid emitting unnecessary branches to the next block.
  MachineBasicBlock *NextBlock = nullptr;
  MachineFunction::iterator BBI = SwitchBB;
  if (++BBI != FuncInfo.MF->end())
    NextBlock = BBI;

  // If the lhs block is the next block, invert the condition so that we can
  // fall through to the lhs instead of the rhs block.
  if (CB.TrueBB == NextBlock) {
    std::swap(CB.TrueBB, CB.FalseBB);
    SDValue True = DAG.getConstant(1, Cond.getValueType());
    Cond = DAG.getNode(ISD::XOR, dl, Cond.getValueType(), Cond, True);
  }

  SDValue BrCond = DAG.getNode(ISD::BRCOND, dl,
                               MVT::Other, getControlRoot(), Cond,
                               DAG.getBasicBlock(CB.TrueBB));

  // Insert the false branch. Do this even if it's a fall through branch,
  // this makes it easier to do DAG optimizations which require inverting
  // the branch condition.
  BrCond = DAG.getNode(ISD::BR, dl, MVT::Other, BrCond,
                       DAG.getBasicBlock(CB.FalseBB));

  DAG.setRoot(BrCond);
}

/// visitJumpTable - Emit JumpTable node in the current MBB
void SelectionDAGBuilder::visitJumpTable(JumpTable &JT) {
  // Emit the code for the jump table
  assert(JT.Reg != -1U && "Should lower JT Header first!");
  EVT PTy = TM.getTargetLowering()->getPointerTy();
  SDValue Index = DAG.getCopyFromReg(getControlRoot(), getCurSDLoc(),
                                     JT.Reg, PTy);
  SDValue Table = DAG.getJumpTable(JT.JTI, PTy);
  SDValue BrJumpTable = DAG.getNode(ISD::BR_JT, getCurSDLoc(),
                                    MVT::Other, Index.getValue(1),
                                    Table, Index);
  DAG.setRoot(BrJumpTable);
}

/// visitJumpTableHeader - This function emits necessary code to produce index
/// in the JumpTable from switch case.
void SelectionDAGBuilder::visitJumpTableHeader(JumpTable &JT,
                                               JumpTableHeader &JTH,
                                               MachineBasicBlock *SwitchBB) {
  // Subtract the lowest switch case value from the value being switched on and
  // conditional branch to default mbb if the result is greater than the
  // difference between smallest and largest cases.
  SDValue SwitchOp = getValue(JTH.SValue);
  EVT VT = SwitchOp.getValueType();
  SDValue Sub = DAG.getNode(ISD::SUB, getCurSDLoc(), VT, SwitchOp,
                            DAG.getConstant(JTH.First, VT));

  // The SDNode we just created, which holds the value being switched on minus
  // the smallest case value, needs to be copied to a virtual register so it
  // can be used as an index into the jump table in a subsequent basic block.
  // This value may be smaller or larger than the target's pointer type, and
  // therefore require extension or truncating.
  const TargetLowering *TLI = TM.getTargetLowering();
  SwitchOp = DAG.getZExtOrTrunc(Sub, getCurSDLoc(), TLI->getPointerTy());

  unsigned JumpTableReg = FuncInfo.CreateReg(TLI->getPointerTy());
  SDValue CopyTo = DAG.getCopyToReg(getControlRoot(), getCurSDLoc(),
                                    JumpTableReg, SwitchOp);
  JT.Reg = JumpTableReg;

  // Emit the range check for the jump table, and branch to the default block
  // for the switch statement if the value being switched on exceeds the largest
  // case in the switch.
  SDValue CMP = DAG.getSetCC(getCurSDLoc(),
                             TLI->getSetCCResultType(*DAG.getContext(),
                                                     Sub.getValueType()),
                             Sub,
                             DAG.getConstant(JTH.Last - JTH.First,VT),
                             ISD::SETUGT);

  // Set NextBlock to be the MBB immediately after the current one, if any.
  // This is used to avoid emitting unnecessary branches to the next block.
  MachineBasicBlock *NextBlock = nullptr;
  MachineFunction::iterator BBI = SwitchBB;

  if (++BBI != FuncInfo.MF->end())
    NextBlock = BBI;

  SDValue BrCond = DAG.getNode(ISD::BRCOND, getCurSDLoc(),
                               MVT::Other, CopyTo, CMP,
                               DAG.getBasicBlock(JT.Default));

  if (JT.MBB != NextBlock)
    BrCond = DAG.getNode(ISD::BR, getCurSDLoc(), MVT::Other, BrCond,
                         DAG.getBasicBlock(JT.MBB));

  DAG.setRoot(BrCond);
}

/// Codegen a new tail for a stack protector check ParentMBB which has had its
/// tail spliced into a stack protector check success bb.
///
/// For a high level explanation of how this fits into the stack protector
/// generation see the comment on the declaration of class
/// StackProtectorDescriptor.
void SelectionDAGBuilder::visitSPDescriptorParent(StackProtectorDescriptor &SPD,
                                                  MachineBasicBlock *ParentBB) {

  // First create the loads to the guard/stack slot for the comparison.
  const TargetLowering *TLI = TM.getTargetLowering();
  EVT PtrTy = TLI->getPointerTy();

  MachineFrameInfo *MFI = ParentBB->getParent()->getFrameInfo();
  int FI = MFI->getStackProtectorIndex();

  const Value *IRGuard = SPD.getGuard();
  SDValue GuardPtr = getValue(IRGuard);
  SDValue StackSlotPtr = DAG.getFrameIndex(FI, PtrTy);

  unsigned Align =
    TLI->getDataLayout()->getPrefTypeAlignment(IRGuard->getType());
  SDValue Guard = DAG.getLoad(PtrTy, getCurSDLoc(), DAG.getEntryNode(),
                              GuardPtr, MachinePointerInfo(IRGuard, 0),
                              true, false, false, Align);

  SDValue StackSlot = DAG.getLoad(PtrTy, getCurSDLoc(), DAG.getEntryNode(),
                                  StackSlotPtr,
                                  MachinePointerInfo::getFixedStack(FI),
                                  true, false, false, Align);

  // Perform the comparison via a subtract/getsetcc.
  EVT VT = Guard.getValueType();
  SDValue Sub = DAG.getNode(ISD::SUB, getCurSDLoc(), VT, Guard, StackSlot);

  SDValue Cmp = DAG.getSetCC(getCurSDLoc(),
                             TLI->getSetCCResultType(*DAG.getContext(),
                                                     Sub.getValueType()),
                             Sub, DAG.getConstant(0, VT),
                             ISD::SETNE);

  // If the sub is not 0, then we know the guard/stackslot do not equal, so
  // branch to failure MBB.
  SDValue BrCond = DAG.getNode(ISD::BRCOND, getCurSDLoc(),
                               MVT::Other, StackSlot.getOperand(0),
                               Cmp, DAG.getBasicBlock(SPD.getFailureMBB()));
  // Otherwise branch to success MBB.
  SDValue Br = DAG.getNode(ISD::BR, getCurSDLoc(),
                           MVT::Other, BrCond,
                           DAG.getBasicBlock(SPD.getSuccessMBB()));

  DAG.setRoot(Br);
}

/// Codegen the failure basic block for a stack protector check.
///
/// A failure stack protector machine basic block consists simply of a call to
/// __stack_chk_fail().
///
/// For a high level explanation of how this fits into the stack protector
/// generation see the comment on the declaration of class
/// StackProtectorDescriptor.
void
SelectionDAGBuilder::visitSPDescriptorFailure(StackProtectorDescriptor &SPD) {
  const TargetLowering *TLI = TM.getTargetLowering();
  SDValue Chain = TLI->makeLibCall(DAG, RTLIB::STACKPROTECTOR_CHECK_FAIL,
                                   MVT::isVoid, nullptr, 0, false,
                                   getCurSDLoc(), false, false).second;
  DAG.setRoot(Chain);
}

/// visitBitTestHeader - This function emits necessary code to produce value
/// suitable for "bit tests"
void SelectionDAGBuilder::visitBitTestHeader(BitTestBlock &B,
                                             MachineBasicBlock *SwitchBB) {
  // Subtract the minimum value
  SDValue SwitchOp = getValue(B.SValue);
  EVT VT = SwitchOp.getValueType();
  SDValue Sub = DAG.getNode(ISD::SUB, getCurSDLoc(), VT, SwitchOp,
                            DAG.getConstant(B.First, VT));

  // Check range
  const TargetLowering *TLI = TM.getTargetLowering();
  SDValue RangeCmp = DAG.getSetCC(getCurSDLoc(),
                                  TLI->getSetCCResultType(*DAG.getContext(),
                                                         Sub.getValueType()),
                                  Sub, DAG.getConstant(B.Range, VT),
                                  ISD::SETUGT);

  // Determine the type of the test operands.
  bool UsePtrType = false;
  if (!TLI->isTypeLegal(VT))
    UsePtrType = true;
  else {
    for (unsigned i = 0, e = B.Cases.size(); i != e; ++i)
      if (!isUIntN(VT.getSizeInBits(), B.Cases[i].Mask)) {
        // Switch table case range are encoded into series of masks.
        // Just use pointer type, it's guaranteed to fit.
        UsePtrType = true;
        break;
      }
  }
  if (UsePtrType) {
    VT = TLI->getPointerTy();
    Sub = DAG.getZExtOrTrunc(Sub, getCurSDLoc(), VT);
  }

  B.RegVT = VT.getSimpleVT();
  B.Reg = FuncInfo.CreateReg(B.RegVT);
  SDValue CopyTo = DAG.getCopyToReg(getControlRoot(), getCurSDLoc(),
                                    B.Reg, Sub);

  // Set NextBlock to be the MBB immediately after the current one, if any.
  // This is used to avoid emitting unnecessary branches to the next block.
  MachineBasicBlock *NextBlock = nullptr;
  MachineFunction::iterator BBI = SwitchBB;
  if (++BBI != FuncInfo.MF->end())
    NextBlock = BBI;

  MachineBasicBlock* MBB = B.Cases[0].ThisBB;

  addSuccessorWithWeight(SwitchBB, B.Default);
  addSuccessorWithWeight(SwitchBB, MBB);

  SDValue BrRange = DAG.getNode(ISD::BRCOND, getCurSDLoc(),
                                MVT::Other, CopyTo, RangeCmp,
                                DAG.getBasicBlock(B.Default));

  if (MBB != NextBlock)
    BrRange = DAG.getNode(ISD::BR, getCurSDLoc(), MVT::Other, CopyTo,
                          DAG.getBasicBlock(MBB));

  DAG.setRoot(BrRange);
}

/// visitBitTestCase - this function produces one "bit test"
void SelectionDAGBuilder::visitBitTestCase(BitTestBlock &BB,
                                           MachineBasicBlock* NextMBB,
                                           uint32_t BranchWeightToNext,
                                           unsigned Reg,
                                           BitTestCase &B,
                                           MachineBasicBlock *SwitchBB) {
  MVT VT = BB.RegVT;
  SDValue ShiftOp = DAG.getCopyFromReg(getControlRoot(), getCurSDLoc(),
                                       Reg, VT);
  SDValue Cmp;
  unsigned PopCount = CountPopulation_64(B.Mask);
  const TargetLowering *TLI = TM.getTargetLowering();
  if (PopCount == 1) {
    // Testing for a single bit; just compare the shift count with what it
    // would need to be to shift a 1 bit in that position.
    Cmp = DAG.getSetCC(getCurSDLoc(),
                       TLI->getSetCCResultType(*DAG.getContext(), VT),
                       ShiftOp,
                       DAG.getConstant(countTrailingZeros(B.Mask), VT),
                       ISD::SETEQ);
  } else if (PopCount == BB.Range) {
    // There is only one zero bit in the range, test for it directly.
    Cmp = DAG.getSetCC(getCurSDLoc(),
                       TLI->getSetCCResultType(*DAG.getContext(), VT),
                       ShiftOp,
                       DAG.getConstant(CountTrailingOnes_64(B.Mask), VT),
                       ISD::SETNE);
  } else {
    // Make desired shift
    SDValue SwitchVal = DAG.getNode(ISD::SHL, getCurSDLoc(), VT,
                                    DAG.getConstant(1, VT), ShiftOp);

    // Emit bit tests and jumps
    SDValue AndOp = DAG.getNode(ISD::AND, getCurSDLoc(),
                                VT, SwitchVal, DAG.getConstant(B.Mask, VT));
    Cmp = DAG.getSetCC(getCurSDLoc(),
                       TLI->getSetCCResultType(*DAG.getContext(), VT),
                       AndOp, DAG.getConstant(0, VT),
                       ISD::SETNE);
  }

  // The branch weight from SwitchBB to B.TargetBB is B.ExtraWeight.
  addSuccessorWithWeight(SwitchBB, B.TargetBB, B.ExtraWeight);
  // The branch weight from SwitchBB to NextMBB is BranchWeightToNext.
  addSuccessorWithWeight(SwitchBB, NextMBB, BranchWeightToNext);

  SDValue BrAnd = DAG.getNode(ISD::BRCOND, getCurSDLoc(),
                              MVT::Other, getControlRoot(),
                              Cmp, DAG.getBasicBlock(B.TargetBB));

  // Set NextBlock to be the MBB immediately after the current one, if any.
  // This is used to avoid emitting unnecessary branches to the next block.
  MachineBasicBlock *NextBlock = nullptr;
  MachineFunction::iterator BBI = SwitchBB;
  if (++BBI != FuncInfo.MF->end())
    NextBlock = BBI;

  if (NextMBB != NextBlock)
    BrAnd = DAG.getNode(ISD::BR, getCurSDLoc(), MVT::Other, BrAnd,
                        DAG.getBasicBlock(NextMBB));

  DAG.setRoot(BrAnd);
}

void SelectionDAGBuilder::visitInvoke(const InvokeInst &I) {
  MachineBasicBlock *InvokeMBB = FuncInfo.MBB;

  // Retrieve successors.
  MachineBasicBlock *Return = FuncInfo.MBBMap[I.getSuccessor(0)];
  MachineBasicBlock *LandingPad = FuncInfo.MBBMap[I.getSuccessor(1)];

  const Value *Callee(I.getCalledValue());
  const Function *Fn = dyn_cast<Function>(Callee);
  if (isa<InlineAsm>(Callee))
    visitInlineAsm(&I);
  else if (Fn && Fn->isIntrinsic()) {
    assert(Fn->getIntrinsicID() == Intrinsic::donothing);
    // Ignore invokes to @llvm.donothing: jump directly to the next BB.
  } else
    LowerCallTo(&I, getValue(Callee), false, LandingPad);

  // If the value of the invoke is used outside of its defining block, make it
  // available as a virtual register.
  CopyToExportRegsIfNeeded(&I);

  // Update successor info
  addSuccessorWithWeight(InvokeMBB, Return);
  addSuccessorWithWeight(InvokeMBB, LandingPad);

  // Drop into normal successor.
  DAG.setRoot(DAG.getNode(ISD::BR, getCurSDLoc(),
                          MVT::Other, getControlRoot(),
                          DAG.getBasicBlock(Return)));
}

void SelectionDAGBuilder::visitResume(const ResumeInst &RI) {
  llvm_unreachable("SelectionDAGBuilder shouldn't visit resume instructions!");
}

void SelectionDAGBuilder::visitLandingPad(const LandingPadInst &LP) {
  assert(FuncInfo.MBB->isLandingPad() &&
         "Call to landingpad not in landing pad!");

  MachineBasicBlock *MBB = FuncInfo.MBB;
  MachineModuleInfo &MMI = DAG.getMachineFunction().getMMI();
  AddLandingPadInfo(LP, MMI, MBB);

  // If there aren't registers to copy the values into (e.g., during SjLj
  // exceptions), then don't bother to create these DAG nodes.
  const TargetLowering *TLI = TM.getTargetLowering();
  if (TLI->getExceptionPointerRegister() == 0 &&
      TLI->getExceptionSelectorRegister() == 0)
    return;

  SmallVector<EVT, 2> ValueVTs;
  ComputeValueVTs(*TLI, LP.getType(), ValueVTs);
  assert(ValueVTs.size() == 2 && "Only two-valued landingpads are supported");

  // Get the two live-in registers as SDValues. The physregs have already been
  // copied into virtual registers.
  SDValue Ops[2];
  Ops[0] = DAG.getZExtOrTrunc(
    DAG.getCopyFromReg(DAG.getEntryNode(), getCurSDLoc(),
                       FuncInfo.ExceptionPointerVirtReg, TLI->getPointerTy()),
    getCurSDLoc(), ValueVTs[0]);
  Ops[1] = DAG.getZExtOrTrunc(
    DAG.getCopyFromReg(DAG.getEntryNode(), getCurSDLoc(),
                       FuncInfo.ExceptionSelectorVirtReg, TLI->getPointerTy()),
    getCurSDLoc(), ValueVTs[1]);

  // Merge into one.
  SDValue Res = DAG.getNode(ISD::MERGE_VALUES, getCurSDLoc(),
                            DAG.getVTList(ValueVTs), Ops);
  setValue(&LP, Res);
}

/// handleSmallSwitchCaseRange - Emit a series of specific tests (suitable for
/// small case ranges).
bool SelectionDAGBuilder::handleSmallSwitchRange(CaseRec& CR,
                                                 CaseRecVector& WorkList,
                                                 const Value* SV,
                                                 MachineBasicBlock *Default,
                                                 MachineBasicBlock *SwitchBB) {
  // Size is the number of Cases represented by this range.
  size_t Size = CR.Range.second - CR.Range.first;
  if (Size > 3)
    return false;

  // Get the MachineFunction which holds the current MBB.  This is used when
  // inserting any additional MBBs necessary to represent the switch.
  MachineFunction *CurMF = FuncInfo.MF;

  // Figure out which block is immediately after the current one.
  MachineBasicBlock *NextBlock = nullptr;
  MachineFunction::iterator BBI = CR.CaseBB;

  if (++BBI != FuncInfo.MF->end())
    NextBlock = BBI;

  BranchProbabilityInfo *BPI = FuncInfo.BPI;
  // If any two of the cases has the same destination, and if one value
  // is the same as the other, but has one bit unset that the other has set,
  // use bit manipulation to do two compares at once.  For example:
  // "if (X == 6 || X == 4)" -> "if ((X|2) == 6)"
  // TODO: This could be extended to merge any 2 cases in switches with 3 cases.
  // TODO: Handle cases where CR.CaseBB != SwitchBB.
  if (Size == 2 && CR.CaseBB == SwitchBB) {
    Case &Small = *CR.Range.first;
    Case &Big = *(CR.Range.second-1);

    if (Small.Low == Small.High && Big.Low == Big.High && Small.BB == Big.BB) {
      const APInt& SmallValue = cast<ConstantInt>(Small.Low)->getValue();
      const APInt& BigValue = cast<ConstantInt>(Big.Low)->getValue();

      // Check that there is only one bit different.
      if (BigValue.countPopulation() == SmallValue.countPopulation() + 1 &&
          (SmallValue | BigValue) == BigValue) {
        // Isolate the common bit.
        APInt CommonBit = BigValue & ~SmallValue;
        assert((SmallValue | CommonBit) == BigValue &&
               CommonBit.countPopulation() == 1 && "Not a common bit?");

        SDValue CondLHS = getValue(SV);
        EVT VT = CondLHS.getValueType();
        SDLoc DL = getCurSDLoc();

        SDValue Or = DAG.getNode(ISD::OR, DL, VT, CondLHS,
                                 DAG.getConstant(CommonBit, VT));
        SDValue Cond = DAG.getSetCC(DL, MVT::i1,
                                    Or, DAG.getConstant(BigValue, VT),
                                    ISD::SETEQ);

        // Update successor info.
        // Both Small and Big will jump to Small.BB, so we sum up the weights.
        addSuccessorWithWeight(SwitchBB, Small.BB,
                               Small.ExtraWeight + Big.ExtraWeight);
        addSuccessorWithWeight(SwitchBB, Default,
          // The default destination is the first successor in IR.
          BPI ? BPI->getEdgeWeight(SwitchBB->getBasicBlock(), (unsigned)0) : 0);

        // Insert the true branch.
        SDValue BrCond = DAG.getNode(ISD::BRCOND, DL, MVT::Other,
                                     getControlRoot(), Cond,
                                     DAG.getBasicBlock(Small.BB));

        // Insert the false branch.
        BrCond = DAG.getNode(ISD::BR, DL, MVT::Other, BrCond,
                             DAG.getBasicBlock(Default));

        DAG.setRoot(BrCond);
        return true;
      }
    }
  }

  // Order cases by weight so the most likely case will be checked first.
  uint32_t UnhandledWeights = 0;
  if (BPI) {
    for (CaseItr I = CR.Range.first, IE = CR.Range.second; I != IE; ++I) {
      uint32_t IWeight = I->ExtraWeight;
      UnhandledWeights += IWeight;
      for (CaseItr J = CR.Range.first; J < I; ++J) {
        uint32_t JWeight = J->ExtraWeight;
        if (IWeight > JWeight)
          std::swap(*I, *J);
      }
    }
  }
  // Rearrange the case blocks so that the last one falls through if possible.
  Case &BackCase = *(CR.Range.second-1);
  if (Size > 1 &&
      NextBlock && Default != NextBlock && BackCase.BB != NextBlock) {
    // The last case block won't fall through into 'NextBlock' if we emit the
    // branches in this order.  See if rearranging a case value would help.
    // We start at the bottom as it's the case with the least weight.
    for (Case *I = &*(CR.Range.second-2), *E = &*CR.Range.first-1; I != E; --I)
      if (I->BB == NextBlock) {
        std::swap(*I, BackCase);
        break;
      }
  }

  // Create a CaseBlock record representing a conditional branch to
  // the Case's target mbb if the value being switched on SV is equal
  // to C.
  MachineBasicBlock *CurBlock = CR.CaseBB;
  for (CaseItr I = CR.Range.first, E = CR.Range.second; I != E; ++I) {
    MachineBasicBlock *FallThrough;
    if (I != E-1) {
      FallThrough = CurMF->CreateMachineBasicBlock(CurBlock->getBasicBlock());
      CurMF->insert(BBI, FallThrough);

      // Put SV in a virtual register to make it available from the new blocks.
      ExportFromCurrentBlock(SV);
    } else {
      // If the last case doesn't match, go to the default block.
      FallThrough = Default;
    }

    const Value *RHS, *LHS, *MHS;
    ISD::CondCode CC;
    if (I->High == I->Low) {
      // This is just small small case range :) containing exactly 1 case
      CC = ISD::SETEQ;
      LHS = SV; RHS = I->High; MHS = nullptr;
    } else {
      CC = ISD::SETLE;
      LHS = I->Low; MHS = SV; RHS = I->High;
    }

    // The false weight should be sum of all un-handled cases.
    UnhandledWeights -= I->ExtraWeight;
    CaseBlock CB(CC, LHS, RHS, MHS, /* truebb */ I->BB, /* falsebb */ FallThrough,
                 /* me */ CurBlock,
                 /* trueweight */ I->ExtraWeight,
                 /* falseweight */ UnhandledWeights);

    // If emitting the first comparison, just call visitSwitchCase to emit the
    // code into the current block.  Otherwise, push the CaseBlock onto the
    // vector to be later processed by SDISel, and insert the node's MBB
    // before the next MBB.
    if (CurBlock == SwitchBB)
      visitSwitchCase(CB, SwitchBB);
    else
      SwitchCases.push_back(CB);

    CurBlock = FallThrough;
  }

  return true;
}

static inline bool areJTsAllowed(const TargetLowering &TLI) {
  return TLI.supportJumpTables() &&
          (TLI.isOperationLegalOrCustom(ISD::BR_JT, MVT::Other) ||
           TLI.isOperationLegalOrCustom(ISD::BRIND, MVT::Other));
}

static APInt ComputeRange(const APInt &First, const APInt &Last) {
  uint32_t BitWidth = std::max(Last.getBitWidth(), First.getBitWidth()) + 1;
  APInt LastExt = Last.sext(BitWidth), FirstExt = First.sext(BitWidth);
  return (LastExt - FirstExt + 1ULL);
}

/// handleJTSwitchCase - Emit jumptable for current switch case range
bool SelectionDAGBuilder::handleJTSwitchCase(CaseRec &CR,
                                             CaseRecVector &WorkList,
                                             const Value *SV,
                                             MachineBasicBlock *Default,
                                             MachineBasicBlock *SwitchBB) {
  Case& FrontCase = *CR.Range.first;
  Case& BackCase  = *(CR.Range.second-1);

  const APInt &First = cast<ConstantInt>(FrontCase.Low)->getValue();
  const APInt &Last  = cast<ConstantInt>(BackCase.High)->getValue();

  APInt TSize(First.getBitWidth(), 0);
  for (CaseItr I = CR.Range.first, E = CR.Range.second; I != E; ++I)
    TSize += I->size();

  const TargetLowering *TLI = TM.getTargetLowering();
  if (!areJTsAllowed(*TLI) || TSize.ult(TLI->getMinimumJumpTableEntries()))
    return false;

  APInt Range = ComputeRange(First, Last);
  // The density is TSize / Range. Require at least 40%.
  // It should not be possible for IntTSize to saturate for sane code, but make
  // sure we handle Range saturation correctly.
  uint64_t IntRange = Range.getLimitedValue(UINT64_MAX/10);
  uint64_t IntTSize = TSize.getLimitedValue(UINT64_MAX/10);
  if (IntTSize * 10 < IntRange * 4)
    return false;

  DEBUG(dbgs() << "Lowering jump table\n"
               << "First entry: " << First << ". Last entry: " << Last << '\n'
               << "Range: " << Range << ". Size: " << TSize << ".\n\n");

  // Get the MachineFunction which holds the current MBB.  This is used when
  // inserting any additional MBBs necessary to represent the switch.
  MachineFunction *CurMF = FuncInfo.MF;

  // Figure out which block is immediately after the current one.
  MachineFunction::iterator BBI = CR.CaseBB;
  ++BBI;

  const BasicBlock *LLVMBB = CR.CaseBB->getBasicBlock();

  // Create a new basic block to hold the code for loading the address
  // of the jump table, and jumping to it.  Update successor information;
  // we will either branch to the default case for the switch, or the jump
  // table.
  MachineBasicBlock *JumpTableBB = CurMF->CreateMachineBasicBlock(LLVMBB);
  CurMF->insert(BBI, JumpTableBB);

  addSuccessorWithWeight(CR.CaseBB, Default);
  addSuccessorWithWeight(CR.CaseBB, JumpTableBB);

  // Build a vector of destination BBs, corresponding to each target
  // of the jump table. If the value of the jump table slot corresponds to
  // a case statement, push the case's BB onto the vector, otherwise, push
  // the default BB.
  std::vector<MachineBasicBlock*> DestBBs;
  APInt TEI = First;
  for (CaseItr I = CR.Range.first, E = CR.Range.second; I != E; ++TEI) {
    const APInt &Low = cast<ConstantInt>(I->Low)->getValue();
    const APInt &High = cast<ConstantInt>(I->High)->getValue();

    if (Low.sle(TEI) && TEI.sle(High)) {
      DestBBs.push_back(I->BB);
      if (TEI==High)
        ++I;
    } else {
      DestBBs.push_back(Default);
    }
  }

  // Calculate weight for each unique destination in CR.
  DenseMap<MachineBasicBlock*, uint32_t> DestWeights;
  if (FuncInfo.BPI)
    for (CaseItr I = CR.Range.first, E = CR.Range.second; I != E; ++I) {
      DenseMap<MachineBasicBlock*, uint32_t>::iterator Itr =
          DestWeights.find(I->BB);
      if (Itr != DestWeights.end())
        Itr->second += I->ExtraWeight;
      else
        DestWeights[I->BB] = I->ExtraWeight;
    }

  // Update successor info. Add one edge to each unique successor.
  BitVector SuccsHandled(CR.CaseBB->getParent()->getNumBlockIDs());
  for (std::vector<MachineBasicBlock*>::iterator I = DestBBs.begin(),
         E = DestBBs.end(); I != E; ++I) {
    if (!SuccsHandled[(*I)->getNumber()]) {
      SuccsHandled[(*I)->getNumber()] = true;
      DenseMap<MachineBasicBlock*, uint32_t>::iterator Itr =
          DestWeights.find(*I);
      addSuccessorWithWeight(JumpTableBB, *I,
                             Itr != DestWeights.end() ? Itr->second : 0);
    }
  }

  // Create a jump table index for this jump table.
  unsigned JTEncoding = TLI->getJumpTableEncoding();
  unsigned JTI = CurMF->getOrCreateJumpTableInfo(JTEncoding)
                       ->createJumpTableIndex(DestBBs);

  // Set the jump table information so that we can codegen it as a second
  // MachineBasicBlock
  JumpTable JT(-1U, JTI, JumpTableBB, Default);
  JumpTableHeader JTH(First, Last, SV, CR.CaseBB, (CR.CaseBB == SwitchBB));
  if (CR.CaseBB == SwitchBB)
    visitJumpTableHeader(JT, JTH, SwitchBB);

  JTCases.push_back(JumpTableBlock(JTH, JT));
  return true;
}

/// handleBTSplitSwitchCase - emit comparison and split binary search tree into
/// 2 subtrees.
bool SelectionDAGBuilder::handleBTSplitSwitchCase(CaseRec& CR,
                                                  CaseRecVector& WorkList,
                                                  const Value* SV,
                                                  MachineBasicBlock* Default,
                                                  MachineBasicBlock* SwitchBB) {
  // Get the MachineFunction which holds the current MBB.  This is used when
  // inserting any additional MBBs necessary to represent the switch.
  MachineFunction *CurMF = FuncInfo.MF;

  // Figure out which block is immediately after the current one.
  MachineFunction::iterator BBI = CR.CaseBB;
  ++BBI;

  Case& FrontCase = *CR.Range.first;
  Case& BackCase  = *(CR.Range.second-1);
  const BasicBlock *LLVMBB = CR.CaseBB->getBasicBlock();

  // Size is the number of Cases represented by this range.
  unsigned Size = CR.Range.second - CR.Range.first;

  const APInt &First = cast<ConstantInt>(FrontCase.Low)->getValue();
  const APInt &Last  = cast<ConstantInt>(BackCase.High)->getValue();
  double FMetric = 0;
  CaseItr Pivot = CR.Range.first + Size/2;

  // Select optimal pivot, maximizing sum density of LHS and RHS. This will
  // (heuristically) allow us to emit JumpTable's later.
  APInt TSize(First.getBitWidth(), 0);
  for (CaseItr I = CR.Range.first, E = CR.Range.second;
       I!=E; ++I)
    TSize += I->size();

  APInt LSize = FrontCase.size();
  APInt RSize = TSize-LSize;
  DEBUG(dbgs() << "Selecting best pivot: \n"
               << "First: " << First << ", Last: " << Last <<'\n'
               << "LSize: " << LSize << ", RSize: " << RSize << '\n');
  for (CaseItr I = CR.Range.first, J=I+1, E = CR.Range.second;
       J!=E; ++I, ++J) {
    const APInt &LEnd = cast<ConstantInt>(I->High)->getValue();
    const APInt &RBegin = cast<ConstantInt>(J->Low)->getValue();
    APInt Range = ComputeRange(LEnd, RBegin);
    assert((Range - 2ULL).isNonNegative() &&
           "Invalid case distance");
    // Use volatile double here to avoid excess precision issues on some hosts,
    // e.g. that use 80-bit X87 registers.
    volatile double LDensity =
       (double)LSize.roundToDouble() /
                           (LEnd - First + 1ULL).roundToDouble();
    volatile double RDensity =
      (double)RSize.roundToDouble() /
                           (Last - RBegin + 1ULL).roundToDouble();
    volatile double Metric = Range.logBase2()*(LDensity+RDensity);
    // Should always split in some non-trivial place
    DEBUG(dbgs() <<"=>Step\n"
                 << "LEnd: " << LEnd << ", RBegin: " << RBegin << '\n'
                 << "LDensity: " << LDensity
                 << ", RDensity: " << RDensity << '\n'
                 << "Metric: " << Metric << '\n');
    if (FMetric < Metric) {
      Pivot = J;
      FMetric = Metric;
      DEBUG(dbgs() << "Current metric set to: " << FMetric << '\n');
    }

    LSize += J->size();
    RSize -= J->size();
  }

  const TargetLowering *TLI = TM.getTargetLowering();
  if (areJTsAllowed(*TLI)) {
    // If our case is dense we *really* should handle it earlier!
    assert((FMetric > 0) && "Should handle dense range earlier!");
  } else {
    Pivot = CR.Range.first + Size/2;
  }

  CaseRange LHSR(CR.Range.first, Pivot);
  CaseRange RHSR(Pivot, CR.Range.second);
  const Constant *C = Pivot->Low;
  MachineBasicBlock *FalseBB = nullptr, *TrueBB = nullptr;

  // We know that we branch to the LHS if the Value being switched on is
  // less than the Pivot value, C.  We use this to optimize our binary
  // tree a bit, by recognizing that if SV is greater than or equal to the
  // LHS's Case Value, and that Case Value is exactly one less than the
  // Pivot's Value, then we can branch directly to the LHS's Target,
  // rather than creating a leaf node for it.
  if ((LHSR.second - LHSR.first) == 1 &&
      LHSR.first->High == CR.GE &&
      cast<ConstantInt>(C)->getValue() ==
      (cast<ConstantInt>(CR.GE)->getValue() + 1LL)) {
    TrueBB = LHSR.first->BB;
  } else {
    TrueBB = CurMF->CreateMachineBasicBlock(LLVMBB);
    CurMF->insert(BBI, TrueBB);
    WorkList.push_back(CaseRec(TrueBB, C, CR.GE, LHSR));

    // Put SV in a virtual register to make it available from the new blocks.
    ExportFromCurrentBlock(SV);
  }

  // Similar to the optimization above, if the Value being switched on is
  // known to be less than the Constant CR.LT, and the current Case Value
  // is CR.LT - 1, then we can branch directly to the target block for
  // the current Case Value, rather than emitting a RHS leaf node for it.
  if ((RHSR.second - RHSR.first) == 1 && CR.LT &&
      cast<ConstantInt>(RHSR.first->Low)->getValue() ==
      (cast<ConstantInt>(CR.LT)->getValue() - 1LL)) {
    FalseBB = RHSR.first->BB;
  } else {
    FalseBB = CurMF->CreateMachineBasicBlock(LLVMBB);
    CurMF->insert(BBI, FalseBB);
    WorkList.push_back(CaseRec(FalseBB,CR.LT,C,RHSR));

    // Put SV in a virtual register to make it available from the new blocks.
    ExportFromCurrentBlock(SV);
  }

  // Create a CaseBlock record representing a conditional branch to
  // the LHS node if the value being switched on SV is less than C.
  // Otherwise, branch to LHS.
  CaseBlock CB(ISD::SETLT, SV, C, nullptr, TrueBB, FalseBB, CR.CaseBB);

  if (CR.CaseBB == SwitchBB)
    visitSwitchCase(CB, SwitchBB);
  else
    SwitchCases.push_back(CB);

  return true;
}

/// handleBitTestsSwitchCase - if current case range has few destination and
/// range span less, than machine word bitwidth, encode case range into series
/// of masks and emit bit tests with these masks.
bool SelectionDAGBuilder::handleBitTestsSwitchCase(CaseRec& CR,
                                                   CaseRecVector& WorkList,
                                                   const Value* SV,
                                                   MachineBasicBlock* Default,
                                                   MachineBasicBlock* SwitchBB) {
  const TargetLowering *TLI = TM.getTargetLowering();
  EVT PTy = TLI->getPointerTy();
  unsigned IntPtrBits = PTy.getSizeInBits();

  Case& FrontCase = *CR.Range.first;
  Case& BackCase  = *(CR.Range.second-1);

  // Get the MachineFunction which holds the current MBB.  This is used when
  // inserting any additional MBBs necessary to represent the switch.
  MachineFunction *CurMF = FuncInfo.MF;

  // If target does not have legal shift left, do not emit bit tests at all.
  if (!TLI->isOperationLegal(ISD::SHL, PTy))
    return false;

  size_t numCmps = 0;
  for (CaseItr I = CR.Range.first, E = CR.Range.second;
       I!=E; ++I) {
    // Single case counts one, case range - two.
    numCmps += (I->Low == I->High ? 1 : 2);
  }

  // Count unique destinations
  SmallSet<MachineBasicBlock*, 4> Dests;
  for (CaseItr I = CR.Range.first, E = CR.Range.second; I!=E; ++I) {
    Dests.insert(I->BB);
    if (Dests.size() > 3)
      // Don't bother the code below, if there are too much unique destinations
      return false;
  }
  DEBUG(dbgs() << "Total number of unique destinations: "
        << Dests.size() << '\n'
        << "Total number of comparisons: " << numCmps << '\n');

  // Compute span of values.
  const APInt& minValue = cast<ConstantInt>(FrontCase.Low)->getValue();
  const APInt& maxValue = cast<ConstantInt>(BackCase.High)->getValue();
  APInt cmpRange = maxValue - minValue;

  DEBUG(dbgs() << "Compare range: " << cmpRange << '\n'
               << "Low bound: " << minValue << '\n'
               << "High bound: " << maxValue << '\n');

  if (cmpRange.uge(IntPtrBits) ||
      (!(Dests.size() == 1 && numCmps >= 3) &&
       !(Dests.size() == 2 && numCmps >= 5) &&
       !(Dests.size() >= 3 && numCmps >= 6)))
    return false;

  DEBUG(dbgs() << "Emitting bit tests\n");
  APInt lowBound = APInt::getNullValue(cmpRange.getBitWidth());

  // Optimize the case where all the case values fit in a
  // word without having to subtract minValue. In this case,
  // we can optimize away the subtraction.
  if (minValue.isNonNegative() && maxValue.slt(IntPtrBits)) {
    cmpRange = maxValue;
  } else {
    lowBound = minValue;
  }

  CaseBitsVector CasesBits;
  unsigned i, count = 0;

  for (CaseItr I = CR.Range.first, E = CR.Range.second; I!=E; ++I) {
    MachineBasicBlock* Dest = I->BB;
    for (i = 0; i < count; ++i)
      if (Dest == CasesBits[i].BB)
        break;

    if (i == count) {
      assert((count < 3) && "Too much destinations to test!");
      CasesBits.push_back(CaseBits(0, Dest, 0, 0/*Weight*/));
      count++;
    }

    const APInt& lowValue = cast<ConstantInt>(I->Low)->getValue();
    const APInt& highValue = cast<ConstantInt>(I->High)->getValue();

    uint64_t lo = (lowValue - lowBound).getZExtValue();
    uint64_t hi = (highValue - lowBound).getZExtValue();
    CasesBits[i].ExtraWeight += I->ExtraWeight;

    for (uint64_t j = lo; j <= hi; j++) {
      CasesBits[i].Mask |=  1ULL << j;
      CasesBits[i].Bits++;
    }

  }
  std::sort(CasesBits.begin(), CasesBits.end(), CaseBitsCmp());

  BitTestInfo BTC;

  // Figure out which block is immediately after the current one.
  MachineFunction::iterator BBI = CR.CaseBB;
  ++BBI;

  const BasicBlock *LLVMBB = CR.CaseBB->getBasicBlock();

  DEBUG(dbgs() << "Cases:\n");
  for (unsigned i = 0, e = CasesBits.size(); i!=e; ++i) {
    DEBUG(dbgs() << "Mask: " << CasesBits[i].Mask
                 << ", Bits: " << CasesBits[i].Bits
                 << ", BB: " << CasesBits[i].BB << '\n');

    MachineBasicBlock *CaseBB = CurMF->CreateMachineBasicBlock(LLVMBB);
    CurMF->insert(BBI, CaseBB);
    BTC.push_back(BitTestCase(CasesBits[i].Mask,
                              CaseBB,
                              CasesBits[i].BB, CasesBits[i].ExtraWeight));

    // Put SV in a virtual register to make it available from the new blocks.
    ExportFromCurrentBlock(SV);
  }

  BitTestBlock BTB(lowBound, cmpRange, SV,
                   -1U, MVT::Other, (CR.CaseBB == SwitchBB),
                   CR.CaseBB, Default, BTC);

  if (CR.CaseBB == SwitchBB)
    visitBitTestHeader(BTB, SwitchBB);

  BitTestCases.push_back(BTB);

  return true;
}

/// Clusterify - Transform simple list of Cases into list of CaseRange's
size_t SelectionDAGBuilder::Clusterify(CaseVector& Cases,
                                       const SwitchInst& SI) {
  size_t numCmps = 0;

  BranchProbabilityInfo *BPI = FuncInfo.BPI;
  // Start with "simple" cases
  for (SwitchInst::ConstCaseIt i = SI.case_begin(), e = SI.case_end();
       i != e; ++i) {
    const BasicBlock *SuccBB = i.getCaseSuccessor();
    MachineBasicBlock *SMBB = FuncInfo.MBBMap[SuccBB];

    uint32_t ExtraWeight =
      BPI ? BPI->getEdgeWeight(SI.getParent(), i.getSuccessorIndex()) : 0;

    Cases.push_back(Case(i.getCaseValue(), i.getCaseValue(),
                         SMBB, ExtraWeight));
  }
  std::sort(Cases.begin(), Cases.end(), CaseCmp());

  // Merge case into clusters
  if (Cases.size() >= 2)
    // Must recompute end() each iteration because it may be
    // invalidated by erase if we hold on to it
    for (CaseItr I = Cases.begin(), J = std::next(Cases.begin());
         J != Cases.end(); ) {
      const APInt& nextValue = cast<ConstantInt>(J->Low)->getValue();
      const APInt& currentValue = cast<ConstantInt>(I->High)->getValue();
      MachineBasicBlock* nextBB = J->BB;
      MachineBasicBlock* currentBB = I->BB;

      // If the two neighboring cases go to the same destination, merge them
      // into a single case.
      if ((nextValue - currentValue == 1) && (currentBB == nextBB)) {
        I->High = J->High;
        I->ExtraWeight += J->ExtraWeight;
        J = Cases.erase(J);
      } else {
        I = J++;
      }
    }

  for (CaseItr I=Cases.begin(), E=Cases.end(); I!=E; ++I, ++numCmps) {
    if (I->Low != I->High)
      // A range counts double, since it requires two compares.
      ++numCmps;
  }

  return numCmps;
}

void SelectionDAGBuilder::UpdateSplitBlock(MachineBasicBlock *First,
                                           MachineBasicBlock *Last) {
  // Update JTCases.
  for (unsigned i = 0, e = JTCases.size(); i != e; ++i)
    if (JTCases[i].first.HeaderBB == First)
      JTCases[i].first.HeaderBB = Last;

  // Update BitTestCases.
  for (unsigned i = 0, e = BitTestCases.size(); i != e; ++i)
    if (BitTestCases[i].Parent == First)
      BitTestCases[i].Parent = Last;
}

void SelectionDAGBuilder::visitSwitch(const SwitchInst &SI) {
  MachineBasicBlock *SwitchMBB = FuncInfo.MBB;

  // Figure out which block is immediately after the current one.
  MachineBasicBlock *NextBlock = nullptr;
  MachineBasicBlock *Default = FuncInfo.MBBMap[SI.getDefaultDest()];

  // If there is only the default destination, branch to it if it is not the
  // next basic block.  Otherwise, just fall through.
  if (!SI.getNumCases()) {
    // Update machine-CFG edges.

    // If this is not a fall-through branch, emit the branch.
    SwitchMBB->addSuccessor(Default);
    if (Default != NextBlock)
      DAG.setRoot(DAG.getNode(ISD::BR, getCurSDLoc(),
                              MVT::Other, getControlRoot(),
                              DAG.getBasicBlock(Default)));

    return;
  }

  // If there are any non-default case statements, create a vector of Cases
  // representing each one, and sort the vector so that we can efficiently
  // create a binary search tree from them.
  CaseVector Cases;
  size_t numCmps = Clusterify(Cases, SI);
  DEBUG(dbgs() << "Clusterify finished. Total clusters: " << Cases.size()
               << ". Total compares: " << numCmps << '\n');
  (void)numCmps;

  // Get the Value to be switched on and default basic blocks, which will be
  // inserted into CaseBlock records, representing basic blocks in the binary
  // search tree.
  const Value *SV = SI.getCondition();

  // Push the initial CaseRec onto the worklist
  CaseRecVector WorkList;
  WorkList.push_back(CaseRec(SwitchMBB,nullptr,nullptr,
                             CaseRange(Cases.begin(),Cases.end())));

  while (!WorkList.empty()) {
    // Grab a record representing a case range to process off the worklist
    CaseRec CR = WorkList.back();
    WorkList.pop_back();

    if (handleBitTestsSwitchCase(CR, WorkList, SV, Default, SwitchMBB))
      continue;

    // If the range has few cases (two or less) emit a series of specific
    // tests.
    if (handleSmallSwitchRange(CR, WorkList, SV, Default, SwitchMBB))
      continue;

    // If the switch has more than N blocks, and is at least 40% dense, and the
    // target supports indirect branches, then emit a jump table rather than
    // lowering the switch to a binary tree of conditional branches.
    // N defaults to 4 and is controlled via TLS.getMinimumJumpTableEntries().
    if (handleJTSwitchCase(CR, WorkList, SV, Default, SwitchMBB))
      continue;

    // Emit binary tree. We need to pick a pivot, and push left and right ranges
    // onto the worklist. Leafs are handled via handleSmallSwitchRange() call.
    handleBTSplitSwitchCase(CR, WorkList, SV, Default, SwitchMBB);
  }
}

void SelectionDAGBuilder::visitIndirectBr(const IndirectBrInst &I) {
  MachineBasicBlock *IndirectBrMBB = FuncInfo.MBB;

  // Update machine-CFG edges with unique successors.
  SmallSet<BasicBlock*, 32> Done;
  for (unsigned i = 0, e = I.getNumSuccessors(); i != e; ++i) {
    BasicBlock *BB = I.getSuccessor(i);
    bool Inserted = Done.insert(BB);
    if (!Inserted)
        continue;

    MachineBasicBlock *Succ = FuncInfo.MBBMap[BB];
    addSuccessorWithWeight(IndirectBrMBB, Succ);
  }

  DAG.setRoot(DAG.getNode(ISD::BRIND, getCurSDLoc(),
                          MVT::Other, getControlRoot(),
                          getValue(I.getAddress())));
}

void SelectionDAGBuilder::visitUnreachable(const UnreachableInst &I) {
  if (DAG.getTarget().Options.TrapUnreachable)
    DAG.setRoot(DAG.getNode(ISD::TRAP, getCurSDLoc(), MVT::Other, DAG.getRoot()));
}

void SelectionDAGBuilder::visitFSub(const User &I) {
  // -0.0 - X --> fneg
  Type *Ty = I.getType();
  if (isa<Constant>(I.getOperand(0)) &&
      I.getOperand(0) == ConstantFP::getZeroValueForNegation(Ty)) {
    SDValue Op2 = getValue(I.getOperand(1));
    setValue(&I, DAG.getNode(ISD::FNEG, getCurSDLoc(),
                             Op2.getValueType(), Op2));
    return;
  }

  visitBinary(I, ISD::FSUB);
}

void SelectionDAGBuilder::visitBinary(const User &I, unsigned OpCode) {
  SDValue Op1 = getValue(I.getOperand(0));
  SDValue Op2 = getValue(I.getOperand(1));

  bool nuw = false;
  bool nsw = false;
  bool exact = false;
  if (const OverflowingBinaryOperator *OFBinOp =
          dyn_cast<const OverflowingBinaryOperator>(&I)) {
    nuw = OFBinOp->hasNoUnsignedWrap();
    nsw = OFBinOp->hasNoSignedWrap();
  }
  if (const PossiblyExactOperator *ExactOp =
          dyn_cast<const PossiblyExactOperator>(&I))
    exact = ExactOp->isExact();

  SDValue BinNodeValue = DAG.getNode(OpCode, getCurSDLoc(), Op1.getValueType(),
                                     Op1, Op2, nuw, nsw, exact);
  setValue(&I, BinNodeValue);
}

void SelectionDAGBuilder::visitShift(const User &I, unsigned Opcode) {
  SDValue Op1 = getValue(I.getOperand(0));
  SDValue Op2 = getValue(I.getOperand(1));

  EVT ShiftTy = TM.getTargetLowering()->getShiftAmountTy(Op2.getValueType());

  // Coerce the shift amount to the right type if we can.
  if (!I.getType()->isVectorTy() && Op2.getValueType() != ShiftTy) {
    unsigned ShiftSize = ShiftTy.getSizeInBits();
    unsigned Op2Size = Op2.getValueType().getSizeInBits();
    SDLoc DL = getCurSDLoc();

    // If the operand is smaller than the shift count type, promote it.
    if (ShiftSize > Op2Size)
      Op2 = DAG.getNode(ISD::ZERO_EXTEND, DL, ShiftTy, Op2);

    // If the operand is larger than the shift count type but the shift
    // count type has enough bits to represent any shift value, truncate
    // it now. This is a common case and it exposes the truncate to
    // optimization early.
    else if (ShiftSize >= Log2_32_Ceil(Op2.getValueType().getSizeInBits()))
      Op2 = DAG.getNode(ISD::TRUNCATE, DL, ShiftTy, Op2);
    // Otherwise we'll need to temporarily settle for some other convenient
    // type.  Type legalization will make adjustments once the shiftee is split.
    else
      Op2 = DAG.getZExtOrTrunc(Op2, DL, MVT::i32);
  }

  bool nuw = false;
  bool nsw = false;
  bool exact = false;

  if (Opcode == ISD::SRL || Opcode == ISD::SRA || Opcode == ISD::SHL) {

    if (const OverflowingBinaryOperator *OFBinOp =
            dyn_cast<const OverflowingBinaryOperator>(&I)) {
      nuw = OFBinOp->hasNoUnsignedWrap();
      nsw = OFBinOp->hasNoSignedWrap();
    }
    if (const PossiblyExactOperator *ExactOp =
            dyn_cast<const PossiblyExactOperator>(&I))
      exact = ExactOp->isExact();
  }

  SDValue Res = DAG.getNode(Opcode, getCurSDLoc(), Op1.getValueType(), Op1, Op2,
                            nuw, nsw, exact);
  setValue(&I, Res);
}

void SelectionDAGBuilder::visitSDiv(const User &I) {
  SDValue Op1 = getValue(I.getOperand(0));
  SDValue Op2 = getValue(I.getOperand(1));

  // Turn exact SDivs into multiplications.
  // FIXME: This should be in DAGCombiner, but it doesn't have access to the
  // exact bit.
  if (isa<BinaryOperator>(&I) && cast<BinaryOperator>(&I)->isExact() &&
      !isa<ConstantSDNode>(Op1) &&
      isa<ConstantSDNode>(Op2) && !cast<ConstantSDNode>(Op2)->isNullValue())
    setValue(&I, TM.getTargetLowering()->BuildExactSDIV(Op1, Op2,
                                                        getCurSDLoc(), DAG));
  else
    setValue(&I, DAG.getNode(ISD::SDIV, getCurSDLoc(), Op1.getValueType(),
                             Op1, Op2));
}

void SelectionDAGBuilder::visitICmp(const User &I) {
  ICmpInst::Predicate predicate = ICmpInst::BAD_ICMP_PREDICATE;
  if (const ICmpInst *IC = dyn_cast<ICmpInst>(&I))
    predicate = IC->getPredicate();
  else if (const ConstantExpr *IC = dyn_cast<ConstantExpr>(&I))
    predicate = ICmpInst::Predicate(IC->getPredicate());
  SDValue Op1 = getValue(I.getOperand(0));
  SDValue Op2 = getValue(I.getOperand(1));
  ISD::CondCode Opcode = getICmpCondCode(predicate);

  EVT DestVT = TM.getTargetLowering()->getValueType(I.getType());
  setValue(&I, DAG.getSetCC(getCurSDLoc(), DestVT, Op1, Op2, Opcode));
}

void SelectionDAGBuilder::visitFCmp(const User &I) {
  FCmpInst::Predicate predicate = FCmpInst::BAD_FCMP_PREDICATE;
  if (const FCmpInst *FC = dyn_cast<FCmpInst>(&I))
    predicate = FC->getPredicate();
  else if (const ConstantExpr *FC = dyn_cast<ConstantExpr>(&I))
    predicate = FCmpInst::Predicate(FC->getPredicate());
  SDValue Op1 = getValue(I.getOperand(0));
  SDValue Op2 = getValue(I.getOperand(1));
  ISD::CondCode Condition = getFCmpCondCode(predicate);
  if (TM.Options.NoNaNsFPMath)
    Condition = getFCmpCodeWithoutNaN(Condition);
  EVT DestVT = TM.getTargetLowering()->getValueType(I.getType());
  setValue(&I, DAG.getSetCC(getCurSDLoc(), DestVT, Op1, Op2, Condition));
}

void SelectionDAGBuilder::visitSelect(const User &I) {
  SmallVector<EVT, 4> ValueVTs;
  ComputeValueVTs(*TM.getTargetLowering(), I.getType(), ValueVTs);
  unsigned NumValues = ValueVTs.size();
  if (NumValues == 0) return;

  SmallVector<SDValue, 4> Values(NumValues);
  SDValue Cond     = getValue(I.getOperand(0));
  SDValue TrueVal  = getValue(I.getOperand(1));
  SDValue FalseVal = getValue(I.getOperand(2));
  ISD::NodeType OpCode = Cond.getValueType().isVector() ?
    ISD::VSELECT : ISD::SELECT;

  for (unsigned i = 0; i != NumValues; ++i)
    Values[i] = DAG.getNode(OpCode, getCurSDLoc(),
                            TrueVal.getNode()->getValueType(TrueVal.getResNo()+i),
                            Cond,
                            SDValue(TrueVal.getNode(),
                                    TrueVal.getResNo() + i),
                            SDValue(FalseVal.getNode(),
                                    FalseVal.getResNo() + i));

  setValue(&I, DAG.getNode(ISD::MERGE_VALUES, getCurSDLoc(),
                           DAG.getVTList(ValueVTs), Values));
}

void SelectionDAGBuilder::visitTrunc(const User &I) {
  // TruncInst cannot be a no-op cast because sizeof(src) > sizeof(dest).
  SDValue N = getValue(I.getOperand(0));
  EVT DestVT = TM.getTargetLowering()->getValueType(I.getType());
  setValue(&I, DAG.getNode(ISD::TRUNCATE, getCurSDLoc(), DestVT, N));
}

void SelectionDAGBuilder::visitZExt(const User &I) {
  // ZExt cannot be a no-op cast because sizeof(src) < sizeof(dest).
  // ZExt also can't be a cast to bool for same reason. So, nothing much to do
  SDValue N = getValue(I.getOperand(0));
  EVT DestVT = TM.getTargetLowering()->getValueType(I.getType());
  setValue(&I, DAG.getNode(ISD::ZERO_EXTEND, getCurSDLoc(), DestVT, N));
}

void SelectionDAGBuilder::visitSExt(const User &I) {
  // SExt cannot be a no-op cast because sizeof(src) < sizeof(dest).
  // SExt also can't be a cast to bool for same reason. So, nothing much to do
  SDValue N = getValue(I.getOperand(0));
  EVT DestVT = TM.getTargetLowering()->getValueType(I.getType());
  setValue(&I, DAG.getNode(ISD::SIGN_EXTEND, getCurSDLoc(), DestVT, N));
}

void SelectionDAGBuilder::visitFPTrunc(const User &I) {
  // FPTrunc is never a no-op cast, no need to check
  SDValue N = getValue(I.getOperand(0));
  const TargetLowering *TLI = TM.getTargetLowering();
  EVT DestVT = TLI->getValueType(I.getType());
  setValue(&I, DAG.getNode(ISD::FP_ROUND, getCurSDLoc(),
                           DestVT, N,
                           DAG.getTargetConstant(0, TLI->getPointerTy())));
}

void SelectionDAGBuilder::visitFPExt(const User &I) {
  // FPExt is never a no-op cast, no need to check
  SDValue N = getValue(I.getOperand(0));
  EVT DestVT = TM.getTargetLowering()->getValueType(I.getType());
  setValue(&I, DAG.getNode(ISD::FP_EXTEND, getCurSDLoc(), DestVT, N));
}

void SelectionDAGBuilder::visitFPToUI(const User &I) {
  // FPToUI is never a no-op cast, no need to check
  SDValue N = getValue(I.getOperand(0));
  EVT DestVT = TM.getTargetLowering()->getValueType(I.getType());
  setValue(&I, DAG.getNode(ISD::FP_TO_UINT, getCurSDLoc(), DestVT, N));
}

void SelectionDAGBuilder::visitFPToSI(const User &I) {
  // FPToSI is never a no-op cast, no need to check
  SDValue N = getValue(I.getOperand(0));
  EVT DestVT = TM.getTargetLowering()->getValueType(I.getType());
  setValue(&I, DAG.getNode(ISD::FP_TO_SINT, getCurSDLoc(), DestVT, N));
}

void SelectionDAGBuilder::visitUIToFP(const User &I) {
  // UIToFP is never a no-op cast, no need to check
  SDValue N = getValue(I.getOperand(0));
  EVT DestVT = TM.getTargetLowering()->getValueType(I.getType());
  setValue(&I, DAG.getNode(ISD::UINT_TO_FP, getCurSDLoc(), DestVT, N));
}

void SelectionDAGBuilder::visitSIToFP(const User &I) {
  // SIToFP is never a no-op cast, no need to check
  SDValue N = getValue(I.getOperand(0));
  EVT DestVT = TM.getTargetLowering()->getValueType(I.getType());
  setValue(&I, DAG.getNode(ISD::SINT_TO_FP, getCurSDLoc(), DestVT, N));
}

void SelectionDAGBuilder::visitPtrToInt(const User &I) {
  // What to do depends on the size of the integer and the size of the pointer.
  // We can either truncate, zero extend, or no-op, accordingly.
  SDValue N = getValue(I.getOperand(0));
  EVT DestVT = TM.getTargetLowering()->getValueType(I.getType());
  setValue(&I, DAG.getZExtOrTrunc(N, getCurSDLoc(), DestVT));
}

void SelectionDAGBuilder::visitIntToPtr(const User &I) {
  // What to do depends on the size of the integer and the size of the pointer.
  // We can either truncate, zero extend, or no-op, accordingly.
  SDValue N = getValue(I.getOperand(0));
  EVT DestVT = TM.getTargetLowering()->getValueType(I.getType());
  setValue(&I, DAG.getZExtOrTrunc(N, getCurSDLoc(), DestVT));
}

void SelectionDAGBuilder::visitBitCast(const User &I) {
  SDValue N = getValue(I.getOperand(0));
  EVT DestVT = TM.getTargetLowering()->getValueType(I.getType());

  // BitCast assures us that source and destination are the same size so this is
  // either a BITCAST or a no-op.
  if (DestVT != N.getValueType())
    setValue(&I, DAG.getNode(ISD::BITCAST, getCurSDLoc(),
                             DestVT, N)); // convert types.
  // Check if the original LLVM IR Operand was a ConstantInt, because getValue()
  // might fold any kind of constant expression to an integer constant and that
  // is not what we are looking for. Only regcognize a bitcast of a genuine
  // constant integer as an opaque constant.
  else if(ConstantInt *C = dyn_cast<ConstantInt>(I.getOperand(0)))
    setValue(&I, DAG.getConstant(C->getValue(), DestVT, /*isTarget=*/false,
                                 /*isOpaque*/true));
  else
    setValue(&I, N);            // noop cast.
}

void SelectionDAGBuilder::visitAddrSpaceCast(const User &I) {
  const TargetLowering &TLI = DAG.getTargetLoweringInfo();
  const Value *SV = I.getOperand(0);
  SDValue N = getValue(SV);
  EVT DestVT = TM.getTargetLowering()->getValueType(I.getType());

  unsigned SrcAS = SV->getType()->getPointerAddressSpace();
  unsigned DestAS = I.getType()->getPointerAddressSpace();

  if (!TLI.isNoopAddrSpaceCast(SrcAS, DestAS))
    N = DAG.getAddrSpaceCast(getCurSDLoc(), DestVT, N, SrcAS, DestAS);

  setValue(&I, N);
}

void SelectionDAGBuilder::visitInsertElement(const User &I) {
  const TargetLowering &TLI = DAG.getTargetLoweringInfo();
  SDValue InVec = getValue(I.getOperand(0));
  SDValue InVal = getValue(I.getOperand(1));
  SDValue InIdx = DAG.getSExtOrTrunc(getValue(I.getOperand(2)),
                                     getCurSDLoc(), TLI.getVectorIdxTy());
  setValue(&I, DAG.getNode(ISD::INSERT_VECTOR_ELT, getCurSDLoc(),
                           TM.getTargetLowering()->getValueType(I.getType()),
                           InVec, InVal, InIdx));
}

void SelectionDAGBuilder::visitExtractElement(const User &I) {
  const TargetLowering &TLI = DAG.getTargetLoweringInfo();
  SDValue InVec = getValue(I.getOperand(0));
  SDValue InIdx = DAG.getSExtOrTrunc(getValue(I.getOperand(1)),
                                     getCurSDLoc(), TLI.getVectorIdxTy());
  setValue(&I, DAG.getNode(ISD::EXTRACT_VECTOR_ELT, getCurSDLoc(),
                           TM.getTargetLowering()->getValueType(I.getType()),
                           InVec, InIdx));
}

// Utility for visitShuffleVector - Return true if every element in Mask,
// beginning from position Pos and ending in Pos+Size, falls within the
// specified sequential range [L, L+Pos). or is undef.
static bool isSequentialInRange(const SmallVectorImpl<int> &Mask,
                                unsigned Pos, unsigned Size, int Low) {
  for (unsigned i = Pos, e = Pos+Size; i != e; ++i, ++Low)
    if (Mask[i] >= 0 && Mask[i] != Low)
      return false;
  return true;
}

void SelectionDAGBuilder::visitShuffleVector(const User &I) {
  SDValue Src1 = getValue(I.getOperand(0));
  SDValue Src2 = getValue(I.getOperand(1));

  SmallVector<int, 8> Mask;
  ShuffleVectorInst::getShuffleMask(cast<Constant>(I.getOperand(2)), Mask);
  unsigned MaskNumElts = Mask.size();

  const TargetLowering *TLI = TM.getTargetLowering();
  EVT VT = TLI->getValueType(I.getType());
  EVT SrcVT = Src1.getValueType();
  unsigned SrcNumElts = SrcVT.getVectorNumElements();

  if (SrcNumElts == MaskNumElts) {
    setValue(&I, DAG.getVectorShuffle(VT, getCurSDLoc(), Src1, Src2,
                                      &Mask[0]));
    return;
  }

  // Normalize the shuffle vector since mask and vector length don't match.
  if (SrcNumElts < MaskNumElts && MaskNumElts % SrcNumElts == 0) {
    // Mask is longer than the source vectors and is a multiple of the source
    // vectors.  We can use concatenate vector to make the mask and vectors
    // lengths match.
    if (SrcNumElts*2 == MaskNumElts) {
      // First check for Src1 in low and Src2 in high
      if (isSequentialInRange(Mask, 0, SrcNumElts, 0) &&
          isSequentialInRange(Mask, SrcNumElts, SrcNumElts, SrcNumElts)) {
        // The shuffle is concatenating two vectors together.
        setValue(&I, DAG.getNode(ISD::CONCAT_VECTORS, getCurSDLoc(),
                                 VT, Src1, Src2));
        return;
      }
      // Then check for Src2 in low and Src1 in high
      if (isSequentialInRange(Mask, 0, SrcNumElts, SrcNumElts) &&
          isSequentialInRange(Mask, SrcNumElts, SrcNumElts, 0)) {
        // The shuffle is concatenating two vectors together.
        setValue(&I, DAG.getNode(ISD::CONCAT_VECTORS, getCurSDLoc(),
                                 VT, Src2, Src1));
        return;
      }
    }

    // Pad both vectors with undefs to make them the same length as the mask.
    unsigned NumConcat = MaskNumElts / SrcNumElts;
    bool Src1U = Src1.getOpcode() == ISD::UNDEF;
    bool Src2U = Src2.getOpcode() == ISD::UNDEF;
    SDValue UndefVal = DAG.getUNDEF(SrcVT);

    SmallVector<SDValue, 8> MOps1(NumConcat, UndefVal);
    SmallVector<SDValue, 8> MOps2(NumConcat, UndefVal);
    MOps1[0] = Src1;
    MOps2[0] = Src2;

    Src1 = Src1U ? DAG.getUNDEF(VT) : DAG.getNode(ISD::CONCAT_VECTORS,
                                                  getCurSDLoc(), VT, MOps1);
    Src2 = Src2U ? DAG.getUNDEF(VT) : DAG.getNode(ISD::CONCAT_VECTORS,
                                                  getCurSDLoc(), VT, MOps2);

    // Readjust mask for new input vector length.
    SmallVector<int, 8> MappedOps;
    for (unsigned i = 0; i != MaskNumElts; ++i) {
      int Idx = Mask[i];
      if (Idx >= (int)SrcNumElts)
        Idx -= SrcNumElts - MaskNumElts;
      MappedOps.push_back(Idx);
    }

    setValue(&I, DAG.getVectorShuffle(VT, getCurSDLoc(), Src1, Src2,
                                      &MappedOps[0]));
    return;
  }

  if (SrcNumElts > MaskNumElts) {
    // Analyze the access pattern of the vector to see if we can extract
    // two subvectors and do the shuffle. The analysis is done by calculating
    // the range of elements the mask access on both vectors.
    int MinRange[2] = { static_cast<int>(SrcNumElts),
                        static_cast<int>(SrcNumElts)};
    int MaxRange[2] = {-1, -1};

    for (unsigned i = 0; i != MaskNumElts; ++i) {
      int Idx = Mask[i];
      unsigned Input = 0;
      if (Idx < 0)
        continue;

      if (Idx >= (int)SrcNumElts) {
        Input = 1;
        Idx -= SrcNumElts;
      }
      if (Idx > MaxRange[Input])
        MaxRange[Input] = Idx;
      if (Idx < MinRange[Input])
        MinRange[Input] = Idx;
    }

    // Check if the access is smaller than the vector size and can we find
    // a reasonable extract index.
    int RangeUse[2] = { -1, -1 };  // 0 = Unused, 1 = Extract, -1 = Can not
                                   // Extract.
    int StartIdx[2];  // StartIdx to extract from
    for (unsigned Input = 0; Input < 2; ++Input) {
      if (MinRange[Input] >= (int)SrcNumElts && MaxRange[Input] < 0) {
        RangeUse[Input] = 0; // Unused
        StartIdx[Input] = 0;
        continue;
      }

      // Find a good start index that is a multiple of the mask length. Then
      // see if the rest of the elements are in range.
      StartIdx[Input] = (MinRange[Input]/MaskNumElts)*MaskNumElts;
      if (MaxRange[Input] - StartIdx[Input] < (int)MaskNumElts &&
          StartIdx[Input] + MaskNumElts <= SrcNumElts)
        RangeUse[Input] = 1; // Extract from a multiple of the mask length.
    }

    if (RangeUse[0] == 0 && RangeUse[1] == 0) {
      setValue(&I, DAG.getUNDEF(VT)); // Vectors are not used.
      return;
    }
    if (RangeUse[0] >= 0 && RangeUse[1] >= 0) {
      // Extract appropriate subvector and generate a vector shuffle
      for (unsigned Input = 0; Input < 2; ++Input) {
        SDValue &Src = Input == 0 ? Src1 : Src2;
        if (RangeUse[Input] == 0)
          Src = DAG.getUNDEF(VT);
        else
          Src = DAG.getNode(ISD::EXTRACT_SUBVECTOR, getCurSDLoc(), VT,
                            Src, DAG.getConstant(StartIdx[Input],
                                                 TLI->getVectorIdxTy()));
      }

      // Calculate new mask.
      SmallVector<int, 8> MappedOps;
      for (unsigned i = 0; i != MaskNumElts; ++i) {
        int Idx = Mask[i];
        if (Idx >= 0) {
          if (Idx < (int)SrcNumElts)
            Idx -= StartIdx[0];
          else
            Idx -= SrcNumElts + StartIdx[1] - MaskNumElts;
        }
        MappedOps.push_back(Idx);
      }

      setValue(&I, DAG.getVectorShuffle(VT, getCurSDLoc(), Src1, Src2,
                                        &MappedOps[0]));
      return;
    }
  }

  // We can't use either concat vectors or extract subvectors so fall back to
  // replacing the shuffle with extract and build vector.
  // to insert and build vector.
  EVT EltVT = VT.getVectorElementType();
  EVT IdxVT = TLI->getVectorIdxTy();
  SmallVector<SDValue,8> Ops;
  for (unsigned i = 0; i != MaskNumElts; ++i) {
    int Idx = Mask[i];
    SDValue Res;

    if (Idx < 0) {
      Res = DAG.getUNDEF(EltVT);
    } else {
      SDValue &Src = Idx < (int)SrcNumElts ? Src1 : Src2;
      if (Idx >= (int)SrcNumElts) Idx -= SrcNumElts;

      Res = DAG.getNode(ISD::EXTRACT_VECTOR_ELT, getCurSDLoc(),
                        EltVT, Src, DAG.getConstant(Idx, IdxVT));
    }

    Ops.push_back(Res);
  }

  setValue(&I, DAG.getNode(ISD::BUILD_VECTOR, getCurSDLoc(), VT, Ops));
}

void SelectionDAGBuilder::visitInsertValue(const InsertValueInst &I) {
  const Value *Op0 = I.getOperand(0);
  const Value *Op1 = I.getOperand(1);
  Type *AggTy = I.getType();
  Type *ValTy = Op1->getType();
  bool IntoUndef = isa<UndefValue>(Op0);
  bool FromUndef = isa<UndefValue>(Op1);

  unsigned LinearIndex = ComputeLinearIndex(AggTy, I.getIndices());

  const TargetLowering *TLI = TM.getTargetLowering();
  SmallVector<EVT, 4> AggValueVTs;
  ComputeValueVTs(*TLI, AggTy, AggValueVTs);
  SmallVector<EVT, 4> ValValueVTs;
  ComputeValueVTs(*TLI, ValTy, ValValueVTs);

  unsigned NumAggValues = AggValueVTs.size();
  unsigned NumValValues = ValValueVTs.size();
  SmallVector<SDValue, 4> Values(NumAggValues);

  SDValue Agg = getValue(Op0);
  unsigned i = 0;
  // Copy the beginning value(s) from the original aggregate.
  for (; i != LinearIndex; ++i)
    Values[i] = IntoUndef ? DAG.getUNDEF(AggValueVTs[i]) :
                SDValue(Agg.getNode(), Agg.getResNo() + i);
  // Copy values from the inserted value(s).
  if (NumValValues) {
    SDValue Val = getValue(Op1);
    for (; i != LinearIndex + NumValValues; ++i)
      Values[i] = FromUndef ? DAG.getUNDEF(AggValueVTs[i]) :
                  SDValue(Val.getNode(), Val.getResNo() + i - LinearIndex);
  }
  // Copy remaining value(s) from the original aggregate.
  for (; i != NumAggValues; ++i)
    Values[i] = IntoUndef ? DAG.getUNDEF(AggValueVTs[i]) :
                SDValue(Agg.getNode(), Agg.getResNo() + i);

  setValue(&I, DAG.getNode(ISD::MERGE_VALUES, getCurSDLoc(),
                           DAG.getVTList(AggValueVTs), Values));
}

void SelectionDAGBuilder::visitExtractValue(const ExtractValueInst &I) {
  const Value *Op0 = I.getOperand(0);
  Type *AggTy = Op0->getType();
  Type *ValTy = I.getType();
  bool OutOfUndef = isa<UndefValue>(Op0);

  unsigned LinearIndex = ComputeLinearIndex(AggTy, I.getIndices());

  const TargetLowering *TLI = TM.getTargetLowering();
  SmallVector<EVT, 4> ValValueVTs;
  ComputeValueVTs(*TLI, ValTy, ValValueVTs);

  unsigned NumValValues = ValValueVTs.size();

  // Ignore a extractvalue that produces an empty object
  if (!NumValValues) {
    setValue(&I, DAG.getUNDEF(MVT(MVT::Other)));
    return;
  }

  SmallVector<SDValue, 4> Values(NumValValues);

  SDValue Agg = getValue(Op0);
  // Copy out the selected value(s).
  for (unsigned i = LinearIndex; i != LinearIndex + NumValValues; ++i)
    Values[i - LinearIndex] =
      OutOfUndef ?
        DAG.getUNDEF(Agg.getNode()->getValueType(Agg.getResNo() + i)) :
        SDValue(Agg.getNode(), Agg.getResNo() + i);

  setValue(&I, DAG.getNode(ISD::MERGE_VALUES, getCurSDLoc(),
                           DAG.getVTList(ValValueVTs), Values));
}

void SelectionDAGBuilder::visitGetElementPtr(const User &I) {
  Value *Op0 = I.getOperand(0);
  // Note that the pointer operand may be a vector of pointers. Take the scalar
  // element which holds a pointer.
  Type *Ty = Op0->getType()->getScalarType();
  unsigned AS = Ty->getPointerAddressSpace();
  SDValue N = getValue(Op0);

  for (GetElementPtrInst::const_op_iterator OI = I.op_begin()+1, E = I.op_end();
       OI != E; ++OI) {
    const Value *Idx = *OI;
    if (StructType *StTy = dyn_cast<StructType>(Ty)) {
      unsigned Field = cast<Constant>(Idx)->getUniqueInteger().getZExtValue();
      if (Field) {
        // N = N + Offset
        uint64_t Offset = DL->getStructLayout(StTy)->getElementOffset(Field);
        N = DAG.getNode(ISD::ADD, getCurSDLoc(), N.getValueType(), N,
                        DAG.getConstant(Offset, N.getValueType()));
      }

      Ty = StTy->getElementType(Field);
    } else {
      Ty = cast<SequentialType>(Ty)->getElementType();

      // If this is a constant subscript, handle it quickly.
      const TargetLowering *TLI = TM.getTargetLowering();
      if (const ConstantInt *CI = dyn_cast<ConstantInt>(Idx)) {
        if (CI->isZero()) continue;
        uint64_t Offs =
            DL->getTypeAllocSize(Ty)*cast<ConstantInt>(CI)->getSExtValue();
        SDValue OffsVal;
        EVT PTy = TLI->getPointerTy(AS);
        unsigned PtrBits = PTy.getSizeInBits();
        if (PtrBits < 64)
          OffsVal = DAG.getNode(ISD::TRUNCATE, getCurSDLoc(), PTy,
                                DAG.getConstant(Offs, MVT::i64));
        else
          OffsVal = DAG.getConstant(Offs, PTy);

        N = DAG.getNode(ISD::ADD, getCurSDLoc(), N.getValueType(), N,
                        OffsVal);
        continue;
      }

      // N = N + Idx * ElementSize;
      APInt ElementSize = APInt(TLI->getPointerSizeInBits(AS),
                                DL->getTypeAllocSize(Ty));
      SDValue IdxN = getValue(Idx);

      // If the index is smaller or larger than intptr_t, truncate or extend
      // it.
      IdxN = DAG.getSExtOrTrunc(IdxN, getCurSDLoc(), N.getValueType());

      // If this is a multiply by a power of two, turn it into a shl
      // immediately.  This is a very common case.
      if (ElementSize != 1) {
        if (ElementSize.isPowerOf2()) {
          unsigned Amt = ElementSize.logBase2();
          IdxN = DAG.getNode(ISD::SHL, getCurSDLoc(),
                             N.getValueType(), IdxN,
                             DAG.getConstant(Amt, IdxN.getValueType()));
        } else {
          SDValue Scale = DAG.getConstant(ElementSize, IdxN.getValueType());
          IdxN = DAG.getNode(ISD::MUL, getCurSDLoc(),
                             N.getValueType(), IdxN, Scale);
        }
      }

      N = DAG.getNode(ISD::ADD, getCurSDLoc(),
                      N.getValueType(), N, IdxN);
    }
  }

  setValue(&I, N);
}

void SelectionDAGBuilder::visitAlloca(const AllocaInst &I) {
  // If this is a fixed sized alloca in the entry block of the function,
  // allocate it statically on the stack.
  if (FuncInfo.StaticAllocaMap.count(&I))
    return;   // getValue will auto-populate this.

  Type *Ty = I.getAllocatedType();
  const TargetLowering *TLI = TM.getTargetLowering();
  uint64_t TySize = TLI->getDataLayout()->getTypeAllocSize(Ty);
  unsigned Align =
    std::max((unsigned)TLI->getDataLayout()->getPrefTypeAlignment(Ty),
             I.getAlignment());

  SDValue AllocSize = getValue(I.getArraySize());

  EVT IntPtr = TLI->getPointerTy();
  if (AllocSize.getValueType() != IntPtr)
    AllocSize = DAG.getZExtOrTrunc(AllocSize, getCurSDLoc(), IntPtr);

  AllocSize = DAG.getNode(ISD::MUL, getCurSDLoc(), IntPtr,
                          AllocSize,
                          DAG.getConstant(TySize, IntPtr));

  // Handle alignment.  If the requested alignment is less than or equal to
  // the stack alignment, ignore it.  If the size is greater than or equal to
  // the stack alignment, we note this in the DYNAMIC_STACKALLOC node.
  unsigned StackAlign = TM.getFrameLowering()->getStackAlignment();
  if (Align <= StackAlign)
    Align = 0;

  // Round the size of the allocation up to the stack alignment size
  // by add SA-1 to the size.
  AllocSize = DAG.getNode(ISD::ADD, getCurSDLoc(),
                          AllocSize.getValueType(), AllocSize,
                          DAG.getIntPtrConstant(StackAlign-1));

  // Mask out the low bits for alignment purposes.
  AllocSize = DAG.getNode(ISD::AND, getCurSDLoc(),
                          AllocSize.getValueType(), AllocSize,
                          DAG.getIntPtrConstant(~(uint64_t)(StackAlign-1)));

  SDValue Ops[] = { getRoot(), AllocSize, DAG.getIntPtrConstant(Align) };
  SDVTList VTs = DAG.getVTList(AllocSize.getValueType(), MVT::Other);
  SDValue DSA = DAG.getNode(ISD::DYNAMIC_STACKALLOC, getCurSDLoc(), VTs, Ops);
  setValue(&I, DSA);
  DAG.setRoot(DSA.getValue(1));

  assert(FuncInfo.MF->getFrameInfo()->hasVarSizedObjects());
}

void SelectionDAGBuilder::visitLoad(const LoadInst &I) {
  if (I.isAtomic())
    return visitAtomicLoad(I);

  const Value *SV = I.getOperand(0);
  SDValue Ptr = getValue(SV);

  Type *Ty = I.getType();

  bool isVolatile = I.isVolatile();
  bool isNonTemporal = I.getMetadata("nontemporal") != nullptr;
  bool isInvariant = I.getMetadata("invariant.load") != nullptr;
  unsigned Alignment = I.getAlignment();
  const MDNode *TBAAInfo = I.getMetadata(LLVMContext::MD_tbaa);
  const MDNode *Ranges = I.getMetadata(LLVMContext::MD_range);

  SmallVector<EVT, 4> ValueVTs;
  SmallVector<uint64_t, 4> Offsets;
  ComputeValueVTs(*TM.getTargetLowering(), Ty, ValueVTs, &Offsets);
  unsigned NumValues = ValueVTs.size();
  if (NumValues == 0)
    return;

  SDValue Root;
  bool ConstantMemory = false;
  if (isVolatile || NumValues > MaxParallelChains)
    // Serialize volatile loads with other side effects.
    Root = getRoot();
  else if (AA->pointsToConstantMemory(
             AliasAnalysis::Location(SV, AA->getTypeStoreSize(Ty), TBAAInfo))) {
    // Do not serialize (non-volatile) loads of constant memory with anything.
    Root = DAG.getEntryNode();
    ConstantMemory = true;
  } else {
    // Do not serialize non-volatile loads against each other.
    Root = DAG.getRoot();
  }

  const TargetLowering *TLI = TM.getTargetLowering();
  if (isVolatile)
    Root = TLI->prepareVolatileOrAtomicLoad(Root, getCurSDLoc(), DAG);

  SmallVector<SDValue, 4> Values(NumValues);
  SmallVector<SDValue, 4> Chains(std::min(unsigned(MaxParallelChains),
                                          NumValues));
  EVT PtrVT = Ptr.getValueType();
  unsigned ChainI = 0;
  for (unsigned i = 0; i != NumValues; ++i, ++ChainI) {
    // Serializing loads here may result in excessive register pressure, and
    // TokenFactor places arbitrary choke points on the scheduler. SD scheduling
    // could recover a bit by hoisting nodes upward in the chain by recognizing
    // they are side-effect free or do not alias. The optimizer should really
    // avoid this case by converting large object/array copies to llvm.memcpy
    // (MaxParallelChains should always remain as failsafe).
    if (ChainI == MaxParallelChains) {
      assert(PendingLoads.empty() && "PendingLoads must be serialized first");
      SDValue Chain = DAG.getNode(ISD::TokenFactor, getCurSDLoc(), MVT::Other,
                                  makeArrayRef(Chains.data(), ChainI));
      Root = Chain;
      ChainI = 0;
    }
    SDValue A = DAG.getNode(ISD::ADD, getCurSDLoc(),
                            PtrVT, Ptr,
                            DAG.getConstant(Offsets[i], PtrVT));
    SDValue L = DAG.getLoad(ValueVTs[i], getCurSDLoc(), Root,
                            A, MachinePointerInfo(SV, Offsets[i]), isVolatile,
                            isNonTemporal, isInvariant, Alignment, TBAAInfo,
                            Ranges);

    Values[i] = L;
    Chains[ChainI] = L.getValue(1);
  }

  if (!ConstantMemory) {
    SDValue Chain = DAG.getNode(ISD::TokenFactor, getCurSDLoc(), MVT::Other,
                                makeArrayRef(Chains.data(), ChainI));
    if (isVolatile)
      DAG.setRoot(Chain);
    else
      PendingLoads.push_back(Chain);
  }

  setValue(&I, DAG.getNode(ISD::MERGE_VALUES, getCurSDLoc(),
                           DAG.getVTList(ValueVTs), Values));
}

void SelectionDAGBuilder::visitStore(const StoreInst &I) {
  if (I.isAtomic())
    return visitAtomicStore(I);

  const Value *SrcV = I.getOperand(0);
  const Value *PtrV = I.getOperand(1);

  SmallVector<EVT, 4> ValueVTs;
  SmallVector<uint64_t, 4> Offsets;
  ComputeValueVTs(*TM.getTargetLowering(), SrcV->getType(), ValueVTs, &Offsets);
  unsigned NumValues = ValueVTs.size();
  if (NumValues == 0)
    return;

  // Get the lowered operands. Note that we do this after
  // checking if NumResults is zero, because with zero results
  // the operands won't have values in the map.
  SDValue Src = getValue(SrcV);
  SDValue Ptr = getValue(PtrV);

  SDValue Root = getRoot();
  SmallVector<SDValue, 4> Chains(std::min(unsigned(MaxParallelChains),
                                          NumValues));
  EVT PtrVT = Ptr.getValueType();
  bool isVolatile = I.isVolatile();
  bool isNonTemporal = I.getMetadata("nontemporal") != nullptr;
  unsigned Alignment = I.getAlignment();
  const MDNode *TBAAInfo = I.getMetadata(LLVMContext::MD_tbaa);

  unsigned ChainI = 0;
  for (unsigned i = 0; i != NumValues; ++i, ++ChainI) {
    // See visitLoad comments.
    if (ChainI == MaxParallelChains) {
      SDValue Chain = DAG.getNode(ISD::TokenFactor, getCurSDLoc(), MVT::Other,
                                  makeArrayRef(Chains.data(), ChainI));
      Root = Chain;
      ChainI = 0;
    }
    SDValue Add = DAG.getNode(ISD::ADD, getCurSDLoc(), PtrVT, Ptr,
                              DAG.getConstant(Offsets[i], PtrVT));
    SDValue St = DAG.getStore(Root, getCurSDLoc(),
                              SDValue(Src.getNode(), Src.getResNo() + i),
                              Add, MachinePointerInfo(PtrV, Offsets[i]),
                              isVolatile, isNonTemporal, Alignment, TBAAInfo);
    Chains[ChainI] = St;
  }

  SDValue StoreNode = DAG.getNode(ISD::TokenFactor, getCurSDLoc(), MVT::Other,
                                  makeArrayRef(Chains.data(), ChainI));
  DAG.setRoot(StoreNode);
}

static SDValue InsertFenceForAtomic(SDValue Chain, AtomicOrdering Order,
                                    SynchronizationScope Scope,
                                    bool Before, SDLoc dl,
                                    SelectionDAG &DAG,
                                    const TargetLowering &TLI) {
  // Fence, if necessary
  if (Before) {
    if (Order == AcquireRelease || Order == SequentiallyConsistent)
      Order = Release;
    else if (Order == Acquire || Order == Monotonic || Order == Unordered)
      return Chain;
  } else {
    if (Order == AcquireRelease)
      Order = Acquire;
    else if (Order == Release || Order == Monotonic || Order == Unordered)
      return Chain;
  }
  SDValue Ops[3];
  Ops[0] = Chain;
  Ops[1] = DAG.getConstant(Order, TLI.getPointerTy());
  Ops[2] = DAG.getConstant(Scope, TLI.getPointerTy());
  return DAG.getNode(ISD::ATOMIC_FENCE, dl, MVT::Other, Ops);
}

void SelectionDAGBuilder::visitAtomicCmpXchg(const AtomicCmpXchgInst &I) {
  SDLoc dl = getCurSDLoc();
  AtomicOrdering SuccessOrder = I.getSuccessOrdering();
  AtomicOrdering FailureOrder = I.getFailureOrdering();
  SynchronizationScope Scope = I.getSynchScope();

  SDValue InChain = getRoot();

  const TargetLowering *TLI = TM.getTargetLowering();
  if (TLI->getInsertFencesForAtomic())
    InChain = InsertFenceForAtomic(InChain, SuccessOrder, Scope, true, dl,
                                   DAG, *TLI);

  MVT MemVT = getValue(I.getCompareOperand()).getSimpleValueType();
  SDVTList VTs = DAG.getVTList(MemVT, MVT::i1, MVT::Other);
  SDValue L = DAG.getAtomicCmpSwap(
      ISD::ATOMIC_CMP_SWAP_WITH_SUCCESS, dl, MemVT, VTs, InChain,
      getValue(I.getPointerOperand()), getValue(I.getCompareOperand()),
      getValue(I.getNewValOperand()), MachinePointerInfo(I.getPointerOperand()),
      0 /* Alignment */,
      TLI->getInsertFencesForAtomic() ? Monotonic : SuccessOrder,
      TLI->getInsertFencesForAtomic() ? Monotonic : FailureOrder, Scope);

  SDValue OutChain = L.getValue(2);

  if (TLI->getInsertFencesForAtomic())
    OutChain = InsertFenceForAtomic(OutChain, SuccessOrder, Scope, false, dl,
                                    DAG, *TLI);

  setValue(&I, L);
  DAG.setRoot(OutChain);
}

void SelectionDAGBuilder::visitAtomicRMW(const AtomicRMWInst &I) {
  SDLoc dl = getCurSDLoc();
  ISD::NodeType NT;
  switch (I.getOperation()) {
  default: llvm_unreachable("Unknown atomicrmw operation");
  case AtomicRMWInst::Xchg: NT = ISD::ATOMIC_SWAP; break;
  case AtomicRMWInst::Add:  NT = ISD::ATOMIC_LOAD_ADD; break;
  case AtomicRMWInst::Sub:  NT = ISD::ATOMIC_LOAD_SUB; break;
  case AtomicRMWInst::And:  NT = ISD::ATOMIC_LOAD_AND; break;
  case AtomicRMWInst::Nand: NT = ISD::ATOMIC_LOAD_NAND; break;
  case AtomicRMWInst::Or:   NT = ISD::ATOMIC_LOAD_OR; break;
  case AtomicRMWInst::Xor:  NT = ISD::ATOMIC_LOAD_XOR; break;
  case AtomicRMWInst::Max:  NT = ISD::ATOMIC_LOAD_MAX; break;
  case AtomicRMWInst::Min:  NT = ISD::ATOMIC_LOAD_MIN; break;
  case AtomicRMWInst::UMax: NT = ISD::ATOMIC_LOAD_UMAX; break;
  case AtomicRMWInst::UMin: NT = ISD::ATOMIC_LOAD_UMIN; break;
  }
  AtomicOrdering Order = I.getOrdering();
  SynchronizationScope Scope = I.getSynchScope();

  SDValue InChain = getRoot();

  const TargetLowering *TLI = TM.getTargetLowering();
  if (TLI->getInsertFencesForAtomic())
    InChain = InsertFenceForAtomic(InChain, Order, Scope, true, dl,
                                   DAG, *TLI);

  SDValue L =
    DAG.getAtomic(NT, dl,
                  getValue(I.getValOperand()).getSimpleValueType(),
                  InChain,
                  getValue(I.getPointerOperand()),
                  getValue(I.getValOperand()),
                  I.getPointerOperand(), 0 /* Alignment */,
                  TLI->getInsertFencesForAtomic() ? Monotonic : Order,
                  Scope);

  SDValue OutChain = L.getValue(1);

  if (TLI->getInsertFencesForAtomic())
    OutChain = InsertFenceForAtomic(OutChain, Order, Scope, false, dl,
                                    DAG, *TLI);

  setValue(&I, L);
  DAG.setRoot(OutChain);
}

void SelectionDAGBuilder::visitFence(const FenceInst &I) {
  SDLoc dl = getCurSDLoc();
  const TargetLowering *TLI = TM.getTargetLowering();
  SDValue Ops[3];
  Ops[0] = getRoot();
  Ops[1] = DAG.getConstant(I.getOrdering(), TLI->getPointerTy());
  Ops[2] = DAG.getConstant(I.getSynchScope(), TLI->getPointerTy());
  DAG.setRoot(DAG.getNode(ISD::ATOMIC_FENCE, dl, MVT::Other, Ops));
}

void SelectionDAGBuilder::visitAtomicLoad(const LoadInst &I) {
  SDLoc dl = getCurSDLoc();
  AtomicOrdering Order = I.getOrdering();
  SynchronizationScope Scope = I.getSynchScope();

  SDValue InChain = getRoot();

  const TargetLowering *TLI = TM.getTargetLowering();
  EVT VT = TLI->getValueType(I.getType());

  if (I.getAlignment() < VT.getSizeInBits() / 8)
    report_fatal_error("Cannot generate unaligned atomic load");

  MachineMemOperand *MMO =
      DAG.getMachineFunction().
      getMachineMemOperand(MachinePointerInfo(I.getPointerOperand()),
                           MachineMemOperand::MOVolatile |
                           MachineMemOperand::MOLoad,
                           VT.getStoreSize(),
                           I.getAlignment() ? I.getAlignment() :
                                              DAG.getEVTAlignment(VT));

  InChain = TLI->prepareVolatileOrAtomicLoad(InChain, dl, DAG);
  SDValue L =
      DAG.getAtomic(ISD::ATOMIC_LOAD, dl, VT, VT, InChain,
                    getValue(I.getPointerOperand()), MMO,
                    TLI->getInsertFencesForAtomic() ? Monotonic : Order,
                    Scope);

  SDValue OutChain = L.getValue(1);

  if (TLI->getInsertFencesForAtomic())
    OutChain = InsertFenceForAtomic(OutChain, Order, Scope, false, dl,
                                    DAG, *TLI);

  setValue(&I, L);
  DAG.setRoot(OutChain);
}

void SelectionDAGBuilder::visitAtomicStore(const StoreInst &I) {
  SDLoc dl = getCurSDLoc();

  AtomicOrdering Order = I.getOrdering();
  SynchronizationScope Scope = I.getSynchScope();

  SDValue InChain = getRoot();

  const TargetLowering *TLI = TM.getTargetLowering();
  EVT VT = TLI->getValueType(I.getValueOperand()->getType());

  if (I.getAlignment() < VT.getSizeInBits() / 8)
    report_fatal_error("Cannot generate unaligned atomic store");

  if (TLI->getInsertFencesForAtomic())
    InChain = InsertFenceForAtomic(InChain, Order, Scope, true, dl,
                                   DAG, *TLI);

  SDValue OutChain =
    DAG.getAtomic(ISD::ATOMIC_STORE, dl, VT,
                  InChain,
                  getValue(I.getPointerOperand()),
                  getValue(I.getValueOperand()),
                  I.getPointerOperand(), I.getAlignment(),
                  TLI->getInsertFencesForAtomic() ? Monotonic : Order,
                  Scope);

  if (TLI->getInsertFencesForAtomic())
    OutChain = InsertFenceForAtomic(OutChain, Order, Scope, false, dl,
                                    DAG, *TLI);

  DAG.setRoot(OutChain);
}

/// visitTargetIntrinsic - Lower a call of a target intrinsic to an INTRINSIC
/// node.
void SelectionDAGBuilder::visitTargetIntrinsic(const CallInst &I,
                                               unsigned Intrinsic) {
  bool HasChain = !I.doesNotAccessMemory();
  bool OnlyLoad = HasChain && I.onlyReadsMemory();

  // Build the operand list.
  SmallVector<SDValue, 8> Ops;
  if (HasChain) {  // If this intrinsic has side-effects, chainify it.
    if (OnlyLoad) {
      // We don't need to serialize loads against other loads.
      Ops.push_back(DAG.getRoot());
    } else {
      Ops.push_back(getRoot());
    }
  }

  // Info is set by getTgtMemInstrinsic
  TargetLowering::IntrinsicInfo Info;
  const TargetLowering *TLI = TM.getTargetLowering();
  bool IsTgtIntrinsic = TLI->getTgtMemIntrinsic(Info, I, Intrinsic);

  // Add the intrinsic ID as an integer operand if it's not a target intrinsic.
  if (!IsTgtIntrinsic || Info.opc == ISD::INTRINSIC_VOID ||
      Info.opc == ISD::INTRINSIC_W_CHAIN)
    Ops.push_back(DAG.getTargetConstant(Intrinsic, TLI->getPointerTy()));

  // Add all operands of the call to the operand list.
  for (unsigned i = 0, e = I.getNumArgOperands(); i != e; ++i) {
    SDValue Op = getValue(I.getArgOperand(i));
    Ops.push_back(Op);
  }

  SmallVector<EVT, 4> ValueVTs;
  ComputeValueVTs(*TLI, I.getType(), ValueVTs);

  if (HasChain)
    ValueVTs.push_back(MVT::Other);

  SDVTList VTs = DAG.getVTList(ValueVTs);

  // Create the node.
  SDValue Result;
  if (IsTgtIntrinsic) {
    // This is target intrinsic that touches memory
    Result = DAG.getMemIntrinsicNode(Info.opc, getCurSDLoc(),
                                     VTs, Ops, Info.memVT,
                                   MachinePointerInfo(Info.ptrVal, Info.offset),
                                     Info.align, Info.vol,
                                     Info.readMem, Info.writeMem);
  } else if (!HasChain) {
    Result = DAG.getNode(ISD::INTRINSIC_WO_CHAIN, getCurSDLoc(), VTs, Ops);
  } else if (!I.getType()->isVoidTy()) {
    Result = DAG.getNode(ISD::INTRINSIC_W_CHAIN, getCurSDLoc(), VTs, Ops);
  } else {
    Result = DAG.getNode(ISD::INTRINSIC_VOID, getCurSDLoc(), VTs, Ops);
  }

  if (HasChain) {
    SDValue Chain = Result.getValue(Result.getNode()->getNumValues()-1);
    if (OnlyLoad)
      PendingLoads.push_back(Chain);
    else
      DAG.setRoot(Chain);
  }

  if (!I.getType()->isVoidTy()) {
    if (VectorType *PTy = dyn_cast<VectorType>(I.getType())) {
      EVT VT = TLI->getValueType(PTy);
      Result = DAG.getNode(ISD::BITCAST, getCurSDLoc(), VT, Result);
    }

    setValue(&I, Result);
  }
}

/// GetSignificand - Get the significand and build it into a floating-point
/// number with exponent of 1:
///
///   Op = (Op & 0x007fffff) | 0x3f800000;
///
/// where Op is the hexadecimal representation of floating point value.
static SDValue
GetSignificand(SelectionDAG &DAG, SDValue Op, SDLoc dl) {
  SDValue t1 = DAG.getNode(ISD::AND, dl, MVT::i32, Op,
                           DAG.getConstant(0x007fffff, MVT::i32));
  SDValue t2 = DAG.getNode(ISD::OR, dl, MVT::i32, t1,
                           DAG.getConstant(0x3f800000, MVT::i32));
  return DAG.getNode(ISD::BITCAST, dl, MVT::f32, t2);
}

/// GetExponent - Get the exponent:
///
///   (float)(int)(((Op & 0x7f800000) >> 23) - 127);
///
/// where Op is the hexadecimal representation of floating point value.
static SDValue
GetExponent(SelectionDAG &DAG, SDValue Op, const TargetLowering &TLI,
            SDLoc dl) {
  SDValue t0 = DAG.getNode(ISD::AND, dl, MVT::i32, Op,
                           DAG.getConstant(0x7f800000, MVT::i32));
  SDValue t1 = DAG.getNode(ISD::SRL, dl, MVT::i32, t0,
                           DAG.getConstant(23, TLI.getPointerTy()));
  SDValue t2 = DAG.getNode(ISD::SUB, dl, MVT::i32, t1,
                           DAG.getConstant(127, MVT::i32));
  return DAG.getNode(ISD::SINT_TO_FP, dl, MVT::f32, t2);
}

/// getF32Constant - Get 32-bit floating point constant.
static SDValue
getF32Constant(SelectionDAG &DAG, unsigned Flt) {
  return DAG.getConstantFP(APFloat(APFloat::IEEEsingle, APInt(32, Flt)),
                           MVT::f32);
}

/// expandExp - Lower an exp intrinsic. Handles the special sequences for
/// limited-precision mode.
static SDValue expandExp(SDLoc dl, SDValue Op, SelectionDAG &DAG,
                         const TargetLowering &TLI) {
  if (Op.getValueType() == MVT::f32 &&
      LimitFloatPrecision > 0 && LimitFloatPrecision <= 18) {

    // Put the exponent in the right bit position for later addition to the
    // final result:
    //
    //   #define LOG2OFe 1.4426950f
    //   IntegerPartOfX = ((int32_t)(X * LOG2OFe));
    SDValue t0 = DAG.getNode(ISD::FMUL, dl, MVT::f32, Op,
                             getF32Constant(DAG, 0x3fb8aa3b));
    SDValue IntegerPartOfX = DAG.getNode(ISD::FP_TO_SINT, dl, MVT::i32, t0);

    //   FractionalPartOfX = (X * LOG2OFe) - (float)IntegerPartOfX;
    SDValue t1 = DAG.getNode(ISD::SINT_TO_FP, dl, MVT::f32, IntegerPartOfX);
    SDValue X = DAG.getNode(ISD::FSUB, dl, MVT::f32, t0, t1);

    //   IntegerPartOfX <<= 23;
    IntegerPartOfX = DAG.getNode(ISD::SHL, dl, MVT::i32, IntegerPartOfX,
                                 DAG.getConstant(23, TLI.getPointerTy()));

    SDValue TwoToFracPartOfX;
    if (LimitFloatPrecision <= 6) {
      // For floating-point precision of 6:
      //
      //   TwoToFractionalPartOfX =
      //     0.997535578f +
      //       (0.735607626f + 0.252464424f * x) * x;
      //
      // error 0.0144103317, which is 6 bits
      SDValue t2 = DAG.getNode(ISD::FMUL, dl, MVT::f32, X,
                               getF32Constant(DAG, 0x3e814304));
      SDValue t3 = DAG.getNode(ISD::FADD, dl, MVT::f32, t2,
                               getF32Constant(DAG, 0x3f3c50c8));
      SDValue t4 = DAG.getNode(ISD::FMUL, dl, MVT::f32, t3, X);
      TwoToFracPartOfX = DAG.getNode(ISD::FADD, dl, MVT::f32, t4,
                                     getF32Constant(DAG, 0x3f7f5e7e));
    } else if (LimitFloatPrecision <= 12) {
      // For floating-point precision of 12:
      //
      //   TwoToFractionalPartOfX =
      //     0.999892986f +
      //       (0.696457318f +
      //         (0.224338339f + 0.792043434e-1f * x) * x) * x;
      //
      // 0.000107046256 error, which is 13 to 14 bits
      SDValue t2 = DAG.getNode(ISD::FMUL, dl, MVT::f32, X,
                               getF32Constant(DAG, 0x3da235e3));
      SDValue t3 = DAG.getNode(ISD::FADD, dl, MVT::f32, t2,
                               getF32Constant(DAG, 0x3e65b8f3));
      SDValue t4 = DAG.getNode(ISD::FMUL, dl, MVT::f32, t3, X);
      SDValue t5 = DAG.getNode(ISD::FADD, dl, MVT::f32, t4,
                               getF32Constant(DAG, 0x3f324b07));
      SDValue t6 = DAG.getNode(ISD::FMUL, dl, MVT::f32, t5, X);
      TwoToFracPartOfX = DAG.getNode(ISD::FADD, dl, MVT::f32, t6,
                                     getF32Constant(DAG, 0x3f7ff8fd));
    } else { // LimitFloatPrecision <= 18
      // For floating-point precision of 18:
      //
      //   TwoToFractionalPartOfX =
      //     0.999999982f +
      //       (0.693148872f +
      //         (0.240227044f +
      //           (0.554906021e-1f +
      //             (0.961591928e-2f +
      //               (0.136028312e-2f + 0.157059148e-3f *x)*x)*x)*x)*x)*x;
      //
      // error 2.47208000*10^(-7), which is better than 18 bits
      SDValue t2 = DAG.getNode(ISD::FMUL, dl, MVT::f32, X,
                               getF32Constant(DAG, 0x3924b03e));
      SDValue t3 = DAG.getNode(ISD::FADD, dl, MVT::f32, t2,
                               getF32Constant(DAG, 0x3ab24b87));
      SDValue t4 = DAG.getNode(ISD::FMUL, dl, MVT::f32, t3, X);
      SDValue t5 = DAG.getNode(ISD::FADD, dl, MVT::f32, t4,
                               getF32Constant(DAG, 0x3c1d8c17));
      SDValue t6 = DAG.getNode(ISD::FMUL, dl, MVT::f32, t5, X);
      SDValue t7 = DAG.getNode(ISD::FADD, dl, MVT::f32, t6,
                               getF32Constant(DAG, 0x3d634a1d));
      SDValue t8 = DAG.getNode(ISD::FMUL, dl, MVT::f32, t7, X);
      SDValue t9 = DAG.getNode(ISD::FADD, dl, MVT::f32, t8,
                               getF32Constant(DAG, 0x3e75fe14));
      SDValue t10 = DAG.getNode(ISD::FMUL, dl, MVT::f32, t9, X);
      SDValue t11 = DAG.getNode(ISD::FADD, dl, MVT::f32, t10,
                                getF32Constant(DAG, 0x3f317234));
      SDValue t12 = DAG.getNode(ISD::FMUL, dl, MVT::f32, t11, X);
      TwoToFracPartOfX = DAG.getNode(ISD::FADD, dl, MVT::f32, t12,
                                     getF32Constant(DAG, 0x3f800000));
    }

    // Add the exponent into the result in integer domain.
    SDValue t13 = DAG.getNode(ISD::BITCAST, dl, MVT::i32, TwoToFracPartOfX);
    return DAG.getNode(ISD::BITCAST, dl, MVT::f32,
                       DAG.getNode(ISD::ADD, dl, MVT::i32,
                                   t13, IntegerPartOfX));
  }

  // No special expansion.
  return DAG.getNode(ISD::FEXP, dl, Op.getValueType(), Op);
}

/// expandLog - Lower a log intrinsic. Handles the special sequences for
/// limited-precision mode.
static SDValue expandLog(SDLoc dl, SDValue Op, SelectionDAG &DAG,
                         const TargetLowering &TLI) {
  if (Op.getValueType() == MVT::f32 &&
      LimitFloatPrecision > 0 && LimitFloatPrecision <= 18) {
    SDValue Op1 = DAG.getNode(ISD::BITCAST, dl, MVT::i32, Op);

    // Scale the exponent by log(2) [0.69314718f].
    SDValue Exp = GetExponent(DAG, Op1, TLI, dl);
    SDValue LogOfExponent = DAG.getNode(ISD::FMUL, dl, MVT::f32, Exp,
                                        getF32Constant(DAG, 0x3f317218));

    // Get the significand and build it into a floating-point number with
    // exponent of 1.
    SDValue X = GetSignificand(DAG, Op1, dl);

    SDValue LogOfMantissa;
    if (LimitFloatPrecision <= 6) {
      // For floating-point precision of 6:
      //
      //   LogofMantissa =
      //     -1.1609546f +
      //       (1.4034025f - 0.23903021f * x) * x;
      //
      // error 0.0034276066, which is better than 8 bits
      SDValue t0 = DAG.getNode(ISD::FMUL, dl, MVT::f32, X,
                               getF32Constant(DAG, 0xbe74c456));
      SDValue t1 = DAG.getNode(ISD::FADD, dl, MVT::f32, t0,
                               getF32Constant(DAG, 0x3fb3a2b1));
      SDValue t2 = DAG.getNode(ISD::FMUL, dl, MVT::f32, t1, X);
      LogOfMantissa = DAG.getNode(ISD::FSUB, dl, MVT::f32, t2,
                                  getF32Constant(DAG, 0x3f949a29));
    } else if (LimitFloatPrecision <= 12) {
      // For floating-point precision of 12:
      //
      //   LogOfMantissa =
      //     -1.7417939f +
      //       (2.8212026f +
      //         (-1.4699568f +
      //           (0.44717955f - 0.56570851e-1f * x) * x) * x) * x;
      //
      // error 0.000061011436, which is 14 bits
      SDValue t0 = DAG.getNode(ISD::FMUL, dl, MVT::f32, X,
                               getF32Constant(DAG, 0xbd67b6d6));
      SDValue t1 = DAG.getNode(ISD::FADD, dl, MVT::f32, t0,
                               getF32Constant(DAG, 0x3ee4f4b8));
      SDValue t2 = DAG.getNode(ISD::FMUL, dl, MVT::f32, t1, X);
      SDValue t3 = DAG.getNode(ISD::FSUB, dl, MVT::f32, t2,
                               getF32Constant(DAG, 0x3fbc278b));
      SDValue t4 = DAG.getNode(ISD::FMUL, dl, MVT::f32, t3, X);
      SDValue t5 = DAG.getNode(ISD::FADD, dl, MVT::f32, t4,
                               getF32Constant(DAG, 0x40348e95));
      SDValue t6 = DAG.getNode(ISD::FMUL, dl, MVT::f32, t5, X);
      LogOfMantissa = DAG.getNode(ISD::FSUB, dl, MVT::f32, t6,
                                  getF32Constant(DAG, 0x3fdef31a));
    } else { // LimitFloatPrecision <= 18
      // For floating-point precision of 18:
      //
      //   LogOfMantissa =
      //     -2.1072184f +
      //       (4.2372794f +
      //         (-3.7029485f +
      //           (2.2781945f +
      //             (-0.87823314f +
      //               (0.19073739f - 0.17809712e-1f * x) * x) * x) * x) * x)*x;
      //
      // error 0.0000023660568, which is better than 18 bits
      SDValue t0 = DAG.getNode(ISD::FMUL, dl, MVT::f32, X,
                               getF32Constant(DAG, 0xbc91e5ac));
      SDValue t1 = DAG.getNode(ISD::FADD, dl, MVT::f32, t0,
                               getF32Constant(DAG, 0x3e4350aa));
      SDValue t2 = DAG.getNode(ISD::FMUL, dl, MVT::f32, t1, X);
      SDValue t3 = DAG.getNode(ISD::FSUB, dl, MVT::f32, t2,
                               getF32Constant(DAG, 0x3f60d3e3));
      SDValue t4 = DAG.getNode(ISD::FMUL, dl, MVT::f32, t3, X);
      SDValue t5 = DAG.getNode(ISD::FADD, dl, MVT::f32, t4,
                               getF32Constant(DAG, 0x4011cdf0));
      SDValue t6 = DAG.getNode(ISD::FMUL, dl, MVT::f32, t5, X);
      SDValue t7 = DAG.getNode(ISD::FSUB, dl, MVT::f32, t6,
                               getF32Constant(DAG, 0x406cfd1c));
      SDValue t8 = DAG.getNode(ISD::FMUL, dl, MVT::f32, t7, X);
      SDValue t9 = DAG.getNode(ISD::FADD, dl, MVT::f32, t8,
                               getF32Constant(DAG, 0x408797cb));
      SDValue t10 = DAG.getNode(ISD::FMUL, dl, MVT::f32, t9, X);
      LogOfMantissa = DAG.getNode(ISD::FSUB, dl, MVT::f32, t10,
                                  getF32Constant(DAG, 0x4006dcab));
    }

    return DAG.getNode(ISD::FADD, dl, MVT::f32, LogOfExponent, LogOfMantissa);
  }

  // No special expansion.
  return DAG.getNode(ISD::FLOG, dl, Op.getValueType(), Op);
}

/// expandLog2 - Lower a log2 intrinsic. Handles the special sequences for
/// limited-precision mode.
static SDValue expandLog2(SDLoc dl, SDValue Op, SelectionDAG &DAG,
                          const TargetLowering &TLI) {
  if (Op.getValueType() == MVT::f32 &&
      LimitFloatPrecision > 0 && LimitFloatPrecision <= 18) {
    SDValue Op1 = DAG.getNode(ISD::BITCAST, dl, MVT::i32, Op);

    // Get the exponent.
    SDValue LogOfExponent = GetExponent(DAG, Op1, TLI, dl);

    // Get the significand and build it into a floating-point number with
    // exponent of 1.
    SDValue X = GetSignificand(DAG, Op1, dl);

    // Different possible minimax approximations of significand in
    // floating-point for various degrees of accuracy over [1,2].
    SDValue Log2ofMantissa;
    if (LimitFloatPrecision <= 6) {
      // For floating-point precision of 6:
      //
      //   Log2ofMantissa = -1.6749035f + (2.0246817f - .34484768f * x) * x;
      //
      // error 0.0049451742, which is more than 7 bits
      SDValue t0 = DAG.getNode(ISD::FMUL, dl, MVT::f32, X,
                               getF32Constant(DAG, 0xbeb08fe0));
      SDValue t1 = DAG.getNode(ISD::FADD, dl, MVT::f32, t0,
                               getF32Constant(DAG, 0x40019463));
      SDValue t2 = DAG.getNode(ISD::FMUL, dl, MVT::f32, t1, X);
      Log2ofMantissa = DAG.getNode(ISD::FSUB, dl, MVT::f32, t2,
                                   getF32Constant(DAG, 0x3fd6633d));
    } else if (LimitFloatPrecision <= 12) {
      // For floating-point precision of 12:
      //
      //   Log2ofMantissa =
      //     -2.51285454f +
      //       (4.07009056f +
      //         (-2.12067489f +
      //           (.645142248f - 0.816157886e-1f * x) * x) * x) * x;
      //
      // error 0.0000876136000, which is better than 13 bits
      SDValue t0 = DAG.getNode(ISD::FMUL, dl, MVT::f32, X,
                               getF32Constant(DAG, 0xbda7262e));
      SDValue t1 = DAG.getNode(ISD::FADD, dl, MVT::f32, t0,
                               getF32Constant(DAG, 0x3f25280b));
      SDValue t2 = DAG.getNode(ISD::FMUL, dl, MVT::f32, t1, X);
      SDValue t3 = DAG.getNode(ISD::FSUB, dl, MVT::f32, t2,
                               getF32Constant(DAG, 0x4007b923));
      SDValue t4 = DAG.getNode(ISD::FMUL, dl, MVT::f32, t3, X);
      SDValue t5 = DAG.getNode(ISD::FADD, dl, MVT::f32, t4,
                               getF32Constant(DAG, 0x40823e2f));
      SDValue t6 = DAG.getNode(ISD::FMUL, dl, MVT::f32, t5, X);
      Log2ofMantissa = DAG.getNode(ISD::FSUB, dl, MVT::f32, t6,
                                   getF32Constant(DAG, 0x4020d29c));
    } else { // LimitFloatPrecision <= 18
      // For floating-point precision of 18:
      //
      //   Log2ofMantissa =
      //     -3.0400495f +
      //       (6.1129976f +
      //         (-5.3420409f +
      //           (3.2865683f +
      //             (-1.2669343f +
      //               (0.27515199f -
      //                 0.25691327e-1f * x) * x) * x) * x) * x) * x;
      //
      // error 0.0000018516, which is better than 18 bits
      SDValue t0 = DAG.getNode(ISD::FMUL, dl, MVT::f32, X,
                               getF32Constant(DAG, 0xbcd2769e));
      SDValue t1 = DAG.getNode(ISD::FADD, dl, MVT::f32, t0,
                               getF32Constant(DAG, 0x3e8ce0b9));
      SDValue t2 = DAG.getNode(ISD::FMUL, dl, MVT::f32, t1, X);
      SDValue t3 = DAG.getNode(ISD::FSUB, dl, MVT::f32, t2,
                               getF32Constant(DAG, 0x3fa22ae7));
      SDValue t4 = DAG.getNode(ISD::FMUL, dl, MVT::f32, t3, X);
      SDValue t5 = DAG.getNode(ISD::FADD, dl, MVT::f32, t4,
                               getF32Constant(DAG, 0x40525723));
      SDValue t6 = DAG.getNode(ISD::FMUL, dl, MVT::f32, t5, X);
      SDValue t7 = DAG.getNode(ISD::FSUB, dl, MVT::f32, t6,
                               getF32Constant(DAG, 0x40aaf200));
      SDValue t8 = DAG.getNode(ISD::FMUL, dl, MVT::f32, t7, X);
      SDValue t9 = DAG.getNode(ISD::FADD, dl, MVT::f32, t8,
                               getF32Constant(DAG, 0x40c39dad));
      SDValue t10 = DAG.getNode(ISD::FMUL, dl, MVT::f32, t9, X);
      Log2ofMantissa = DAG.getNode(ISD::FSUB, dl, MVT::f32, t10,
                                   getF32Constant(DAG, 0x4042902c));
    }

    return DAG.getNode(ISD::FADD, dl, MVT::f32, LogOfExponent, Log2ofMantissa);
  }

  // No special expansion.
  return DAG.getNode(ISD::FLOG2, dl, Op.getValueType(), Op);
}

/// expandLog10 - Lower a log10 intrinsic. Handles the special sequences for
/// limited-precision mode.
static SDValue expandLog10(SDLoc dl, SDValue Op, SelectionDAG &DAG,
                           const TargetLowering &TLI) {
  if (Op.getValueType() == MVT::f32 &&
      LimitFloatPrecision > 0 && LimitFloatPrecision <= 18) {
    SDValue Op1 = DAG.getNode(ISD::BITCAST, dl, MVT::i32, Op);

    // Scale the exponent by log10(2) [0.30102999f].
    SDValue Exp = GetExponent(DAG, Op1, TLI, dl);
    SDValue LogOfExponent = DAG.getNode(ISD::FMUL, dl, MVT::f32, Exp,
                                        getF32Constant(DAG, 0x3e9a209a));

    // Get the significand and build it into a floating-point number with
    // exponent of 1.
    SDValue X = GetSignificand(DAG, Op1, dl);

    SDValue Log10ofMantissa;
    if (LimitFloatPrecision <= 6) {
      // For floating-point precision of 6:
      //
      //   Log10ofMantissa =
      //     -0.50419619f +
      //       (0.60948995f - 0.10380950f * x) * x;
      //
      // error 0.0014886165, which is 6 bits
      SDValue t0 = DAG.getNode(ISD::FMUL, dl, MVT::f32, X,
                               getF32Constant(DAG, 0xbdd49a13));
      SDValue t1 = DAG.getNode(ISD::FADD, dl, MVT::f32, t0,
                               getF32Constant(DAG, 0x3f1c0789));
      SDValue t2 = DAG.getNode(ISD::FMUL, dl, MVT::f32, t1, X);
      Log10ofMantissa = DAG.getNode(ISD::FSUB, dl, MVT::f32, t2,
                                    getF32Constant(DAG, 0x3f011300));
    } else if (LimitFloatPrecision <= 12) {
      // For floating-point precision of 12:
      //
      //   Log10ofMantissa =
      //     -0.64831180f +
      //       (0.91751397f +
      //         (-0.31664806f + 0.47637168e-1f * x) * x) * x;
      //
      // error 0.00019228036, which is better than 12 bits
      SDValue t0 = DAG.getNode(ISD::FMUL, dl, MVT::f32, X,
                               getF32Constant(DAG, 0x3d431f31));
      SDValue t1 = DAG.getNode(ISD::FSUB, dl, MVT::f32, t0,
                               getF32Constant(DAG, 0x3ea21fb2));
      SDValue t2 = DAG.getNode(ISD::FMUL, dl, MVT::f32, t1, X);
      SDValue t3 = DAG.getNode(ISD::FADD, dl, MVT::f32, t2,
                               getF32Constant(DAG, 0x3f6ae232));
      SDValue t4 = DAG.getNode(ISD::FMUL, dl, MVT::f32, t3, X);
      Log10ofMantissa = DAG.getNode(ISD::FSUB, dl, MVT::f32, t4,
                                    getF32Constant(DAG, 0x3f25f7c3));
    } else { // LimitFloatPrecision <= 18
      // For floating-point precision of 18:
      //
      //   Log10ofMantissa =
      //     -0.84299375f +
      //       (1.5327582f +
      //         (-1.0688956f +
      //           (0.49102474f +
      //             (-0.12539807f + 0.13508273e-1f * x) * x) * x) * x) * x;
      //
      // error 0.0000037995730, which is better than 18 bits
      SDValue t0 = DAG.getNode(ISD::FMUL, dl, MVT::f32, X,
                               getF32Constant(DAG, 0x3c5d51ce));
      SDValue t1 = DAG.getNode(ISD::FSUB, dl, MVT::f32, t0,
                               getF32Constant(DAG, 0x3e00685a));
      SDValue t2 = DAG.getNode(ISD::FMUL, dl, MVT::f32, t1, X);
      SDValue t3 = DAG.getNode(ISD::FADD, dl, MVT::f32, t2,
                               getF32Constant(DAG, 0x3efb6798));
      SDValue t4 = DAG.getNode(ISD::FMUL, dl, MVT::f32, t3, X);
      SDValue t5 = DAG.getNode(ISD::FSUB, dl, MVT::f32, t4,
                               getF32Constant(DAG, 0x3f88d192));
      SDValue t6 = DAG.getNode(ISD::FMUL, dl, MVT::f32, t5, X);
      SDValue t7 = DAG.getNode(ISD::FADD, dl, MVT::f32, t6,
                               getF32Constant(DAG, 0x3fc4316c));
      SDValue t8 = DAG.getNode(ISD::FMUL, dl, MVT::f32, t7, X);
      Log10ofMantissa = DAG.getNode(ISD::FSUB, dl, MVT::f32, t8,
                                    getF32Constant(DAG, 0x3f57ce70));
    }

    return DAG.getNode(ISD::FADD, dl, MVT::f32, LogOfExponent, Log10ofMantissa);
  }

  // No special expansion.
  return DAG.getNode(ISD::FLOG10, dl, Op.getValueType(), Op);
}

/// expandExp2 - Lower an exp2 intrinsic. Handles the special sequences for
/// limited-precision mode.
static SDValue expandExp2(SDLoc dl, SDValue Op, SelectionDAG &DAG,
                          const TargetLowering &TLI) {
  if (Op.getValueType() == MVT::f32 &&
      LimitFloatPrecision > 0 && LimitFloatPrecision <= 18) {
    SDValue IntegerPartOfX = DAG.getNode(ISD::FP_TO_SINT, dl, MVT::i32, Op);

    //   FractionalPartOfX = x - (float)IntegerPartOfX;
    SDValue t1 = DAG.getNode(ISD::SINT_TO_FP, dl, MVT::f32, IntegerPartOfX);
    SDValue X = DAG.getNode(ISD::FSUB, dl, MVT::f32, Op, t1);

    //   IntegerPartOfX <<= 23;
    IntegerPartOfX = DAG.getNode(ISD::SHL, dl, MVT::i32, IntegerPartOfX,
                                 DAG.getConstant(23, TLI.getPointerTy()));

    SDValue TwoToFractionalPartOfX;
    if (LimitFloatPrecision <= 6) {
      // For floating-point precision of 6:
      //
      //   TwoToFractionalPartOfX =
      //     0.997535578f +
      //       (0.735607626f + 0.252464424f * x) * x;
      //
      // error 0.0144103317, which is 6 bits
      SDValue t2 = DAG.getNode(ISD::FMUL, dl, MVT::f32, X,
                               getF32Constant(DAG, 0x3e814304));
      SDValue t3 = DAG.getNode(ISD::FADD, dl, MVT::f32, t2,
                               getF32Constant(DAG, 0x3f3c50c8));
      SDValue t4 = DAG.getNode(ISD::FMUL, dl, MVT::f32, t3, X);
      TwoToFractionalPartOfX = DAG.getNode(ISD::FADD, dl, MVT::f32, t4,
                                           getF32Constant(DAG, 0x3f7f5e7e));
    } else if (LimitFloatPrecision <= 12) {
      // For floating-point precision of 12:
      //
      //   TwoToFractionalPartOfX =
      //     0.999892986f +
      //       (0.696457318f +
      //         (0.224338339f + 0.792043434e-1f * x) * x) * x;
      //
      // error 0.000107046256, which is 13 to 14 bits
      SDValue t2 = DAG.getNode(ISD::FMUL, dl, MVT::f32, X,
                               getF32Constant(DAG, 0x3da235e3));
      SDValue t3 = DAG.getNode(ISD::FADD, dl, MVT::f32, t2,
                               getF32Constant(DAG, 0x3e65b8f3));
      SDValue t4 = DAG.getNode(ISD::FMUL, dl, MVT::f32, t3, X);
      SDValue t5 = DAG.getNode(ISD::FADD, dl, MVT::f32, t4,
                               getF32Constant(DAG, 0x3f324b07));
      SDValue t6 = DAG.getNode(ISD::FMUL, dl, MVT::f32, t5, X);
      TwoToFractionalPartOfX = DAG.getNode(ISD::FADD, dl, MVT::f32, t6,
                                           getF32Constant(DAG, 0x3f7ff8fd));
    } else { // LimitFloatPrecision <= 18
      // For floating-point precision of 18:
      //
      //   TwoToFractionalPartOfX =
      //     0.999999982f +
      //       (0.693148872f +
      //         (0.240227044f +
      //           (0.554906021e-1f +
      //             (0.961591928e-2f +
      //               (0.136028312e-2f + 0.157059148e-3f *x)*x)*x)*x)*x)*x;
      // error 2.47208000*10^(-7), which is better than 18 bits
      SDValue t2 = DAG.getNode(ISD::FMUL, dl, MVT::f32, X,
                               getF32Constant(DAG, 0x3924b03e));
      SDValue t3 = DAG.getNode(ISD::FADD, dl, MVT::f32, t2,
                               getF32Constant(DAG, 0x3ab24b87));
      SDValue t4 = DAG.getNode(ISD::FMUL, dl, MVT::f32, t3, X);
      SDValue t5 = DAG.getNode(ISD::FADD, dl, MVT::f32, t4,
                               getF32Constant(DAG, 0x3c1d8c17));
      SDValue t6 = DAG.getNode(ISD::FMUL, dl, MVT::f32, t5, X);
      SDValue t7 = DAG.getNode(ISD::FADD, dl, MVT::f32, t6,
                               getF32Constant(DAG, 0x3d634a1d));
      SDValue t8 = DAG.getNode(ISD::FMUL, dl, MVT::f32, t7, X);
      SDValue t9 = DAG.getNode(ISD::FADD, dl, MVT::f32, t8,
                               getF32Constant(DAG, 0x3e75fe14));
      SDValue t10 = DAG.getNode(ISD::FMUL, dl, MVT::f32, t9, X);
      SDValue t11 = DAG.getNode(ISD::FADD, dl, MVT::f32, t10,
                                getF32Constant(DAG, 0x3f317234));
      SDValue t12 = DAG.getNode(ISD::FMUL, dl, MVT::f32, t11, X);
      TwoToFractionalPartOfX = DAG.getNode(ISD::FADD, dl, MVT::f32, t12,
                                           getF32Constant(DAG, 0x3f800000));
    }

    // Add the exponent into the result in integer domain.
    SDValue t13 = DAG.getNode(ISD::BITCAST, dl, MVT::i32,
                              TwoToFractionalPartOfX);
    return DAG.getNode(ISD::BITCAST, dl, MVT::f32,
                       DAG.getNode(ISD::ADD, dl, MVT::i32,
                                   t13, IntegerPartOfX));
  }

  // No special expansion.
  return DAG.getNode(ISD::FEXP2, dl, Op.getValueType(), Op);
}

/// visitPow - Lower a pow intrinsic. Handles the special sequences for
/// limited-precision mode with x == 10.0f.
static SDValue expandPow(SDLoc dl, SDValue LHS, SDValue RHS,
                         SelectionDAG &DAG, const TargetLowering &TLI) {
  bool IsExp10 = false;
  if (LHS.getValueType() == MVT::f32 && RHS.getValueType() == MVT::f32 &&
      LimitFloatPrecision > 0 && LimitFloatPrecision <= 18) {
    if (ConstantFPSDNode *LHSC = dyn_cast<ConstantFPSDNode>(LHS)) {
      APFloat Ten(10.0f);
      IsExp10 = LHSC->isExactlyValue(Ten);
    }
  }

  if (IsExp10) {
    // Put the exponent in the right bit position for later addition to the
    // final result:
    //
    //   #define LOG2OF10 3.3219281f
    //   IntegerPartOfX = (int32_t)(x * LOG2OF10);
    SDValue t0 = DAG.getNode(ISD::FMUL, dl, MVT::f32, RHS,
                             getF32Constant(DAG, 0x40549a78));
    SDValue IntegerPartOfX = DAG.getNode(ISD::FP_TO_SINT, dl, MVT::i32, t0);

    //   FractionalPartOfX = x - (float)IntegerPartOfX;
    SDValue t1 = DAG.getNode(ISD::SINT_TO_FP, dl, MVT::f32, IntegerPartOfX);
    SDValue X = DAG.getNode(ISD::FSUB, dl, MVT::f32, t0, t1);

    //   IntegerPartOfX <<= 23;
    IntegerPartOfX = DAG.getNode(ISD::SHL, dl, MVT::i32, IntegerPartOfX,
                                 DAG.getConstant(23, TLI.getPointerTy()));

    SDValue TwoToFractionalPartOfX;
    if (LimitFloatPrecision <= 6) {
      // For floating-point precision of 6:
      //
      //   twoToFractionalPartOfX =
      //     0.997535578f +
      //       (0.735607626f + 0.252464424f * x) * x;
      //
      // error 0.0144103317, which is 6 bits
      SDValue t2 = DAG.getNode(ISD::FMUL, dl, MVT::f32, X,
                               getF32Constant(DAG, 0x3e814304));
      SDValue t3 = DAG.getNode(ISD::FADD, dl, MVT::f32, t2,
                               getF32Constant(DAG, 0x3f3c50c8));
      SDValue t4 = DAG.getNode(ISD::FMUL, dl, MVT::f32, t3, X);
      TwoToFractionalPartOfX = DAG.getNode(ISD::FADD, dl, MVT::f32, t4,
                                           getF32Constant(DAG, 0x3f7f5e7e));
    } else if (LimitFloatPrecision <= 12) {
      // For floating-point precision of 12:
      //
      //   TwoToFractionalPartOfX =
      //     0.999892986f +
      //       (0.696457318f +
      //         (0.224338339f + 0.792043434e-1f * x) * x) * x;
      //
      // error 0.000107046256, which is 13 to 14 bits
      SDValue t2 = DAG.getNode(ISD::FMUL, dl, MVT::f32, X,
                               getF32Constant(DAG, 0x3da235e3));
      SDValue t3 = DAG.getNode(ISD::FADD, dl, MVT::f32, t2,
                               getF32Constant(DAG, 0x3e65b8f3));
      SDValue t4 = DAG.getNode(ISD::FMUL, dl, MVT::f32, t3, X);
      SDValue t5 = DAG.getNode(ISD::FADD, dl, MVT::f32, t4,
                               getF32Constant(DAG, 0x3f324b07));
      SDValue t6 = DAG.getNode(ISD::FMUL, dl, MVT::f32, t5, X);
      TwoToFractionalPartOfX = DAG.getNode(ISD::FADD, dl, MVT::f32, t6,
                                           getF32Constant(DAG, 0x3f7ff8fd));
    } else { // LimitFloatPrecision <= 18
      // For floating-point precision of 18:
      //
      //   TwoToFractionalPartOfX =
      //     0.999999982f +
      //       (0.693148872f +
      //         (0.240227044f +
      //           (0.554906021e-1f +
      //             (0.961591928e-2f +
      //               (0.136028312e-2f + 0.157059148e-3f *x)*x)*x)*x)*x)*x;
      // error 2.47208000*10^(-7), which is better than 18 bits
      SDValue t2 = DAG.getNode(ISD::FMUL, dl, MVT::f32, X,
                               getF32Constant(DAG, 0x3924b03e));
      SDValue t3 = DAG.getNode(ISD::FADD, dl, MVT::f32, t2,
                               getF32Constant(DAG, 0x3ab24b87));
      SDValue t4 = DAG.getNode(ISD::FMUL, dl, MVT::f32, t3, X);
      SDValue t5 = DAG.getNode(ISD::FADD, dl, MVT::f32, t4,
                               getF32Constant(DAG, 0x3c1d8c17));
      SDValue t6 = DAG.getNode(ISD::FMUL, dl, MVT::f32, t5, X);
      SDValue t7 = DAG.getNode(ISD::FADD, dl, MVT::f32, t6,
                               getF32Constant(DAG, 0x3d634a1d));
      SDValue t8 = DAG.getNode(ISD::FMUL, dl, MVT::f32, t7, X);
      SDValue t9 = DAG.getNode(ISD::FADD, dl, MVT::f32, t8,
                               getF32Constant(DAG, 0x3e75fe14));
      SDValue t10 = DAG.getNode(ISD::FMUL, dl, MVT::f32, t9, X);
      SDValue t11 = DAG.getNode(ISD::FADD, dl, MVT::f32, t10,
                                getF32Constant(DAG, 0x3f317234));
      SDValue t12 = DAG.getNode(ISD::FMUL, dl, MVT::f32, t11, X);
      TwoToFractionalPartOfX = DAG.getNode(ISD::FADD, dl, MVT::f32, t12,
                                           getF32Constant(DAG, 0x3f800000));
    }

    SDValue t13 = DAG.getNode(ISD::BITCAST, dl,MVT::i32,TwoToFractionalPartOfX);
    return DAG.getNode(ISD::BITCAST, dl, MVT::f32,
                       DAG.getNode(ISD::ADD, dl, MVT::i32,
                                   t13, IntegerPartOfX));
  }

  // No special expansion.
  return DAG.getNode(ISD::FPOW, dl, LHS.getValueType(), LHS, RHS);
}


/// ExpandPowI - Expand a llvm.powi intrinsic.
static SDValue ExpandPowI(SDLoc DL, SDValue LHS, SDValue RHS,
                          SelectionDAG &DAG) {
  // If RHS is a constant, we can expand this out to a multiplication tree,
  // otherwise we end up lowering to a call to __powidf2 (for example).  When
  // optimizing for size, we only want to do this if the expansion would produce
  // a small number of multiplies, otherwise we do the full expansion.
  if (ConstantSDNode *RHSC = dyn_cast<ConstantSDNode>(RHS)) {
    // Get the exponent as a positive value.
    unsigned Val = RHSC->getSExtValue();
    if ((int)Val < 0) Val = -Val;

    // powi(x, 0) -> 1.0
    if (Val == 0)
      return DAG.getConstantFP(1.0, LHS.getValueType());

    const Function *F = DAG.getMachineFunction().getFunction();
    if (!F->getAttributes().hasAttribute(AttributeSet::FunctionIndex,
                                         Attribute::OptimizeForSize) ||
        // If optimizing for size, don't insert too many multiplies.  This
        // inserts up to 5 multiplies.
        CountPopulation_32(Val)+Log2_32(Val) < 7) {
      // We use the simple binary decomposition method to generate the multiply
      // sequence.  There are more optimal ways to do this (for example,
      // powi(x,15) generates one more multiply than it should), but this has
      // the benefit of being both really simple and much better than a libcall.
      SDValue Res;  // Logically starts equal to 1.0
      SDValue CurSquare = LHS;
      while (Val) {
        if (Val & 1) {
          if (Res.getNode())
            Res = DAG.getNode(ISD::FMUL, DL,Res.getValueType(), Res, CurSquare);
          else
            Res = CurSquare;  // 1.0*CurSquare.
        }

        CurSquare = DAG.getNode(ISD::FMUL, DL, CurSquare.getValueType(),
                                CurSquare, CurSquare);
        Val >>= 1;
      }

      // If the original was negative, invert the result, producing 1/(x*x*x).
      if (RHSC->getSExtValue() < 0)
        Res = DAG.getNode(ISD::FDIV, DL, LHS.getValueType(),
                          DAG.getConstantFP(1.0, LHS.getValueType()), Res);
      return Res;
    }
  }

  // Otherwise, expand to a libcall.
  return DAG.getNode(ISD::FPOWI, DL, LHS.getValueType(), LHS, RHS);
}

// getTruncatedArgReg - Find underlying register used for an truncated
// argument.
static unsigned getTruncatedArgReg(const SDValue &N) {
  if (N.getOpcode() != ISD::TRUNCATE)
    return 0;

  const SDValue &Ext = N.getOperand(0);
  if (Ext.getOpcode() == ISD::AssertZext ||
      Ext.getOpcode() == ISD::AssertSext) {
    const SDValue &CFR = Ext.getOperand(0);
    if (CFR.getOpcode() == ISD::CopyFromReg)
      return cast<RegisterSDNode>(CFR.getOperand(1))->getReg();
    if (CFR.getOpcode() == ISD::TRUNCATE)
      return getTruncatedArgReg(CFR);
  }
  return 0;
}

/// EmitFuncArgumentDbgValue - If the DbgValueInst is a dbg_value of a function
/// argument, create the corresponding DBG_VALUE machine instruction for it now.
/// At the end of instruction selection, they will be inserted to the entry BB.
bool
SelectionDAGBuilder::EmitFuncArgumentDbgValue(const Value *V, MDNode *Variable,
                                              int64_t Offset, bool IsIndirect,
                                              const SDValue &N) {
  const Argument *Arg = dyn_cast<Argument>(V);
  if (!Arg)
    return false;

  MachineFunction &MF = DAG.getMachineFunction();
  const TargetInstrInfo *TII = DAG.getTarget().getInstrInfo();

  // Ignore inlined function arguments here.
  DIVariable DV(Variable);
  if (DV.isInlinedFnArgument(MF.getFunction()))
    return false;

  Optional<MachineOperand> Op;
  // Some arguments' frame index is recorded during argument lowering.
  if (int FI = FuncInfo.getArgumentFrameIndex(Arg))
    Op = MachineOperand::CreateFI(FI);

  if (!Op && N.getNode()) {
    unsigned Reg;
    if (N.getOpcode() == ISD::CopyFromReg)
      Reg = cast<RegisterSDNode>(N.getOperand(1))->getReg();
    else
      Reg = getTruncatedArgReg(N);
    if (Reg && TargetRegisterInfo::isVirtualRegister(Reg)) {
      MachineRegisterInfo &RegInfo = MF.getRegInfo();
      unsigned PR = RegInfo.getLiveInPhysReg(Reg);
      if (PR)
        Reg = PR;
    }
    if (Reg)
      Op = MachineOperand::CreateReg(Reg, false);
  }

  if (!Op) {
    // Check if ValueMap has reg number.
    DenseMap<const Value *, unsigned>::iterator VMI = FuncInfo.ValueMap.find(V);
    if (VMI != FuncInfo.ValueMap.end())
      Op = MachineOperand::CreateReg(VMI->second, false);
  }

  if (!Op && N.getNode())
    // Check if frame index is available.
    if (LoadSDNode *LNode = dyn_cast<LoadSDNode>(N.getNode()))
      if (FrameIndexSDNode *FINode =
          dyn_cast<FrameIndexSDNode>(LNode->getBasePtr().getNode()))
        Op = MachineOperand::CreateFI(FINode->getIndex());

  if (!Op)
    return false;

  if (Op->isReg())
    FuncInfo.ArgDbgValues.push_back(BuildMI(MF, getCurDebugLoc(),
                                            TII->get(TargetOpcode::DBG_VALUE),
                                            IsIndirect,
                                            Op->getReg(), Offset, Variable));
  else
    FuncInfo.ArgDbgValues.push_back(
      BuildMI(MF, getCurDebugLoc(), TII->get(TargetOpcode::DBG_VALUE))
          .addOperand(*Op).addImm(Offset).addMetadata(Variable));

  return true;
}

// VisualStudio defines setjmp as _setjmp
#if defined(_MSC_VER) && defined(setjmp) && \
                         !defined(setjmp_undefined_for_msvc)
#  pragma push_macro("setjmp")
#  undef setjmp
#  define setjmp_undefined_for_msvc
#endif

/// visitIntrinsicCall - Lower the call to the specified intrinsic function.  If
/// we want to emit this as a call to a named external function, return the name
/// otherwise lower it and return null.
const char *
SelectionDAGBuilder::visitIntrinsicCall(const CallInst &I, unsigned Intrinsic) {
  const TargetLowering *TLI = TM.getTargetLowering();
  SDLoc sdl = getCurSDLoc();
  DebugLoc dl = getCurDebugLoc();
  SDValue Res;

  switch (Intrinsic) {
  default:
    // By default, turn this into a target intrinsic node.
    visitTargetIntrinsic(I, Intrinsic);
    return nullptr;
  case Intrinsic::vastart:  visitVAStart(I); return nullptr;
  case Intrinsic::vaend:    visitVAEnd(I); return nullptr;
  case Intrinsic::vacopy:   visitVACopy(I); return nullptr;
  case Intrinsic::returnaddress:
    setValue(&I, DAG.getNode(ISD::RETURNADDR, sdl, TLI->getPointerTy(),
                             getValue(I.getArgOperand(0))));
    return nullptr;
  case Intrinsic::frameaddress:
    setValue(&I, DAG.getNode(ISD::FRAMEADDR, sdl, TLI->getPointerTy(),
                             getValue(I.getArgOperand(0))));
    return nullptr;
  case Intrinsic::read_register: {
    Value *Reg = I.getArgOperand(0);
    SDValue RegName = DAG.getMDNode(cast<MDNode>(Reg));
    EVT VT = TM.getTargetLowering()->getValueType(I.getType());
    setValue(&I, DAG.getNode(ISD::READ_REGISTER, sdl, VT, RegName));
    return nullptr;
  }
  case Intrinsic::write_register: {
    Value *Reg = I.getArgOperand(0);
    Value *RegValue = I.getArgOperand(1);
    SDValue Chain = getValue(RegValue).getOperand(0);
    SDValue RegName = DAG.getMDNode(cast<MDNode>(Reg));
    DAG.setRoot(DAG.getNode(ISD::WRITE_REGISTER, sdl, MVT::Other, Chain,
                            RegName, getValue(RegValue)));
    return nullptr;
  }
  case Intrinsic::setjmp:
    return &"_setjmp"[!TLI->usesUnderscoreSetJmp()];
  case Intrinsic::longjmp:
    return &"_longjmp"[!TLI->usesUnderscoreLongJmp()];
  case Intrinsic::memcpy: {
    // Assert for address < 256 since we support only user defined address
    // spaces.
    assert(cast<PointerType>(I.getArgOperand(0)->getType())->getAddressSpace()
           < 256 &&
           cast<PointerType>(I.getArgOperand(1)->getType())->getAddressSpace()
           < 256 &&
           "Unknown address space");
    SDValue Op1 = getValue(I.getArgOperand(0));
    SDValue Op2 = getValue(I.getArgOperand(1));
    SDValue Op3 = getValue(I.getArgOperand(2));
    unsigned Align = cast<ConstantInt>(I.getArgOperand(3))->getZExtValue();
    if (!Align)
      Align = 1; // @llvm.memcpy defines 0 and 1 to both mean no alignment.
    bool isVol = cast<ConstantInt>(I.getArgOperand(4))->getZExtValue();
    DAG.setRoot(DAG.getMemcpy(getRoot(), sdl, Op1, Op2, Op3, Align, isVol, false,
                              MachinePointerInfo(I.getArgOperand(0)),
                              MachinePointerInfo(I.getArgOperand(1))));
    return nullptr;
  }
  case Intrinsic::memset: {
    // Assert for address < 256 since we support only user defined address
    // spaces.
    assert(cast<PointerType>(I.getArgOperand(0)->getType())->getAddressSpace()
           < 256 &&
           "Unknown address space");
    SDValue Op1 = getValue(I.getArgOperand(0));
    SDValue Op2 = getValue(I.getArgOperand(1));
    SDValue Op3 = getValue(I.getArgOperand(2));
    unsigned Align = cast<ConstantInt>(I.getArgOperand(3))->getZExtValue();
    if (!Align)
      Align = 1; // @llvm.memset defines 0 and 1 to both mean no alignment.
    bool isVol = cast<ConstantInt>(I.getArgOperand(4))->getZExtValue();
    DAG.setRoot(DAG.getMemset(getRoot(), sdl, Op1, Op2, Op3, Align, isVol,
                              MachinePointerInfo(I.getArgOperand(0))));
    return nullptr;
  }
  case Intrinsic::memmove: {
    // Assert for address < 256 since we support only user defined address
    // spaces.
    assert(cast<PointerType>(I.getArgOperand(0)->getType())->getAddressSpace()
           < 256 &&
           cast<PointerType>(I.getArgOperand(1)->getType())->getAddressSpace()
           < 256 &&
           "Unknown address space");
    SDValue Op1 = getValue(I.getArgOperand(0));
    SDValue Op2 = getValue(I.getArgOperand(1));
    SDValue Op3 = getValue(I.getArgOperand(2));
    unsigned Align = cast<ConstantInt>(I.getArgOperand(3))->getZExtValue();
    if (!Align)
      Align = 1; // @llvm.memmove defines 0 and 1 to both mean no alignment.
    bool isVol = cast<ConstantInt>(I.getArgOperand(4))->getZExtValue();
    DAG.setRoot(DAG.getMemmove(getRoot(), sdl, Op1, Op2, Op3, Align, isVol,
                               MachinePointerInfo(I.getArgOperand(0)),
                               MachinePointerInfo(I.getArgOperand(1))));
    return nullptr;
  }
  case Intrinsic::dbg_declare: {
    const DbgDeclareInst &DI = cast<DbgDeclareInst>(I);
    MDNode *Variable = DI.getVariable();
    const Value *Address = DI.getAddress();
    DIVariable DIVar(Variable);
    assert((!DIVar || DIVar.isVariable()) &&
      "Variable in DbgDeclareInst should be either null or a DIVariable.");
    if (!Address || !DIVar) {
      DEBUG(dbgs() << "Dropping debug info for " << DI << "\n");
      return nullptr;
    }

    // Check if address has undef value.
    if (isa<UndefValue>(Address) ||
        (Address->use_empty() && !isa<Argument>(Address))) {
      DEBUG(dbgs() << "Dropping debug info for " << DI << "\n");
      return nullptr;
    }

    SDValue &N = NodeMap[Address];
    if (!N.getNode() && isa<Argument>(Address))
      // Check unused arguments map.
      N = UnusedArgNodeMap[Address];
    SDDbgValue *SDV;
    if (N.getNode()) {
      if (const BitCastInst *BCI = dyn_cast<BitCastInst>(Address))
        Address = BCI->getOperand(0);
      // Parameters are handled specially.
      bool isParameter =
        (DIVariable(Variable).getTag() == dwarf::DW_TAG_arg_variable ||
         isa<Argument>(Address));

      const AllocaInst *AI = dyn_cast<AllocaInst>(Address);

      if (isParameter && !AI) {
        FrameIndexSDNode *FINode = dyn_cast<FrameIndexSDNode>(N.getNode());
        if (FINode)
          // Byval parameter.  We have a frame index at this point.
          SDV = DAG.getFrameIndexDbgValue(Variable, FINode->getIndex(),
					  0, dl, SDNodeOrder);
        else {
          // Address is an argument, so try to emit its dbg value using
          // virtual register info from the FuncInfo.ValueMap.
          EmitFuncArgumentDbgValue(Address, Variable, 0, false, N);
          return nullptr;
        }
      } else if (AI)
        SDV = DAG.getDbgValue(Variable, N.getNode(), N.getResNo(),
                              true, 0, dl, SDNodeOrder);
      else {
        // Can't do anything with other non-AI cases yet.
        DEBUG(dbgs() << "Dropping debug info for " << DI << "\n");
        DEBUG(dbgs() << "non-AllocaInst issue for Address: \n\t");
        DEBUG(Address->dump());
        return nullptr;
      }
      DAG.AddDbgValue(SDV, N.getNode(), isParameter);
    } else {
      // If Address is an argument then try to emit its dbg value using
      // virtual register info from the FuncInfo.ValueMap.
      if (!EmitFuncArgumentDbgValue(Address, Variable, 0, false, N)) {
        // If variable is pinned by a alloca in dominating bb then
        // use StaticAllocaMap.
        if (const AllocaInst *AI = dyn_cast<AllocaInst>(Address)) {
          if (AI->getParent() != DI.getParent()) {
            DenseMap<const AllocaInst*, int>::iterator SI =
              FuncInfo.StaticAllocaMap.find(AI);
            if (SI != FuncInfo.StaticAllocaMap.end()) {
              SDV = DAG.getFrameIndexDbgValue(Variable, SI->second,
                                              0, dl, SDNodeOrder);
              DAG.AddDbgValue(SDV, nullptr, false);
              return nullptr;
            }
          }
        }
        DEBUG(dbgs() << "Dropping debug info for " << DI << "\n");
      }
    }
    return nullptr;
  }
  case Intrinsic::dbg_value: {
    const DbgValueInst &DI = cast<DbgValueInst>(I);
    DIVariable DIVar(DI.getVariable());
    assert((!DIVar || DIVar.isVariable()) &&
      "Variable in DbgValueInst should be either null or a DIVariable.");
    if (!DIVar)
      return nullptr;

    MDNode *Variable = DI.getVariable();
    uint64_t Offset = DI.getOffset();
    const Value *V = DI.getValue();
    if (!V)
      return nullptr;

    SDDbgValue *SDV;
    if (isa<ConstantInt>(V) || isa<ConstantFP>(V) || isa<UndefValue>(V)) {
      SDV = DAG.getConstantDbgValue(Variable, V, Offset, dl, SDNodeOrder);
      DAG.AddDbgValue(SDV, nullptr, false);
    } else {
      // Do not use getValue() in here; we don't want to generate code at
      // this point if it hasn't been done yet.
      SDValue N = NodeMap[V];
      if (!N.getNode() && isa<Argument>(V))
        // Check unused arguments map.
        N = UnusedArgNodeMap[V];
      if (N.getNode()) {
        // A dbg.value for an alloca is always indirect.
        bool IsIndirect = isa<AllocaInst>(V) || Offset != 0;
        if (!EmitFuncArgumentDbgValue(V, Variable, Offset, IsIndirect, N)) {
          SDV = DAG.getDbgValue(Variable, N.getNode(),
                                N.getResNo(), IsIndirect,
				Offset, dl, SDNodeOrder);
          DAG.AddDbgValue(SDV, N.getNode(), false);
        }
      } else if (!V->use_empty() ) {
        // Do not call getValue(V) yet, as we don't want to generate code.
        // Remember it for later.
        DanglingDebugInfo DDI(&DI, dl, SDNodeOrder);
        DanglingDebugInfoMap[V] = DDI;
      } else {
        // We may expand this to cover more cases.  One case where we have no
        // data available is an unreferenced parameter.
        DEBUG(dbgs() << "Dropping debug info for " << DI << "\n");
      }
    }

    // Build a debug info table entry.
    if (const BitCastInst *BCI = dyn_cast<BitCastInst>(V))
      V = BCI->getOperand(0);
    const AllocaInst *AI = dyn_cast<AllocaInst>(V);
    // Don't handle byval struct arguments or VLAs, for example.
    if (!AI) {
      DEBUG(dbgs() << "Dropping debug location info for:\n  " << DI << "\n");
      DEBUG(dbgs() << "  Last seen at:\n    " << *V << "\n");
      return nullptr;
    }
    DenseMap<const AllocaInst*, int>::iterator SI =
      FuncInfo.StaticAllocaMap.find(AI);
    if (SI == FuncInfo.StaticAllocaMap.end())
      return nullptr; // VLAs.
    return nullptr;
  }

  case Intrinsic::eh_typeid_for: {
    // Find the type id for the given typeinfo.
    GlobalVariable *GV = ExtractTypeInfo(I.getArgOperand(0));
    unsigned TypeID = DAG.getMachineFunction().getMMI().getTypeIDFor(GV);
    Res = DAG.getConstant(TypeID, MVT::i32);
    setValue(&I, Res);
    return nullptr;
  }

  case Intrinsic::eh_return_i32:
  case Intrinsic::eh_return_i64:
    DAG.getMachineFunction().getMMI().setCallsEHReturn(true);
    DAG.setRoot(DAG.getNode(ISD::EH_RETURN, sdl,
                            MVT::Other,
                            getControlRoot(),
                            getValue(I.getArgOperand(0)),
                            getValue(I.getArgOperand(1))));
    return nullptr;
  case Intrinsic::eh_unwind_init:
    DAG.getMachineFunction().getMMI().setCallsUnwindInit(true);
    return nullptr;
  case Intrinsic::eh_dwarf_cfa: {
    SDValue CfaArg = DAG.getSExtOrTrunc(getValue(I.getArgOperand(0)), sdl,
                                        TLI->getPointerTy());
    SDValue Offset = DAG.getNode(ISD::ADD, sdl,
                                 CfaArg.getValueType(),
                                 DAG.getNode(ISD::FRAME_TO_ARGS_OFFSET, sdl,
                                             CfaArg.getValueType()),
                                 CfaArg);
    SDValue FA = DAG.getNode(ISD::FRAMEADDR, sdl,
                             TLI->getPointerTy(),
                             DAG.getConstant(0, TLI->getPointerTy()));
    setValue(&I, DAG.getNode(ISD::ADD, sdl, FA.getValueType(),
                             FA, Offset));
    return nullptr;
  }
  case Intrinsic::eh_sjlj_callsite: {
    MachineModuleInfo &MMI = DAG.getMachineFunction().getMMI();
    ConstantInt *CI = dyn_cast<ConstantInt>(I.getArgOperand(0));
    assert(CI && "Non-constant call site value in eh.sjlj.callsite!");
    assert(MMI.getCurrentCallSite() == 0 && "Overlapping call sites!");

    MMI.setCurrentCallSite(CI->getZExtValue());
    return nullptr;
  }
  case Intrinsic::eh_sjlj_functioncontext: {
    // Get and store the index of the function context.
    MachineFrameInfo *MFI = DAG.getMachineFunction().getFrameInfo();
    AllocaInst *FnCtx =
      cast<AllocaInst>(I.getArgOperand(0)->stripPointerCasts());
    int FI = FuncInfo.StaticAllocaMap[FnCtx];
    MFI->setFunctionContextIndex(FI);
    return nullptr;
  }
  case Intrinsic::eh_sjlj_setjmp: {
    SDValue Ops[2];
    Ops[0] = getRoot();
    Ops[1] = getValue(I.getArgOperand(0));
    SDValue Op = DAG.getNode(ISD::EH_SJLJ_SETJMP, sdl,
                             DAG.getVTList(MVT::i32, MVT::Other), Ops);
    setValue(&I, Op.getValue(0));
    DAG.setRoot(Op.getValue(1));
    return nullptr;
  }
  case Intrinsic::eh_sjlj_longjmp: {
    DAG.setRoot(DAG.getNode(ISD::EH_SJLJ_LONGJMP, sdl, MVT::Other,
                            getRoot(), getValue(I.getArgOperand(0))));
    return nullptr;
  }

  case Intrinsic::x86_mmx_pslli_w:
  case Intrinsic::x86_mmx_pslli_d:
  case Intrinsic::x86_mmx_pslli_q:
  case Intrinsic::x86_mmx_psrli_w:
  case Intrinsic::x86_mmx_psrli_d:
  case Intrinsic::x86_mmx_psrli_q:
  case Intrinsic::x86_mmx_psrai_w:
  case Intrinsic::x86_mmx_psrai_d: {
    SDValue ShAmt = getValue(I.getArgOperand(1));
    if (isa<ConstantSDNode>(ShAmt)) {
      visitTargetIntrinsic(I, Intrinsic);
      return nullptr;
    }
    unsigned NewIntrinsic = 0;
    EVT ShAmtVT = MVT::v2i32;
    switch (Intrinsic) {
    case Intrinsic::x86_mmx_pslli_w:
      NewIntrinsic = Intrinsic::x86_mmx_psll_w;
      break;
    case Intrinsic::x86_mmx_pslli_d:
      NewIntrinsic = Intrinsic::x86_mmx_psll_d;
      break;
    case Intrinsic::x86_mmx_pslli_q:
      NewIntrinsic = Intrinsic::x86_mmx_psll_q;
      break;
    case Intrinsic::x86_mmx_psrli_w:
      NewIntrinsic = Intrinsic::x86_mmx_psrl_w;
      break;
    case Intrinsic::x86_mmx_psrli_d:
      NewIntrinsic = Intrinsic::x86_mmx_psrl_d;
      break;
    case Intrinsic::x86_mmx_psrli_q:
      NewIntrinsic = Intrinsic::x86_mmx_psrl_q;
      break;
    case Intrinsic::x86_mmx_psrai_w:
      NewIntrinsic = Intrinsic::x86_mmx_psra_w;
      break;
    case Intrinsic::x86_mmx_psrai_d:
      NewIntrinsic = Intrinsic::x86_mmx_psra_d;
      break;
    default: llvm_unreachable("Impossible intrinsic");  // Can't reach here.
    }

    // The vector shift intrinsics with scalars uses 32b shift amounts but
    // the sse2/mmx shift instructions reads 64 bits. Set the upper 32 bits
    // to be zero.
    // We must do this early because v2i32 is not a legal type.
    SDValue ShOps[2];
    ShOps[0] = ShAmt;
    ShOps[1] = DAG.getConstant(0, MVT::i32);
    ShAmt =  DAG.getNode(ISD::BUILD_VECTOR, sdl, ShAmtVT, ShOps);
    EVT DestVT = TLI->getValueType(I.getType());
    ShAmt = DAG.getNode(ISD::BITCAST, sdl, DestVT, ShAmt);
    Res = DAG.getNode(ISD::INTRINSIC_WO_CHAIN, sdl, DestVT,
                       DAG.getConstant(NewIntrinsic, MVT::i32),
                       getValue(I.getArgOperand(0)), ShAmt);
    setValue(&I, Res);
    return nullptr;
  }
  case Intrinsic::x86_avx_vinsertf128_pd_256:
  case Intrinsic::x86_avx_vinsertf128_ps_256:
  case Intrinsic::x86_avx_vinsertf128_si_256:
  case Intrinsic::x86_avx2_vinserti128: {
    EVT DestVT = TLI->getValueType(I.getType());
    EVT ElVT = TLI->getValueType(I.getArgOperand(1)->getType());
    uint64_t Idx = (cast<ConstantInt>(I.getArgOperand(2))->getZExtValue() & 1) *
                   ElVT.getVectorNumElements();
    Res = DAG.getNode(ISD::INSERT_SUBVECTOR, sdl, DestVT,
                      getValue(I.getArgOperand(0)),
                      getValue(I.getArgOperand(1)),
                      DAG.getConstant(Idx, TLI->getVectorIdxTy()));
    setValue(&I, Res);
    return nullptr;
  }
  case Intrinsic::x86_avx_vextractf128_pd_256:
  case Intrinsic::x86_avx_vextractf128_ps_256:
  case Intrinsic::x86_avx_vextractf128_si_256:
  case Intrinsic::x86_avx2_vextracti128: {
    EVT DestVT = TLI->getValueType(I.getType());
    uint64_t Idx = (cast<ConstantInt>(I.getArgOperand(1))->getZExtValue() & 1) *
                   DestVT.getVectorNumElements();
    Res = DAG.getNode(ISD::EXTRACT_SUBVECTOR, sdl, DestVT,
                      getValue(I.getArgOperand(0)),
                      DAG.getConstant(Idx, TLI->getVectorIdxTy()));
    setValue(&I, Res);
    return nullptr;
  }
  case Intrinsic::convertff:
  case Intrinsic::convertfsi:
  case Intrinsic::convertfui:
  case Intrinsic::convertsif:
  case Intrinsic::convertuif:
  case Intrinsic::convertss:
  case Intrinsic::convertsu:
  case Intrinsic::convertus:
  case Intrinsic::convertuu: {
    ISD::CvtCode Code = ISD::CVT_INVALID;
    switch (Intrinsic) {
    default: llvm_unreachable("Impossible intrinsic");  // Can't reach here.
    case Intrinsic::convertff:  Code = ISD::CVT_FF; break;
    case Intrinsic::convertfsi: Code = ISD::CVT_FS; break;
    case Intrinsic::convertfui: Code = ISD::CVT_FU; break;
    case Intrinsic::convertsif: Code = ISD::CVT_SF; break;
    case Intrinsic::convertuif: Code = ISD::CVT_UF; break;
    case Intrinsic::convertss:  Code = ISD::CVT_SS; break;
    case Intrinsic::convertsu:  Code = ISD::CVT_SU; break;
    case Intrinsic::convertus:  Code = ISD::CVT_US; break;
    case Intrinsic::convertuu:  Code = ISD::CVT_UU; break;
    }
    EVT DestVT = TLI->getValueType(I.getType());
    const Value *Op1 = I.getArgOperand(0);
    Res = DAG.getConvertRndSat(DestVT, sdl, getValue(Op1),
                               DAG.getValueType(DestVT),
                               DAG.getValueType(getValue(Op1).getValueType()),
                               getValue(I.getArgOperand(1)),
                               getValue(I.getArgOperand(2)),
                               Code);
    setValue(&I, Res);
    return nullptr;
  }
  case Intrinsic::powi:
    setValue(&I, ExpandPowI(sdl, getValue(I.getArgOperand(0)),
                            getValue(I.getArgOperand(1)), DAG));
    return nullptr;
  case Intrinsic::log:
    setValue(&I, expandLog(sdl, getValue(I.getArgOperand(0)), DAG, *TLI));
    return nullptr;
  case Intrinsic::log2:
    setValue(&I, expandLog2(sdl, getValue(I.getArgOperand(0)), DAG, *TLI));
    return nullptr;
  case Intrinsic::log10:
    setValue(&I, expandLog10(sdl, getValue(I.getArgOperand(0)), DAG, *TLI));
    return nullptr;
  case Intrinsic::exp:
    setValue(&I, expandExp(sdl, getValue(I.getArgOperand(0)), DAG, *TLI));
    return nullptr;
  case Intrinsic::exp2:
    setValue(&I, expandExp2(sdl, getValue(I.getArgOperand(0)), DAG, *TLI));
    return nullptr;
  case Intrinsic::pow:
    setValue(&I, expandPow(sdl, getValue(I.getArgOperand(0)),
                           getValue(I.getArgOperand(1)), DAG, *TLI));
    return nullptr;
  case Intrinsic::sqrt:
  case Intrinsic::fabs:
  case Intrinsic::sin:
  case Intrinsic::cos:
  case Intrinsic::floor:
  case Intrinsic::ceil:
  case Intrinsic::trunc:
  case Intrinsic::rint:
  case Intrinsic::nearbyint:
  case Intrinsic::round: {
    unsigned Opcode;
    switch (Intrinsic) {
    default: llvm_unreachable("Impossible intrinsic");  // Can't reach here.
    case Intrinsic::sqrt:      Opcode = ISD::FSQRT;      break;
    case Intrinsic::fabs:      Opcode = ISD::FABS;       break;
    case Intrinsic::sin:       Opcode = ISD::FSIN;       break;
    case Intrinsic::cos:       Opcode = ISD::FCOS;       break;
    case Intrinsic::floor:     Opcode = ISD::FFLOOR;     break;
    case Intrinsic::ceil:      Opcode = ISD::FCEIL;      break;
    case Intrinsic::trunc:     Opcode = ISD::FTRUNC;     break;
    case Intrinsic::rint:      Opcode = ISD::FRINT;      break;
    case Intrinsic::nearbyint: Opcode = ISD::FNEARBYINT; break;
    case Intrinsic::round:     Opcode = ISD::FROUND;     break;
    }

    setValue(&I, DAG.getNode(Opcode, sdl,
                             getValue(I.getArgOperand(0)).getValueType(),
                             getValue(I.getArgOperand(0))));
    return nullptr;
  }
  case Intrinsic::copysign:
    setValue(&I, DAG.getNode(ISD::FCOPYSIGN, sdl,
                             getValue(I.getArgOperand(0)).getValueType(),
                             getValue(I.getArgOperand(0)),
                             getValue(I.getArgOperand(1))));
    return nullptr;
  case Intrinsic::fma:
    setValue(&I, DAG.getNode(ISD::FMA, sdl,
                             getValue(I.getArgOperand(0)).getValueType(),
                             getValue(I.getArgOperand(0)),
                             getValue(I.getArgOperand(1)),
                             getValue(I.getArgOperand(2))));
    return nullptr;
  case Intrinsic::fmuladd: {
    EVT VT = TLI->getValueType(I.getType());
    if (TM.Options.AllowFPOpFusion != FPOpFusion::Strict &&
        TLI->isFMAFasterThanFMulAndFAdd(VT)) {
      setValue(&I, DAG.getNode(ISD::FMA, sdl,
                               getValue(I.getArgOperand(0)).getValueType(),
                               getValue(I.getArgOperand(0)),
                               getValue(I.getArgOperand(1)),
                               getValue(I.getArgOperand(2))));
    } else {
      SDValue Mul = DAG.getNode(ISD::FMUL, sdl,
                                getValue(I.getArgOperand(0)).getValueType(),
                                getValue(I.getArgOperand(0)),
                                getValue(I.getArgOperand(1)));
      SDValue Add = DAG.getNode(ISD::FADD, sdl,
                                getValue(I.getArgOperand(0)).getValueType(),
                                Mul,
                                getValue(I.getArgOperand(2)));
      setValue(&I, Add);
    }
    return nullptr;
  }
  case Intrinsic::convert_to_fp16:
    setValue(&I, DAG.getNode(ISD::BITCAST, sdl, MVT::i16,
                             DAG.getNode(ISD::FP_ROUND, sdl, MVT::f16,
                                         getValue(I.getArgOperand(0)),
                                         DAG.getTargetConstant(0, MVT::i32))));
    return nullptr;
  case Intrinsic::convert_from_fp16:
    setValue(&I,
             DAG.getNode(ISD::FP_EXTEND, sdl, TLI->getValueType(I.getType()),
                         DAG.getNode(ISD::BITCAST, sdl, MVT::f16,
                                     getValue(I.getArgOperand(0)))));
    return nullptr;
  case Intrinsic::pcmarker: {
    SDValue Tmp = getValue(I.getArgOperand(0));
    DAG.setRoot(DAG.getNode(ISD::PCMARKER, sdl, MVT::Other, getRoot(), Tmp));
    return nullptr;
  }
  case Intrinsic::readcyclecounter: {
    SDValue Op = getRoot();
    Res = DAG.getNode(ISD::READCYCLECOUNTER, sdl,
                      DAG.getVTList(MVT::i64, MVT::Other), Op);
    setValue(&I, Res);
    DAG.setRoot(Res.getValue(1));
    return nullptr;
  }
  case Intrinsic::bswap:
    setValue(&I, DAG.getNode(ISD::BSWAP, sdl,
                             getValue(I.getArgOperand(0)).getValueType(),
                             getValue(I.getArgOperand(0))));
    return nullptr;
  case Intrinsic::cttz: {
    SDValue Arg = getValue(I.getArgOperand(0));
    ConstantInt *CI = cast<ConstantInt>(I.getArgOperand(1));
    EVT Ty = Arg.getValueType();
    setValue(&I, DAG.getNode(CI->isZero() ? ISD::CTTZ : ISD::CTTZ_ZERO_UNDEF,
                             sdl, Ty, Arg));
    return nullptr;
  }
  case Intrinsic::ctlz: {
    SDValue Arg = getValue(I.getArgOperand(0));
    ConstantInt *CI = cast<ConstantInt>(I.getArgOperand(1));
    EVT Ty = Arg.getValueType();
    setValue(&I, DAG.getNode(CI->isZero() ? ISD::CTLZ : ISD::CTLZ_ZERO_UNDEF,
                             sdl, Ty, Arg));
    return nullptr;
  }
  case Intrinsic::ctpop: {
    SDValue Arg = getValue(I.getArgOperand(0));
    EVT Ty = Arg.getValueType();
    setValue(&I, DAG.getNode(ISD::CTPOP, sdl, Ty, Arg));
    return nullptr;
  }
  case Intrinsic::stacksave: {
    SDValue Op = getRoot();
    Res = DAG.getNode(ISD::STACKSAVE, sdl,
                      DAG.getVTList(TLI->getPointerTy(), MVT::Other), Op);
    setValue(&I, Res);
    DAG.setRoot(Res.getValue(1));
    return nullptr;
  }
  case Intrinsic::stackrestore: {
    Res = getValue(I.getArgOperand(0));
    DAG.setRoot(DAG.getNode(ISD::STACKRESTORE, sdl, MVT::Other, getRoot(), Res));
    return nullptr;
  }
  case Intrinsic::stackprotector: {
    // Emit code into the DAG to store the stack guard onto the stack.
    MachineFunction &MF = DAG.getMachineFunction();
    MachineFrameInfo *MFI = MF.getFrameInfo();
    EVT PtrTy = TLI->getPointerTy();

    SDValue Src = getValue(I.getArgOperand(0));   // The guard's value.
    AllocaInst *Slot = cast<AllocaInst>(I.getArgOperand(1));

    int FI = FuncInfo.StaticAllocaMap[Slot];
    MFI->setStackProtectorIndex(FI);

    SDValue FIN = DAG.getFrameIndex(FI, PtrTy);

    // Store the stack protector onto the stack.
    Res = DAG.getStore(getRoot(), sdl, Src, FIN,
                       MachinePointerInfo::getFixedStack(FI),
                       true, false, 0);
    setValue(&I, Res);
    DAG.setRoot(Res);
    return nullptr;
  }
  case Intrinsic::objectsize: {
    // If we don't know by now, we're never going to know.
    ConstantInt *CI = dyn_cast<ConstantInt>(I.getArgOperand(1));

    assert(CI && "Non-constant type in __builtin_object_size?");

    SDValue Arg = getValue(I.getCalledValue());
    EVT Ty = Arg.getValueType();

    if (CI->isZero())
      Res = DAG.getConstant(-1ULL, Ty);
    else
      Res = DAG.getConstant(0, Ty);

    setValue(&I, Res);
    return nullptr;
  }
  case Intrinsic::annotation:
  case Intrinsic::ptr_annotation:
    // Drop the intrinsic, but forward the value
    setValue(&I, getValue(I.getOperand(0)));
    return nullptr;
  case Intrinsic::var_annotation:
    // Discard annotate attributes
    return nullptr;

  case Intrinsic::init_trampoline: {
    const Function *F = cast<Function>(I.getArgOperand(1)->stripPointerCasts());

    SDValue Ops[6];
    Ops[0] = getRoot();
    Ops[1] = getValue(I.getArgOperand(0));
    Ops[2] = getValue(I.getArgOperand(1));
    Ops[3] = getValue(I.getArgOperand(2));
    Ops[4] = DAG.getSrcValue(I.getArgOperand(0));
    Ops[5] = DAG.getSrcValue(F);

    Res = DAG.getNode(ISD::INIT_TRAMPOLINE, sdl, MVT::Other, Ops);

    DAG.setRoot(Res);
    return nullptr;
  }
  case Intrinsic::adjust_trampoline: {
    setValue(&I, DAG.getNode(ISD::ADJUST_TRAMPOLINE, sdl,
                             TLI->getPointerTy(),
                             getValue(I.getArgOperand(0))));
    return nullptr;
  }
  case Intrinsic::gcroot:
    if (GFI) {
      const Value *Alloca = I.getArgOperand(0)->stripPointerCasts();
      const Constant *TypeMap = cast<Constant>(I.getArgOperand(1));

      FrameIndexSDNode *FI = cast<FrameIndexSDNode>(getValue(Alloca).getNode());
      GFI->addStackRoot(FI->getIndex(), TypeMap);
    }
    return nullptr;
  case Intrinsic::gcread:
  case Intrinsic::gcwrite:
    llvm_unreachable("GC failed to lower gcread/gcwrite intrinsics!");
  case Intrinsic::flt_rounds:
    setValue(&I, DAG.getNode(ISD::FLT_ROUNDS_, sdl, MVT::i32));
    return nullptr;

  case Intrinsic::expect: {
    // Just replace __builtin_expect(exp, c) with EXP.
    setValue(&I, getValue(I.getArgOperand(0)));
    return nullptr;
  }

  case Intrinsic::debugtrap:
  case Intrinsic::trap: {
    StringRef TrapFuncName = TM.Options.getTrapFunctionName();
    if (TrapFuncName.empty()) {
      ISD::NodeType Op = (Intrinsic == Intrinsic::trap) ?
        ISD::TRAP : ISD::DEBUGTRAP;
      DAG.setRoot(DAG.getNode(Op, sdl,MVT::Other, getRoot()));
      return nullptr;
    }
    TargetLowering::ArgListTy Args;

    TargetLowering::CallLoweringInfo CLI(DAG);
    CLI.setDebugLoc(sdl).setChain(getRoot())
      .setCallee(CallingConv::C, I.getType(),
                 DAG.getExternalSymbol(TrapFuncName.data(), TLI->getPointerTy()),
                 std::move(Args), 0);

    std::pair<SDValue, SDValue> Result = TLI->LowerCallTo(CLI);
    DAG.setRoot(Result.second);
    return nullptr;
  }

  case Intrinsic::uadd_with_overflow:
  case Intrinsic::sadd_with_overflow:
  case Intrinsic::usub_with_overflow:
  case Intrinsic::ssub_with_overflow:
  case Intrinsic::umul_with_overflow:
  case Intrinsic::smul_with_overflow: {
    ISD::NodeType Op;
    switch (Intrinsic) {
    default: llvm_unreachable("Impossible intrinsic");  // Can't reach here.
    case Intrinsic::uadd_with_overflow: Op = ISD::UADDO; break;
    case Intrinsic::sadd_with_overflow: Op = ISD::SADDO; break;
    case Intrinsic::usub_with_overflow: Op = ISD::USUBO; break;
    case Intrinsic::ssub_with_overflow: Op = ISD::SSUBO; break;
    case Intrinsic::umul_with_overflow: Op = ISD::UMULO; break;
    case Intrinsic::smul_with_overflow: Op = ISD::SMULO; break;
    }
    SDValue Op1 = getValue(I.getArgOperand(0));
    SDValue Op2 = getValue(I.getArgOperand(1));

    SDVTList VTs = DAG.getVTList(Op1.getValueType(), MVT::i1);
    setValue(&I, DAG.getNode(Op, sdl, VTs, Op1, Op2));
    return nullptr;
  }
  case Intrinsic::prefetch: {
    SDValue Ops[5];
    unsigned rw = cast<ConstantInt>(I.getArgOperand(1))->getZExtValue();
    Ops[0] = getRoot();
    Ops[1] = getValue(I.getArgOperand(0));
    Ops[2] = getValue(I.getArgOperand(1));
    Ops[3] = getValue(I.getArgOperand(2));
    Ops[4] = getValue(I.getArgOperand(3));
    DAG.setRoot(DAG.getMemIntrinsicNode(ISD::PREFETCH, sdl,
                                        DAG.getVTList(MVT::Other), Ops,
                                        EVT::getIntegerVT(*Context, 8),
                                        MachinePointerInfo(I.getArgOperand(0)),
                                        0, /* align */
                                        false, /* volatile */
                                        rw==0, /* read */
                                        rw==1)); /* write */
    return nullptr;
  }
  case Intrinsic::lifetime_start:
  case Intrinsic::lifetime_end: {
    bool IsStart = (Intrinsic == Intrinsic::lifetime_start);
    // Stack coloring is not enabled in O0, discard region information.
    if (TM.getOptLevel() == CodeGenOpt::None)
      return nullptr;

    SmallVector<Value *, 4> Allocas;
    GetUnderlyingObjects(I.getArgOperand(1), Allocas, DL);

    for (SmallVectorImpl<Value*>::iterator Object = Allocas.begin(),
           E = Allocas.end(); Object != E; ++Object) {
      AllocaInst *LifetimeObject = dyn_cast_or_null<AllocaInst>(*Object);

      // Could not find an Alloca.
      if (!LifetimeObject)
        continue;

      int FI = FuncInfo.StaticAllocaMap[LifetimeObject];

      SDValue Ops[2];
      Ops[0] = getRoot();
      Ops[1] = DAG.getFrameIndex(FI, TLI->getPointerTy(), true);
      unsigned Opcode = (IsStart ? ISD::LIFETIME_START : ISD::LIFETIME_END);

      Res = DAG.getNode(Opcode, sdl, MVT::Other, Ops);
      DAG.setRoot(Res);
    }
    return nullptr;
  }
  case Intrinsic::invariant_start:
    // Discard region information.
    setValue(&I, DAG.getUNDEF(TLI->getPointerTy()));
    return nullptr;
  case Intrinsic::invariant_end:
    // Discard region information.
    return nullptr;
  case Intrinsic::stackprotectorcheck: {
    // Do not actually emit anything for this basic block. Instead we initialize
    // the stack protector descriptor and export the guard variable so we can
    // access it in FinishBasicBlock.
    const BasicBlock *BB = I.getParent();
    SPDescriptor.initialize(BB, FuncInfo.MBBMap[BB], I);
    ExportFromCurrentBlock(SPDescriptor.getGuard());

    // Flush our exports since we are going to process a terminator.
    (void)getControlRoot();
    return nullptr;
  }
  case Intrinsic::clear_cache:
    return TLI->getClearCacheBuiltinName();
  case Intrinsic::donothing:
    // ignore
    return nullptr;
  case Intrinsic::experimental_stackmap: {
    visitStackmap(I);
    return nullptr;
  }
  case Intrinsic::experimental_patchpoint_void:
  case Intrinsic::experimental_patchpoint_i64: {
    visitPatchpoint(I);
    return nullptr;
  }
  }
}

void SelectionDAGBuilder::LowerCallTo(ImmutableCallSite CS, SDValue Callee,
                                      bool isTailCall,
                                      MachineBasicBlock *LandingPad) {
  const TargetLowering *TLI = TM.getTargetLowering();
  PointerType *PT = cast<PointerType>(CS.getCalledValue()->getType());
  FunctionType *FTy = cast<FunctionType>(PT->getElementType());
  Type *RetTy = FTy->getReturnType();
  MachineModuleInfo &MMI = DAG.getMachineFunction().getMMI();
  MCSymbol *BeginLabel = nullptr;

  TargetLowering::ArgListTy Args;
  TargetLowering::ArgListEntry Entry;
  Args.reserve(CS.arg_size());

  for (ImmutableCallSite::arg_iterator i = CS.arg_begin(), e = CS.arg_end();
       i != e; ++i) {
    const Value *V = *i;

    // Skip empty types
    if (V->getType()->isEmptyTy())
      continue;

    SDValue ArgNode = getValue(V);
    Entry.Node = ArgNode; Entry.Ty = V->getType();

    // Skip the first return-type Attribute to get to params.
    Entry.setAttributes(&CS, i - CS.arg_begin() + 1);
    Args.push_back(Entry);
  }

  if (LandingPad) {
    // Insert a label before the invoke call to mark the try range.  This can be
    // used to detect deletion of the invoke via the MachineModuleInfo.
    BeginLabel = MMI.getContext().CreateTempSymbol();

    // For SjLj, keep track of which landing pads go with which invokes
    // so as to maintain the ordering of pads in the LSDA.
    unsigned CallSiteIndex = MMI.getCurrentCallSite();
    if (CallSiteIndex) {
      MMI.setCallSiteBeginLabel(BeginLabel, CallSiteIndex);
      LPadToCallSiteMap[LandingPad].push_back(CallSiteIndex);

      // Now that the call site is handled, stop tracking it.
      MMI.setCurrentCallSite(0);
    }

    // Both PendingLoads and PendingExports must be flushed here;
    // this call might not return.
    (void)getRoot();
    DAG.setRoot(DAG.getEHLabel(getCurSDLoc(), getControlRoot(), BeginLabel));
  }

  // Check if target-independent constraints permit a tail call here.
  // Target-dependent constraints are checked within TLI->LowerCallTo.
  if (isTailCall && !isInTailCallPosition(CS, DAG.getTarget()))
    isTailCall = false;

  TargetLowering::CallLoweringInfo CLI(DAG);
  CLI.setDebugLoc(getCurSDLoc()).setChain(getRoot())
    .setCallee(RetTy, FTy, Callee, std::move(Args), CS).setTailCall(isTailCall);

  std::pair<SDValue,SDValue> Result = TLI->LowerCallTo(CLI);
  assert((isTailCall || Result.second.getNode()) &&
         "Non-null chain expected with non-tail call!");
  assert((Result.second.getNode() || !Result.first.getNode()) &&
         "Null value expected with tail call!");
  if (Result.first.getNode())
    setValue(CS.getInstruction(), Result.first);

  if (!Result.second.getNode()) {
    // As a special case, a null chain means that a tail call has been emitted
    // and the DAG root is already updated.
    HasTailCall = true;

    // Since there's no actual continuation from this block, nothing can be
    // relying on us setting vregs for them.
    PendingExports.clear();
  } else {
    DAG.setRoot(Result.second);
  }

  if (LandingPad) {
    // Insert a label at the end of the invoke call to mark the try range.  This
    // can be used to detect deletion of the invoke via the MachineModuleInfo.
    MCSymbol *EndLabel = MMI.getContext().CreateTempSymbol();
    DAG.setRoot(DAG.getEHLabel(getCurSDLoc(), getRoot(), EndLabel));

    // Inform MachineModuleInfo of range.
    MMI.addInvoke(LandingPad, BeginLabel, EndLabel);
  }
}

/// IsOnlyUsedInZeroEqualityComparison - Return true if it only matters that the
/// value is equal or not-equal to zero.
static bool IsOnlyUsedInZeroEqualityComparison(const Value *V) {
  for (const User *U : V->users()) {
    if (const ICmpInst *IC = dyn_cast<ICmpInst>(U))
      if (IC->isEquality())
        if (const Constant *C = dyn_cast<Constant>(IC->getOperand(1)))
          if (C->isNullValue())
            continue;
    // Unknown instruction.
    return false;
  }
  return true;
}

static SDValue getMemCmpLoad(const Value *PtrVal, MVT LoadVT,
                             Type *LoadTy,
                             SelectionDAGBuilder &Builder) {

  // Check to see if this load can be trivially constant folded, e.g. if the
  // input is from a string literal.
  if (const Constant *LoadInput = dyn_cast<Constant>(PtrVal)) {
    // Cast pointer to the type we really want to load.
    LoadInput = ConstantExpr::getBitCast(const_cast<Constant *>(LoadInput),
                                         PointerType::getUnqual(LoadTy));

    if (const Constant *LoadCst =
          ConstantFoldLoadFromConstPtr(const_cast<Constant *>(LoadInput),
                                       Builder.DL))
      return Builder.getValue(LoadCst);
  }

  // Otherwise, we have to emit the load.  If the pointer is to unfoldable but
  // still constant memory, the input chain can be the entry node.
  SDValue Root;
  bool ConstantMemory = false;

  // Do not serialize (non-volatile) loads of constant memory with anything.
  if (Builder.AA->pointsToConstantMemory(PtrVal)) {
    Root = Builder.DAG.getEntryNode();
    ConstantMemory = true;
  } else {
    // Do not serialize non-volatile loads against each other.
    Root = Builder.DAG.getRoot();
  }

  SDValue Ptr = Builder.getValue(PtrVal);
  SDValue LoadVal = Builder.DAG.getLoad(LoadVT, Builder.getCurSDLoc(), Root,
                                        Ptr, MachinePointerInfo(PtrVal),
                                        false /*volatile*/,
                                        false /*nontemporal*/,
                                        false /*isinvariant*/, 1 /* align=1 */);

  if (!ConstantMemory)
    Builder.PendingLoads.push_back(LoadVal.getValue(1));
  return LoadVal;
}

/// processIntegerCallValue - Record the value for an instruction that
/// produces an integer result, converting the type where necessary.
void SelectionDAGBuilder::processIntegerCallValue(const Instruction &I,
                                                  SDValue Value,
                                                  bool IsSigned) {
  EVT VT = TM.getTargetLowering()->getValueType(I.getType(), true);
  if (IsSigned)
    Value = DAG.getSExtOrTrunc(Value, getCurSDLoc(), VT);
  else
    Value = DAG.getZExtOrTrunc(Value, getCurSDLoc(), VT);
  setValue(&I, Value);
}

/// visitMemCmpCall - See if we can lower a call to memcmp in an optimized form.
/// If so, return true and lower it, otherwise return false and it will be
/// lowered like a normal call.
bool SelectionDAGBuilder::visitMemCmpCall(const CallInst &I) {
  // Verify that the prototype makes sense.  int memcmp(void*,void*,size_t)
  if (I.getNumArgOperands() != 3)
    return false;

  const Value *LHS = I.getArgOperand(0), *RHS = I.getArgOperand(1);
  if (!LHS->getType()->isPointerTy() || !RHS->getType()->isPointerTy() ||
      !I.getArgOperand(2)->getType()->isIntegerTy() ||
      !I.getType()->isIntegerTy())
    return false;

  const Value *Size = I.getArgOperand(2);
  const ConstantInt *CSize = dyn_cast<ConstantInt>(Size);
  if (CSize && CSize->getZExtValue() == 0) {
    EVT CallVT = TM.getTargetLowering()->getValueType(I.getType(), true);
    setValue(&I, DAG.getConstant(0, CallVT));
    return true;
  }

  const TargetSelectionDAGInfo &TSI = DAG.getSelectionDAGInfo();
  std::pair<SDValue, SDValue> Res =
    TSI.EmitTargetCodeForMemcmp(DAG, getCurSDLoc(), DAG.getRoot(),
                                getValue(LHS), getValue(RHS), getValue(Size),
                                MachinePointerInfo(LHS),
                                MachinePointerInfo(RHS));
  if (Res.first.getNode()) {
    processIntegerCallValue(I, Res.first, true);
    PendingLoads.push_back(Res.second);
    return true;
  }

  // memcmp(S1,S2,2) != 0 -> (*(short*)LHS != *(short*)RHS)  != 0
  // memcmp(S1,S2,4) != 0 -> (*(int*)LHS != *(int*)RHS)  != 0
  if (CSize && IsOnlyUsedInZeroEqualityComparison(&I)) {
    bool ActuallyDoIt = true;
    MVT LoadVT;
    Type *LoadTy;
    switch (CSize->getZExtValue()) {
    default:
      LoadVT = MVT::Other;
      LoadTy = nullptr;
      ActuallyDoIt = false;
      break;
    case 2:
      LoadVT = MVT::i16;
      LoadTy = Type::getInt16Ty(CSize->getContext());
      break;
    case 4:
      LoadVT = MVT::i32;
      LoadTy = Type::getInt32Ty(CSize->getContext());
      break;
    case 8:
      LoadVT = MVT::i64;
      LoadTy = Type::getInt64Ty(CSize->getContext());
      break;
        /*
    case 16:
      LoadVT = MVT::v4i32;
      LoadTy = Type::getInt32Ty(CSize->getContext());
      LoadTy = VectorType::get(LoadTy, 4);
      break;
         */
    }

    // This turns into unaligned loads.  We only do this if the target natively
    // supports the MVT we'll be loading or if it is small enough (<= 4) that
    // we'll only produce a small number of byte loads.

    // Require that we can find a legal MVT, and only do this if the target
    // supports unaligned loads of that type.  Expanding into byte loads would
    // bloat the code.
    const TargetLowering *TLI = TM.getTargetLowering();
    if (ActuallyDoIt && CSize->getZExtValue() > 4) {
      unsigned DstAS = LHS->getType()->getPointerAddressSpace();
      unsigned SrcAS = RHS->getType()->getPointerAddressSpace();
      // TODO: Handle 5 byte compare as 4-byte + 1 byte.
      // TODO: Handle 8 byte compare on x86-32 as two 32-bit loads.
      if (!TLI->isTypeLegal(LoadVT) ||
          !TLI->allowsUnalignedMemoryAccesses(LoadVT, SrcAS) ||
          !TLI->allowsUnalignedMemoryAccesses(LoadVT, DstAS))
        ActuallyDoIt = false;
    }

    if (ActuallyDoIt) {
      SDValue LHSVal = getMemCmpLoad(LHS, LoadVT, LoadTy, *this);
      SDValue RHSVal = getMemCmpLoad(RHS, LoadVT, LoadTy, *this);

      SDValue Res = DAG.getSetCC(getCurSDLoc(), MVT::i1, LHSVal, RHSVal,
                                 ISD::SETNE);
      processIntegerCallValue(I, Res, false);
      return true;
    }
  }


  return false;
}

/// visitMemChrCall -- See if we can lower a memchr call into an optimized
/// form.  If so, return true and lower it, otherwise return false and it
/// will be lowered like a normal call.
bool SelectionDAGBuilder::visitMemChrCall(const CallInst &I) {
  // Verify that the prototype makes sense.  void *memchr(void *, int, size_t)
  if (I.getNumArgOperands() != 3)
    return false;

  const Value *Src = I.getArgOperand(0);
  const Value *Char = I.getArgOperand(1);
  const Value *Length = I.getArgOperand(2);
  if (!Src->getType()->isPointerTy() ||
      !Char->getType()->isIntegerTy() ||
      !Length->getType()->isIntegerTy() ||
      !I.getType()->isPointerTy())
    return false;

  const TargetSelectionDAGInfo &TSI = DAG.getSelectionDAGInfo();
  std::pair<SDValue, SDValue> Res =
    TSI.EmitTargetCodeForMemchr(DAG, getCurSDLoc(), DAG.getRoot(),
                                getValue(Src), getValue(Char), getValue(Length),
                                MachinePointerInfo(Src));
  if (Res.first.getNode()) {
    setValue(&I, Res.first);
    PendingLoads.push_back(Res.second);
    return true;
  }

  return false;
}

/// visitStrCpyCall -- See if we can lower a strcpy or stpcpy call into an
/// optimized form.  If so, return true and lower it, otherwise return false
/// and it will be lowered like a normal call.
bool SelectionDAGBuilder::visitStrCpyCall(const CallInst &I, bool isStpcpy) {
  // Verify that the prototype makes sense.  char *strcpy(char *, char *)
  if (I.getNumArgOperands() != 2)
    return false;

  const Value *Arg0 = I.getArgOperand(0), *Arg1 = I.getArgOperand(1);
  if (!Arg0->getType()->isPointerTy() ||
      !Arg1->getType()->isPointerTy() ||
      !I.getType()->isPointerTy())
    return false;

  const TargetSelectionDAGInfo &TSI = DAG.getSelectionDAGInfo();
  std::pair<SDValue, SDValue> Res =
    TSI.EmitTargetCodeForStrcpy(DAG, getCurSDLoc(), getRoot(),
                                getValue(Arg0), getValue(Arg1),
                                MachinePointerInfo(Arg0),
                                MachinePointerInfo(Arg1), isStpcpy);
  if (Res.first.getNode()) {
    setValue(&I, Res.first);
    DAG.setRoot(Res.second);
    return true;
  }

  return false;
}

/// visitStrCmpCall - See if we can lower a call to strcmp in an optimized form.
/// If so, return true and lower it, otherwise return false and it will be
/// lowered like a normal call.
bool SelectionDAGBuilder::visitStrCmpCall(const CallInst &I) {
  // Verify that the prototype makes sense.  int strcmp(void*,void*)
  if (I.getNumArgOperands() != 2)
    return false;

  const Value *Arg0 = I.getArgOperand(0), *Arg1 = I.getArgOperand(1);
  if (!Arg0->getType()->isPointerTy() ||
      !Arg1->getType()->isPointerTy() ||
      !I.getType()->isIntegerTy())
    return false;

  const TargetSelectionDAGInfo &TSI = DAG.getSelectionDAGInfo();
  std::pair<SDValue, SDValue> Res =
    TSI.EmitTargetCodeForStrcmp(DAG, getCurSDLoc(), DAG.getRoot(),
                                getValue(Arg0), getValue(Arg1),
                                MachinePointerInfo(Arg0),
                                MachinePointerInfo(Arg1));
  if (Res.first.getNode()) {
    processIntegerCallValue(I, Res.first, true);
    PendingLoads.push_back(Res.second);
    return true;
  }

  return false;
}

/// visitStrLenCall -- See if we can lower a strlen call into an optimized
/// form.  If so, return true and lower it, otherwise return false and it
/// will be lowered like a normal call.
bool SelectionDAGBuilder::visitStrLenCall(const CallInst &I) {
  // Verify that the prototype makes sense.  size_t strlen(char *)
  if (I.getNumArgOperands() != 1)
    return false;

  const Value *Arg0 = I.getArgOperand(0);
  if (!Arg0->getType()->isPointerTy() || !I.getType()->isIntegerTy())
    return false;

  const TargetSelectionDAGInfo &TSI = DAG.getSelectionDAGInfo();
  std::pair<SDValue, SDValue> Res =
    TSI.EmitTargetCodeForStrlen(DAG, getCurSDLoc(), DAG.getRoot(),
                                getValue(Arg0), MachinePointerInfo(Arg0));
  if (Res.first.getNode()) {
    processIntegerCallValue(I, Res.first, false);
    PendingLoads.push_back(Res.second);
    return true;
  }

  return false;
}

/// visitStrNLenCall -- See if we can lower a strnlen call into an optimized
/// form.  If so, return true and lower it, otherwise return false and it
/// will be lowered like a normal call.
bool SelectionDAGBuilder::visitStrNLenCall(const CallInst &I) {
  // Verify that the prototype makes sense.  size_t strnlen(char *, size_t)
  if (I.getNumArgOperands() != 2)
    return false;

  const Value *Arg0 = I.getArgOperand(0), *Arg1 = I.getArgOperand(1);
  if (!Arg0->getType()->isPointerTy() ||
      !Arg1->getType()->isIntegerTy() ||
      !I.getType()->isIntegerTy())
    return false;

  const TargetSelectionDAGInfo &TSI = DAG.getSelectionDAGInfo();
  std::pair<SDValue, SDValue> Res =
    TSI.EmitTargetCodeForStrnlen(DAG, getCurSDLoc(), DAG.getRoot(),
                                 getValue(Arg0), getValue(Arg1),
                                 MachinePointerInfo(Arg0));
  if (Res.first.getNode()) {
    processIntegerCallValue(I, Res.first, false);
    PendingLoads.push_back(Res.second);
    return true;
  }

  return false;
}

/// visitUnaryFloatCall - If a call instruction is a unary floating-point
/// operation (as expected), translate it to an SDNode with the specified opcode
/// and return true.
bool SelectionDAGBuilder::visitUnaryFloatCall(const CallInst &I,
                                              unsigned Opcode) {
  // Sanity check that it really is a unary floating-point call.
  if (I.getNumArgOperands() != 1 ||
      !I.getArgOperand(0)->getType()->isFloatingPointTy() ||
      I.getType() != I.getArgOperand(0)->getType() ||
      !I.onlyReadsMemory())
    return false;

  SDValue Tmp = getValue(I.getArgOperand(0));
  setValue(&I, DAG.getNode(Opcode, getCurSDLoc(), Tmp.getValueType(), Tmp));
  return true;
}

void SelectionDAGBuilder::visitCall(const CallInst &I) {
  // Handle inline assembly differently.
  if (isa<InlineAsm>(I.getCalledValue())) {
    visitInlineAsm(&I);
    return;
  }

  MachineModuleInfo &MMI = DAG.getMachineFunction().getMMI();
  ComputeUsesVAFloatArgument(I, &MMI);

  const char *RenameFn = nullptr;
  if (Function *F = I.getCalledFunction()) {
    if (F->isDeclaration()) {
      if (const TargetIntrinsicInfo *II = TM.getIntrinsicInfo()) {
        if (unsigned IID = II->getIntrinsicID(F)) {
          RenameFn = visitIntrinsicCall(I, IID);
          if (!RenameFn)
            return;
        }
      }
      if (unsigned IID = F->getIntrinsicID()) {
        RenameFn = visitIntrinsicCall(I, IID);
        if (!RenameFn)
          return;
      }
    }

    // Check for well-known libc/libm calls.  If the function is internal, it
    // can't be a library call.
    LibFunc::Func Func;
    if (!F->hasLocalLinkage() && F->hasName() &&
        LibInfo->getLibFunc(F->getName(), Func) &&
        LibInfo->hasOptimizedCodeGen(Func)) {
      switch (Func) {
      default: break;
      case LibFunc::copysign:
      case LibFunc::copysignf:
      case LibFunc::copysignl:
        if (I.getNumArgOperands() == 2 &&   // Basic sanity checks.
            I.getArgOperand(0)->getType()->isFloatingPointTy() &&
            I.getType() == I.getArgOperand(0)->getType() &&
            I.getType() == I.getArgOperand(1)->getType() &&
            I.onlyReadsMemory()) {
          SDValue LHS = getValue(I.getArgOperand(0));
          SDValue RHS = getValue(I.getArgOperand(1));
          setValue(&I, DAG.getNode(ISD::FCOPYSIGN, getCurSDLoc(),
                                   LHS.getValueType(), LHS, RHS));
          return;
        }
        break;
      case LibFunc::fabs:
      case LibFunc::fabsf:
      case LibFunc::fabsl:
        if (visitUnaryFloatCall(I, ISD::FABS))
          return;
        break;
      case LibFunc::sin:
      case LibFunc::sinf:
      case LibFunc::sinl:
        if (visitUnaryFloatCall(I, ISD::FSIN))
          return;
        break;
      case LibFunc::cos:
      case LibFunc::cosf:
      case LibFunc::cosl:
        if (visitUnaryFloatCall(I, ISD::FCOS))
          return;
        break;
      case LibFunc::sqrt:
      case LibFunc::sqrtf:
      case LibFunc::sqrtl:
      case LibFunc::sqrt_finite:
      case LibFunc::sqrtf_finite:
      case LibFunc::sqrtl_finite:
        if (visitUnaryFloatCall(I, ISD::FSQRT))
          return;
        break;
      case LibFunc::floor:
      case LibFunc::floorf:
      case LibFunc::floorl:
        if (visitUnaryFloatCall(I, ISD::FFLOOR))
          return;
        break;
      case LibFunc::nearbyint:
      case LibFunc::nearbyintf:
      case LibFunc::nearbyintl:
        if (visitUnaryFloatCall(I, ISD::FNEARBYINT))
          return;
        break;
      case LibFunc::ceil:
      case LibFunc::ceilf:
      case LibFunc::ceill:
        if (visitUnaryFloatCall(I, ISD::FCEIL))
          return;
        break;
      case LibFunc::rint:
      case LibFunc::rintf:
      case LibFunc::rintl:
        if (visitUnaryFloatCall(I, ISD::FRINT))
          return;
        break;
      case LibFunc::round:
      case LibFunc::roundf:
      case LibFunc::roundl:
        if (visitUnaryFloatCall(I, ISD::FROUND))
          return;
        break;
      case LibFunc::trunc:
      case LibFunc::truncf:
      case LibFunc::truncl:
        if (visitUnaryFloatCall(I, ISD::FTRUNC))
          return;
        break;
      case LibFunc::log2:
      case LibFunc::log2f:
      case LibFunc::log2l:
        if (visitUnaryFloatCall(I, ISD::FLOG2))
          return;
        break;
      case LibFunc::exp2:
      case LibFunc::exp2f:
      case LibFunc::exp2l:
        if (visitUnaryFloatCall(I, ISD::FEXP2))
          return;
        break;
      case LibFunc::memcmp:
        if (visitMemCmpCall(I))
          return;
        break;
      case LibFunc::memchr:
        if (visitMemChrCall(I))
          return;
        break;
      case LibFunc::strcpy:
        if (visitStrCpyCall(I, false))
          return;
        break;
      case LibFunc::stpcpy:
        if (visitStrCpyCall(I, true))
          return;
        break;
      case LibFunc::strcmp:
        if (visitStrCmpCall(I))
          return;
        break;
      case LibFunc::strlen:
        if (visitStrLenCall(I))
          return;
        break;
      case LibFunc::strnlen:
        if (visitStrNLenCall(I))
          return;
        break;
      }
    }
  }

  SDValue Callee;
  if (!RenameFn)
    Callee = getValue(I.getCalledValue());
  else
    Callee = DAG.getExternalSymbol(RenameFn,
                                   TM.getTargetLowering()->getPointerTy());

  // Check if we can potentially perform a tail call. More detailed checking is
  // be done within LowerCallTo, after more information about the call is known.
  LowerCallTo(&I, Callee, I.isTailCall());
}

namespace {

/// AsmOperandInfo - This contains information for each constraint that we are
/// lowering.
class SDISelAsmOperandInfo : public TargetLowering::AsmOperandInfo {
public:
  /// CallOperand - If this is the result output operand or a clobber
  /// this is null, otherwise it is the incoming operand to the CallInst.
  /// This gets modified as the asm is processed.
  SDValue CallOperand;

  /// AssignedRegs - If this is a register or register class operand, this
  /// contains the set of register corresponding to the operand.
  RegsForValue AssignedRegs;

  explicit SDISelAsmOperandInfo(const TargetLowering::AsmOperandInfo &info)
    : TargetLowering::AsmOperandInfo(info), CallOperand(nullptr,0) {
  }

  /// getCallOperandValEVT - Return the EVT of the Value* that this operand
  /// corresponds to.  If there is no Value* for this operand, it returns
  /// MVT::Other.
  EVT getCallOperandValEVT(LLVMContext &Context,
                           const TargetLowering &TLI,
                           const DataLayout *DL) const {
    if (!CallOperandVal) return MVT::Other;

    if (isa<BasicBlock>(CallOperandVal))
      return TLI.getPointerTy();

    llvm::Type *OpTy = CallOperandVal->getType();

    // FIXME: code duplicated from TargetLowering::ParseConstraints().
    // If this is an indirect operand, the operand is a pointer to the
    // accessed type.
    if (isIndirect) {
      llvm::PointerType *PtrTy = dyn_cast<PointerType>(OpTy);
      if (!PtrTy)
        report_fatal_error("Indirect operand for inline asm not a pointer!");
      OpTy = PtrTy->getElementType();
    }

    // Look for vector wrapped in a struct. e.g. { <16 x i8> }.
    if (StructType *STy = dyn_cast<StructType>(OpTy))
      if (STy->getNumElements() == 1)
        OpTy = STy->getElementType(0);

    // If OpTy is not a single value, it may be a struct/union that we
    // can tile with integers.
    if (!OpTy->isSingleValueType() && OpTy->isSized()) {
      unsigned BitSize = DL->getTypeSizeInBits(OpTy);
      switch (BitSize) {
      default: break;
      case 1:
      case 8:
      case 16:
      case 32:
      case 64:
      case 128:
        OpTy = IntegerType::get(Context, BitSize);
        break;
      }
    }

    return TLI.getValueType(OpTy, true);
  }
};

typedef SmallVector<SDISelAsmOperandInfo,16> SDISelAsmOperandInfoVector;

} // end anonymous namespace

/// GetRegistersForValue - Assign registers (virtual or physical) for the
/// specified operand.  We prefer to assign virtual registers, to allow the
/// register allocator to handle the assignment process.  However, if the asm
/// uses features that we can't model on machineinstrs, we have SDISel do the
/// allocation.  This produces generally horrible, but correct, code.
///
///   OpInfo describes the operand.
///
static void GetRegistersForValue(SelectionDAG &DAG,
                                 const TargetLowering &TLI,
                                 SDLoc DL,
                                 SDISelAsmOperandInfo &OpInfo) {
  LLVMContext &Context = *DAG.getContext();

  MachineFunction &MF = DAG.getMachineFunction();
  SmallVector<unsigned, 4> Regs;

  // If this is a constraint for a single physreg, or a constraint for a
  // register class, find it.
  std::pair<unsigned, const TargetRegisterClass*> PhysReg =
    TLI.getRegForInlineAsmConstraint(OpInfo.ConstraintCode,
                                     OpInfo.ConstraintVT);

  unsigned NumRegs = 1;
  if (OpInfo.ConstraintVT != MVT::Other) {
    // If this is a FP input in an integer register (or visa versa) insert a bit
    // cast of the input value.  More generally, handle any case where the input
    // value disagrees with the register class we plan to stick this in.
    if (OpInfo.Type == InlineAsm::isInput &&
        PhysReg.second && !PhysReg.second->hasType(OpInfo.ConstraintVT)) {
      // Try to convert to the first EVT that the reg class contains.  If the
      // types are identical size, use a bitcast to convert (e.g. two differing
      // vector types).
      MVT RegVT = *PhysReg.second->vt_begin();
      if (RegVT.getSizeInBits() == OpInfo.CallOperand.getValueSizeInBits()) {
        OpInfo.CallOperand = DAG.getNode(ISD::BITCAST, DL,
                                         RegVT, OpInfo.CallOperand);
        OpInfo.ConstraintVT = RegVT;
      } else if (RegVT.isInteger() && OpInfo.ConstraintVT.isFloatingPoint()) {
        // If the input is a FP value and we want it in FP registers, do a
        // bitcast to the corresponding integer type.  This turns an f64 value
        // into i64, which can be passed with two i32 values on a 32-bit
        // machine.
        RegVT = MVT::getIntegerVT(OpInfo.ConstraintVT.getSizeInBits());
        OpInfo.CallOperand = DAG.getNode(ISD::BITCAST, DL,
                                         RegVT, OpInfo.CallOperand);
        OpInfo.ConstraintVT = RegVT;
      }
    }

    NumRegs = TLI.getNumRegisters(Context, OpInfo.ConstraintVT);
  }

  MVT RegVT;
  EVT ValueVT = OpInfo.ConstraintVT;

  // If this is a constraint for a specific physical register, like {r17},
  // assign it now.
  if (unsigned AssignedReg = PhysReg.first) {
    const TargetRegisterClass *RC = PhysReg.second;
    if (OpInfo.ConstraintVT == MVT::Other)
      ValueVT = *RC->vt_begin();

    // Get the actual register value type.  This is important, because the user
    // may have asked for (e.g.) the AX register in i32 type.  We need to
    // remember that AX is actually i16 to get the right extension.
    RegVT = *RC->vt_begin();

    // This is a explicit reference to a physical register.
    Regs.push_back(AssignedReg);

    // If this is an expanded reference, add the rest of the regs to Regs.
    if (NumRegs != 1) {
      TargetRegisterClass::iterator I = RC->begin();
      for (; *I != AssignedReg; ++I)
        assert(I != RC->end() && "Didn't find reg!");

      // Already added the first reg.
      --NumRegs; ++I;
      for (; NumRegs; --NumRegs, ++I) {
        assert(I != RC->end() && "Ran out of registers to allocate!");
        Regs.push_back(*I);
      }
    }

    OpInfo.AssignedRegs = RegsForValue(Regs, RegVT, ValueVT);
    return;
  }

  // Otherwise, if this was a reference to an LLVM register class, create vregs
  // for this reference.
  if (const TargetRegisterClass *RC = PhysReg.second) {
    RegVT = *RC->vt_begin();
    if (OpInfo.ConstraintVT == MVT::Other)
      ValueVT = RegVT;

    // Create the appropriate number of virtual registers.
    MachineRegisterInfo &RegInfo = MF.getRegInfo();
    for (; NumRegs; --NumRegs)
      Regs.push_back(RegInfo.createVirtualRegister(RC));

    OpInfo.AssignedRegs = RegsForValue(Regs, RegVT, ValueVT);
    return;
  }

  // Otherwise, we couldn't allocate enough registers for this.
}

/// visitInlineAsm - Handle a call to an InlineAsm object.
///
void SelectionDAGBuilder::visitInlineAsm(ImmutableCallSite CS) {
  const InlineAsm *IA = cast<InlineAsm>(CS.getCalledValue());

  /// ConstraintOperands - Information about all of the constraints.
  SDISelAsmOperandInfoVector ConstraintOperands;

  const TargetLowering *TLI = TM.getTargetLowering();
  TargetLowering::AsmOperandInfoVector
    TargetConstraints = TLI->ParseConstraints(CS);

  bool hasMemory = false;

  unsigned ArgNo = 0;   // ArgNo - The argument of the CallInst.
  unsigned ResNo = 0;   // ResNo - The result number of the next output.
  for (unsigned i = 0, e = TargetConstraints.size(); i != e; ++i) {
    ConstraintOperands.push_back(SDISelAsmOperandInfo(TargetConstraints[i]));
    SDISelAsmOperandInfo &OpInfo = ConstraintOperands.back();

    MVT OpVT = MVT::Other;

    // Compute the value type for each operand.
    switch (OpInfo.Type) {
    case InlineAsm::isOutput:
      // Indirect outputs just consume an argument.
      if (OpInfo.isIndirect) {
        OpInfo.CallOperandVal = const_cast<Value *>(CS.getArgument(ArgNo++));
        break;
      }

      // The return value of the call is this value.  As such, there is no
      // corresponding argument.
      assert(!CS.getType()->isVoidTy() && "Bad inline asm!");
      if (StructType *STy = dyn_cast<StructType>(CS.getType())) {
        OpVT = TLI->getSimpleValueType(STy->getElementType(ResNo));
      } else {
        assert(ResNo == 0 && "Asm only has one result!");
        OpVT = TLI->getSimpleValueType(CS.getType());
      }
      ++ResNo;
      break;
    case InlineAsm::isInput:
      OpInfo.CallOperandVal = const_cast<Value *>(CS.getArgument(ArgNo++));
      break;
    case InlineAsm::isClobber:
      // Nothing to do.
      break;
    }

    // If this is an input or an indirect output, process the call argument.
    // BasicBlocks are labels, currently appearing only in asm's.
    if (OpInfo.CallOperandVal) {
      if (const BasicBlock *BB = dyn_cast<BasicBlock>(OpInfo.CallOperandVal)) {
        OpInfo.CallOperand = DAG.getBasicBlock(FuncInfo.MBBMap[BB]);
      } else {
        OpInfo.CallOperand = getValue(OpInfo.CallOperandVal);
      }

      OpVT = OpInfo.getCallOperandValEVT(*DAG.getContext(), *TLI, DL).
        getSimpleVT();
    }

    OpInfo.ConstraintVT = OpVT;

    // Indirect operand accesses access memory.
    if (OpInfo.isIndirect)
      hasMemory = true;
    else {
      for (unsigned j = 0, ee = OpInfo.Codes.size(); j != ee; ++j) {
        TargetLowering::ConstraintType
          CType = TLI->getConstraintType(OpInfo.Codes[j]);
        if (CType == TargetLowering::C_Memory) {
          hasMemory = true;
          break;
        }
      }
    }
  }

  SDValue Chain, Flag;

  // We won't need to flush pending loads if this asm doesn't touch
  // memory and is nonvolatile.
  if (hasMemory || IA->hasSideEffects())
    Chain = getRoot();
  else
    Chain = DAG.getRoot();

  // Second pass over the constraints: compute which constraint option to use
  // and assign registers to constraints that want a specific physreg.
  for (unsigned i = 0, e = ConstraintOperands.size(); i != e; ++i) {
    SDISelAsmOperandInfo &OpInfo = ConstraintOperands[i];

    // If this is an output operand with a matching input operand, look up the
    // matching input. If their types mismatch, e.g. one is an integer, the
    // other is floating point, or their sizes are different, flag it as an
    // error.
    if (OpInfo.hasMatchingInput()) {
      SDISelAsmOperandInfo &Input = ConstraintOperands[OpInfo.MatchingInput];

      if (OpInfo.ConstraintVT != Input.ConstraintVT) {
        std::pair<unsigned, const TargetRegisterClass*> MatchRC =
          TLI->getRegForInlineAsmConstraint(OpInfo.ConstraintCode,
                                            OpInfo.ConstraintVT);
        std::pair<unsigned, const TargetRegisterClass*> InputRC =
          TLI->getRegForInlineAsmConstraint(Input.ConstraintCode,
                                            Input.ConstraintVT);
        if ((OpInfo.ConstraintVT.isInteger() !=
             Input.ConstraintVT.isInteger()) ||
            (MatchRC.second != InputRC.second)) {
          report_fatal_error("Unsupported asm: input constraint"
                             " with a matching output constraint of"
                             " incompatible type!");
        }
        Input.ConstraintVT = OpInfo.ConstraintVT;
      }
    }

    // Compute the constraint code and ConstraintType to use.
    TLI->ComputeConstraintToUse(OpInfo, OpInfo.CallOperand, &DAG);

    if (OpInfo.ConstraintType == TargetLowering::C_Memory &&
        OpInfo.Type == InlineAsm::isClobber)
      continue;

    // If this is a memory input, and if the operand is not indirect, do what we
    // need to to provide an address for the memory input.
    if (OpInfo.ConstraintType == TargetLowering::C_Memory &&
        !OpInfo.isIndirect) {
      assert((OpInfo.isMultipleAlternative ||
              (OpInfo.Type == InlineAsm::isInput)) &&
             "Can only indirectify direct input operands!");

      // Memory operands really want the address of the value.  If we don't have
      // an indirect input, put it in the constpool if we can, otherwise spill
      // it to a stack slot.
      // TODO: This isn't quite right. We need to handle these according to
      // the addressing mode that the constraint wants. Also, this may take
      // an additional register for the computation and we don't want that
      // either.

      // If the operand is a float, integer, or vector constant, spill to a
      // constant pool entry to get its address.
      const Value *OpVal = OpInfo.CallOperandVal;
      if (isa<ConstantFP>(OpVal) || isa<ConstantInt>(OpVal) ||
          isa<ConstantVector>(OpVal) || isa<ConstantDataVector>(OpVal)) {
        OpInfo.CallOperand = DAG.getConstantPool(cast<Constant>(OpVal),
                                                 TLI->getPointerTy());
      } else {
        // Otherwise, create a stack slot and emit a store to it before the
        // asm.
        Type *Ty = OpVal->getType();
        uint64_t TySize = TLI->getDataLayout()->getTypeAllocSize(Ty);
        unsigned Align  = TLI->getDataLayout()->getPrefTypeAlignment(Ty);
        MachineFunction &MF = DAG.getMachineFunction();
        int SSFI = MF.getFrameInfo()->CreateStackObject(TySize, Align, false);
        SDValue StackSlot = DAG.getFrameIndex(SSFI, TLI->getPointerTy());
        Chain = DAG.getStore(Chain, getCurSDLoc(),
                             OpInfo.CallOperand, StackSlot,
                             MachinePointerInfo::getFixedStack(SSFI),
                             false, false, 0);
        OpInfo.CallOperand = StackSlot;
      }

      // There is no longer a Value* corresponding to this operand.
      OpInfo.CallOperandVal = nullptr;

      // It is now an indirect operand.
      OpInfo.isIndirect = true;
    }

    // If this constraint is for a specific register, allocate it before
    // anything else.
    if (OpInfo.ConstraintType == TargetLowering::C_Register)
      GetRegistersForValue(DAG, *TLI, getCurSDLoc(), OpInfo);
  }

  // Second pass - Loop over all of the operands, assigning virtual or physregs
  // to register class operands.
  for (unsigned i = 0, e = ConstraintOperands.size(); i != e; ++i) {
    SDISelAsmOperandInfo &OpInfo = ConstraintOperands[i];

    // C_Register operands have already been allocated, Other/Memory don't need
    // to be.
    if (OpInfo.ConstraintType == TargetLowering::C_RegisterClass)
      GetRegistersForValue(DAG, *TLI, getCurSDLoc(), OpInfo);
  }

  // AsmNodeOperands - The operands for the ISD::INLINEASM node.
  std::vector<SDValue> AsmNodeOperands;
  AsmNodeOperands.push_back(SDValue());  // reserve space for input chain
  AsmNodeOperands.push_back(
          DAG.getTargetExternalSymbol(IA->getAsmString().c_str(),
                                      TLI->getPointerTy()));

  // If we have a !srcloc metadata node associated with it, we want to attach
  // this to the ultimately generated inline asm machineinstr.  To do this, we
  // pass in the third operand as this (potentially null) inline asm MDNode.
  const MDNode *SrcLoc = CS.getInstruction()->getMetadata("srcloc");
  AsmNodeOperands.push_back(DAG.getMDNode(SrcLoc));

  // Remember the HasSideEffect, AlignStack, AsmDialect, MayLoad and MayStore
  // bits as operand 3.
  unsigned ExtraInfo = 0;
  if (IA->hasSideEffects())
    ExtraInfo |= InlineAsm::Extra_HasSideEffects;
  if (IA->isAlignStack())
    ExtraInfo |= InlineAsm::Extra_IsAlignStack;
  // Set the asm dialect.
  ExtraInfo |= IA->getDialect() * InlineAsm::Extra_AsmDialect;

  // Determine if this InlineAsm MayLoad or MayStore based on the constraints.
  for (unsigned i = 0, e = TargetConstraints.size(); i != e; ++i) {
    TargetLowering::AsmOperandInfo &OpInfo = TargetConstraints[i];

    // Compute the constraint code and ConstraintType to use.
    TLI->ComputeConstraintToUse(OpInfo, SDValue());

    // Ideally, we would only check against memory constraints.  However, the
    // meaning of an other constraint can be target-specific and we can't easily
    // reason about it.  Therefore, be conservative and set MayLoad/MayStore
    // for other constriants as well.
    if (OpInfo.ConstraintType == TargetLowering::C_Memory ||
        OpInfo.ConstraintType == TargetLowering::C_Other) {
      if (OpInfo.Type == InlineAsm::isInput)
        ExtraInfo |= InlineAsm::Extra_MayLoad;
      else if (OpInfo.Type == InlineAsm::isOutput)
        ExtraInfo |= InlineAsm::Extra_MayStore;
      else if (OpInfo.Type == InlineAsm::isClobber)
        ExtraInfo |= (InlineAsm::Extra_MayLoad | InlineAsm::Extra_MayStore);
    }
  }

  AsmNodeOperands.push_back(DAG.getTargetConstant(ExtraInfo,
                                                  TLI->getPointerTy()));

  // Loop over all of the inputs, copying the operand values into the
  // appropriate registers and processing the output regs.
  RegsForValue RetValRegs;

  // IndirectStoresToEmit - The set of stores to emit after the inline asm node.
  std::vector<std::pair<RegsForValue, Value*> > IndirectStoresToEmit;

  for (unsigned i = 0, e = ConstraintOperands.size(); i != e; ++i) {
    SDISelAsmOperandInfo &OpInfo = ConstraintOperands[i];

    switch (OpInfo.Type) {
    case InlineAsm::isOutput: {
      if (OpInfo.ConstraintType != TargetLowering::C_RegisterClass &&
          OpInfo.ConstraintType != TargetLowering::C_Register) {
        // Memory output, or 'other' output (e.g. 'X' constraint).
        assert(OpInfo.isIndirect && "Memory output must be indirect operand");

        // Add information to the INLINEASM node to know about this output.
        unsigned OpFlags = InlineAsm::getFlagWord(InlineAsm::Kind_Mem, 1);
        AsmNodeOperands.push_back(DAG.getTargetConstant(OpFlags,
                                                        TLI->getPointerTy()));
        AsmNodeOperands.push_back(OpInfo.CallOperand);
        break;
      }

      // Otherwise, this is a register or register class output.

      // Copy the output from the appropriate register.  Find a register that
      // we can use.
      if (OpInfo.AssignedRegs.Regs.empty()) {
        LLVMContext &Ctx = *DAG.getContext();
        Ctx.emitError(CS.getInstruction(),
                      "couldn't allocate output register for constraint '" +
                          Twine(OpInfo.ConstraintCode) + "'");
        return;
      }

      // If this is an indirect operand, store through the pointer after the
      // asm.
      if (OpInfo.isIndirect) {
        IndirectStoresToEmit.push_back(std::make_pair(OpInfo.AssignedRegs,
                                                      OpInfo.CallOperandVal));
      } else {
        // This is the result value of the call.
        assert(!CS.getType()->isVoidTy() && "Bad inline asm!");
        // Concatenate this output onto the outputs list.
        RetValRegs.append(OpInfo.AssignedRegs);
      }

      // Add information to the INLINEASM node to know that this register is
      // set.
      OpInfo.AssignedRegs
          .AddInlineAsmOperands(OpInfo.isEarlyClobber
                                    ? InlineAsm::Kind_RegDefEarlyClobber
                                    : InlineAsm::Kind_RegDef,
                                false, 0, DAG, AsmNodeOperands);
      break;
    }
    case InlineAsm::isInput: {
      SDValue InOperandVal = OpInfo.CallOperand;

      if (OpInfo.isMatchingInputConstraint()) {   // Matching constraint?
        // If this is required to match an output register we have already set,
        // just use its register.
        unsigned OperandNo = OpInfo.getMatchedOperand();

        // Scan until we find the definition we already emitted of this operand.
        // When we find it, create a RegsForValue operand.
        unsigned CurOp = InlineAsm::Op_FirstOperand;
        for (; OperandNo; --OperandNo) {
          // Advance to the next operand.
          unsigned OpFlag =
            cast<ConstantSDNode>(AsmNodeOperands[CurOp])->getZExtValue();
          assert((InlineAsm::isRegDefKind(OpFlag) ||
                  InlineAsm::isRegDefEarlyClobberKind(OpFlag) ||
                  InlineAsm::isMemKind(OpFlag)) && "Skipped past definitions?");
          CurOp += InlineAsm::getNumOperandRegisters(OpFlag)+1;
        }

        unsigned OpFlag =
          cast<ConstantSDNode>(AsmNodeOperands[CurOp])->getZExtValue();
        if (InlineAsm::isRegDefKind(OpFlag) ||
            InlineAsm::isRegDefEarlyClobberKind(OpFlag)) {
          // Add (OpFlag&0xffff)>>3 registers to MatchedRegs.
          if (OpInfo.isIndirect) {
            // This happens on gcc/testsuite/gcc.dg/pr8788-1.c
            LLVMContext &Ctx = *DAG.getContext();
            Ctx.emitError(CS.getInstruction(), "inline asm not supported yet:"
                                               " don't know how to handle tied "
                                               "indirect register inputs");
            return;
          }

          RegsForValue MatchedRegs;
          MatchedRegs.ValueVTs.push_back(InOperandVal.getValueType());
          MVT RegVT = AsmNodeOperands[CurOp+1].getSimpleValueType();
          MatchedRegs.RegVTs.push_back(RegVT);
          MachineRegisterInfo &RegInfo = DAG.getMachineFunction().getRegInfo();
          for (unsigned i = 0, e = InlineAsm::getNumOperandRegisters(OpFlag);
               i != e; ++i) {
            if (const TargetRegisterClass *RC = TLI->getRegClassFor(RegVT))
              MatchedRegs.Regs.push_back(RegInfo.createVirtualRegister(RC));
            else {
              LLVMContext &Ctx = *DAG.getContext();
              Ctx.emitError(CS.getInstruction(),
                            "inline asm error: This value"
                            " type register class is not natively supported!");
              return;
            }
          }
          // Use the produced MatchedRegs object to
          MatchedRegs.getCopyToRegs(InOperandVal, DAG, getCurSDLoc(),
                                    Chain, &Flag, CS.getInstruction());
          MatchedRegs.AddInlineAsmOperands(InlineAsm::Kind_RegUse,
                                           true, OpInfo.getMatchedOperand(),
                                           DAG, AsmNodeOperands);
          break;
        }

        assert(InlineAsm::isMemKind(OpFlag) && "Unknown matching constraint!");
        assert(InlineAsm::getNumOperandRegisters(OpFlag) == 1 &&
               "Unexpected number of operands");
        // Add information to the INLINEASM node to know about this input.
        // See InlineAsm.h isUseOperandTiedToDef.
        OpFlag = InlineAsm::getFlagWordForMatchingOp(OpFlag,
                                                    OpInfo.getMatchedOperand());
        AsmNodeOperands.push_back(DAG.getTargetConstant(OpFlag,
                                                        TLI->getPointerTy()));
        AsmNodeOperands.push_back(AsmNodeOperands[CurOp+1]);
        break;
      }

      // Treat indirect 'X' constraint as memory.
      if (OpInfo.ConstraintType == TargetLowering::C_Other &&
          OpInfo.isIndirect)
        OpInfo.ConstraintType = TargetLowering::C_Memory;

      if (OpInfo.ConstraintType == TargetLowering::C_Other) {
        std::vector<SDValue> Ops;
        TLI->LowerAsmOperandForConstraint(InOperandVal, OpInfo.ConstraintCode,
                                          Ops, DAG);
        if (Ops.empty()) {
          LLVMContext &Ctx = *DAG.getContext();
          Ctx.emitError(CS.getInstruction(),
                        "invalid operand for inline asm constraint '" +
                            Twine(OpInfo.ConstraintCode) + "'");
          return;
        }

        // Add information to the INLINEASM node to know about this input.
        unsigned ResOpType =
          InlineAsm::getFlagWord(InlineAsm::Kind_Imm, Ops.size());
        AsmNodeOperands.push_back(DAG.getTargetConstant(ResOpType,
                                                        TLI->getPointerTy()));
        AsmNodeOperands.insert(AsmNodeOperands.end(), Ops.begin(), Ops.end());
        break;
      }

      if (OpInfo.ConstraintType == TargetLowering::C_Memory) {
        assert(OpInfo.isIndirect && "Operand must be indirect to be a mem!");
        assert(InOperandVal.getValueType() == TLI->getPointerTy() &&
               "Memory operands expect pointer values");

        // Add information to the INLINEASM node to know about this input.
        unsigned ResOpType = InlineAsm::getFlagWord(InlineAsm::Kind_Mem, 1);
        AsmNodeOperands.push_back(DAG.getTargetConstant(ResOpType,
                                                        TLI->getPointerTy()));
        AsmNodeOperands.push_back(InOperandVal);
        break;
      }

      assert((OpInfo.ConstraintType == TargetLowering::C_RegisterClass ||
              OpInfo.ConstraintType == TargetLowering::C_Register) &&
             "Unknown constraint type!");

      // TODO: Support this.
      if (OpInfo.isIndirect) {
        LLVMContext &Ctx = *DAG.getContext();
        Ctx.emitError(CS.getInstruction(),
                      "Don't know how to handle indirect register inputs yet "
                      "for constraint '" +
                          Twine(OpInfo.ConstraintCode) + "'");
        return;
      }

      // Copy the input into the appropriate registers.
      if (OpInfo.AssignedRegs.Regs.empty()) {
        LLVMContext &Ctx = *DAG.getContext();
        Ctx.emitError(CS.getInstruction(),
                      "couldn't allocate input reg for constraint '" +
                          Twine(OpInfo.ConstraintCode) + "'");
        return;
      }

      OpInfo.AssignedRegs.getCopyToRegs(InOperandVal, DAG, getCurSDLoc(),
                                        Chain, &Flag, CS.getInstruction());

      OpInfo.AssignedRegs.AddInlineAsmOperands(InlineAsm::Kind_RegUse, false, 0,
                                               DAG, AsmNodeOperands);
      break;
    }
    case InlineAsm::isClobber: {
      // Add the clobbered value to the operand list, so that the register
      // allocator is aware that the physreg got clobbered.
      if (!OpInfo.AssignedRegs.Regs.empty())
        OpInfo.AssignedRegs.AddInlineAsmOperands(InlineAsm::Kind_Clobber,
                                                 false, 0, DAG,
                                                 AsmNodeOperands);
      break;
    }
    }
  }

  // Finish up input operands.  Set the input chain and add the flag last.
  AsmNodeOperands[InlineAsm::Op_InputChain] = Chain;
  if (Flag.getNode()) AsmNodeOperands.push_back(Flag);

  Chain = DAG.getNode(ISD::INLINEASM, getCurSDLoc(),
                      DAG.getVTList(MVT::Other, MVT::Glue), AsmNodeOperands);
  Flag = Chain.getValue(1);

  // If this asm returns a register value, copy the result from that register
  // and set it as the value of the call.
  if (!RetValRegs.Regs.empty()) {
    SDValue Val = RetValRegs.getCopyFromRegs(DAG, FuncInfo, getCurSDLoc(),
                                             Chain, &Flag, CS.getInstruction());

    // FIXME: Why don't we do this for inline asms with MRVs?
    if (CS.getType()->isSingleValueType() && CS.getType()->isSized()) {
      EVT ResultType = TLI->getValueType(CS.getType());

      // If any of the results of the inline asm is a vector, it may have the
      // wrong width/num elts.  This can happen for register classes that can
      // contain multiple different value types.  The preg or vreg allocated may
      // not have the same VT as was expected.  Convert it to the right type
      // with bit_convert.
      if (ResultType != Val.getValueType() && Val.getValueType().isVector()) {
        Val = DAG.getNode(ISD::BITCAST, getCurSDLoc(),
                          ResultType, Val);

      } else if (ResultType != Val.getValueType() &&
                 ResultType.isInteger() && Val.getValueType().isInteger()) {
        // If a result value was tied to an input value, the computed result may
        // have a wider width than the expected result.  Extract the relevant
        // portion.
        Val = DAG.getNode(ISD::TRUNCATE, getCurSDLoc(), ResultType, Val);
      }

      assert(ResultType == Val.getValueType() && "Asm result value mismatch!");
    }

    setValue(CS.getInstruction(), Val);
    // Don't need to use this as a chain in this case.
    if (!IA->hasSideEffects() && !hasMemory && IndirectStoresToEmit.empty())
      return;
  }

  std::vector<std::pair<SDValue, const Value *> > StoresToEmit;

  // Process indirect outputs, first output all of the flagged copies out of
  // physregs.
  for (unsigned i = 0, e = IndirectStoresToEmit.size(); i != e; ++i) {
    RegsForValue &OutRegs = IndirectStoresToEmit[i].first;
    const Value *Ptr = IndirectStoresToEmit[i].second;
    SDValue OutVal = OutRegs.getCopyFromRegs(DAG, FuncInfo, getCurSDLoc(),
                                             Chain, &Flag, IA);
    StoresToEmit.push_back(std::make_pair(OutVal, Ptr));
  }

  // Emit the non-flagged stores from the physregs.
  SmallVector<SDValue, 8> OutChains;
  for (unsigned i = 0, e = StoresToEmit.size(); i != e; ++i) {
    SDValue Val = DAG.getStore(Chain, getCurSDLoc(),
                               StoresToEmit[i].first,
                               getValue(StoresToEmit[i].second),
                               MachinePointerInfo(StoresToEmit[i].second),
                               false, false, 0);
    OutChains.push_back(Val);
  }

  if (!OutChains.empty())
    Chain = DAG.getNode(ISD::TokenFactor, getCurSDLoc(), MVT::Other, OutChains);

  DAG.setRoot(Chain);
}

void SelectionDAGBuilder::visitVAStart(const CallInst &I) {
  DAG.setRoot(DAG.getNode(ISD::VASTART, getCurSDLoc(),
                          MVT::Other, getRoot(),
                          getValue(I.getArgOperand(0)),
                          DAG.getSrcValue(I.getArgOperand(0))));
}

void SelectionDAGBuilder::visitVAArg(const VAArgInst &I) {
  const TargetLowering *TLI = TM.getTargetLowering();
  const DataLayout &DL = *TLI->getDataLayout();
  SDValue V = DAG.getVAArg(TLI->getValueType(I.getType()), getCurSDLoc(),
                           getRoot(), getValue(I.getOperand(0)),
                           DAG.getSrcValue(I.getOperand(0)),
<<<<<<< HEAD
// @LOCALMOD-BEGIN
                           TD.getCallFrameTypeAlignment(I.getType()));
// @LOCALMOD-END

=======
                           DL.getABITypeAlignment(I.getType()));
>>>>>>> 434f0e35
  setValue(&I, V);
  DAG.setRoot(V.getValue(1));
}

void SelectionDAGBuilder::visitVAEnd(const CallInst &I) {
  DAG.setRoot(DAG.getNode(ISD::VAEND, getCurSDLoc(),
                          MVT::Other, getRoot(),
                          getValue(I.getArgOperand(0)),
                          DAG.getSrcValue(I.getArgOperand(0))));
}

void SelectionDAGBuilder::visitVACopy(const CallInst &I) {
  DAG.setRoot(DAG.getNode(ISD::VACOPY, getCurSDLoc(),
                          MVT::Other, getRoot(),
                          getValue(I.getArgOperand(0)),
                          getValue(I.getArgOperand(1)),
                          DAG.getSrcValue(I.getArgOperand(0)),
                          DAG.getSrcValue(I.getArgOperand(1))));
}

/// \brief Lower an argument list according to the target calling convention.
///
/// \return A tuple of <return-value, token-chain>
///
/// This is a helper for lowering intrinsics that follow a target calling
/// convention or require stack pointer adjustment. Only a subset of the
/// intrinsic's operands need to participate in the calling convention.
std::pair<SDValue, SDValue>
SelectionDAGBuilder::LowerCallOperands(const CallInst &CI, unsigned ArgIdx,
                                       unsigned NumArgs, SDValue Callee,
                                       bool useVoidTy) {
  TargetLowering::ArgListTy Args;
  Args.reserve(NumArgs);

  // Populate the argument list.
  // Attributes for args start at offset 1, after the return attribute.
  ImmutableCallSite CS(&CI);
  for (unsigned ArgI = ArgIdx, ArgE = ArgIdx + NumArgs, AttrI = ArgIdx + 1;
       ArgI != ArgE; ++ArgI) {
    const Value *V = CI.getOperand(ArgI);

    assert(!V->getType()->isEmptyTy() && "Empty type passed to intrinsic.");

    TargetLowering::ArgListEntry Entry;
    Entry.Node = getValue(V);
    Entry.Ty = V->getType();
    Entry.setAttributes(&CS, AttrI);
    Args.push_back(Entry);
  }

  Type *retTy = useVoidTy ? Type::getVoidTy(*DAG.getContext()) : CI.getType();
  TargetLowering::CallLoweringInfo CLI(DAG);
  CLI.setDebugLoc(getCurSDLoc()).setChain(getRoot())
    .setCallee(CI.getCallingConv(), retTy, Callee, std::move(Args), NumArgs)
    .setDiscardResult(!CI.use_empty());

  const TargetLowering *TLI = TM.getTargetLowering();
  return TLI->LowerCallTo(CLI);
}

/// \brief Add a stack map intrinsic call's live variable operands to a stackmap
/// or patchpoint target node's operand list.
///
/// Constants are converted to TargetConstants purely as an optimization to
/// avoid constant materialization and register allocation.
///
/// FrameIndex operands are converted to TargetFrameIndex so that ISEL does not
/// generate addess computation nodes, and so ExpandISelPseudo can convert the
/// TargetFrameIndex into a DirectMemRefOp StackMap location. This avoids
/// address materialization and register allocation, but may also be required
/// for correctness. If a StackMap (or PatchPoint) intrinsic directly uses an
/// alloca in the entry block, then the runtime may assume that the alloca's
/// StackMap location can be read immediately after compilation and that the
/// location is valid at any point during execution (this is similar to the
/// assumption made by the llvm.gcroot intrinsic). If the alloca's location were
/// only available in a register, then the runtime would need to trap when
/// execution reaches the StackMap in order to read the alloca's location.
static void addStackMapLiveVars(const CallInst &CI, unsigned StartIdx,
                                SmallVectorImpl<SDValue> &Ops,
                                SelectionDAGBuilder &Builder) {
  for (unsigned i = StartIdx, e = CI.getNumArgOperands(); i != e; ++i) {
    SDValue OpVal = Builder.getValue(CI.getArgOperand(i));
    if (ConstantSDNode *C = dyn_cast<ConstantSDNode>(OpVal)) {
      Ops.push_back(
        Builder.DAG.getTargetConstant(StackMaps::ConstantOp, MVT::i64));
      Ops.push_back(
        Builder.DAG.getTargetConstant(C->getSExtValue(), MVT::i64));
    } else if (FrameIndexSDNode *FI = dyn_cast<FrameIndexSDNode>(OpVal)) {
      const TargetLowering &TLI = Builder.DAG.getTargetLoweringInfo();
      Ops.push_back(
        Builder.DAG.getTargetFrameIndex(FI->getIndex(), TLI.getPointerTy()));
    } else
      Ops.push_back(OpVal);
  }
}

/// \brief Lower llvm.experimental.stackmap directly to its target opcode.
void SelectionDAGBuilder::visitStackmap(const CallInst &CI) {
  // void @llvm.experimental.stackmap(i32 <id>, i32 <numShadowBytes>,
  //                                  [live variables...])

  assert(CI.getType()->isVoidTy() && "Stackmap cannot return a value.");

  SDValue Chain, InFlag, Callee, NullPtr;
  SmallVector<SDValue, 32> Ops;

  SDLoc DL = getCurSDLoc();
  Callee = getValue(CI.getCalledValue());
  NullPtr = DAG.getIntPtrConstant(0, true);

  // The stackmap intrinsic only records the live variables (the arguemnts
  // passed to it) and emits NOPS (if requested). Unlike the patchpoint
  // intrinsic, this won't be lowered to a function call. This means we don't
  // have to worry about calling conventions and target specific lowering code.
  // Instead we perform the call lowering right here.
  //
  // chain, flag = CALLSEQ_START(chain, 0)
  // chain, flag = STACKMAP(id, nbytes, ..., chain, flag)
  // chain, flag = CALLSEQ_END(chain, 0, 0, flag)
  //
  Chain = DAG.getCALLSEQ_START(getRoot(), NullPtr, DL);
  InFlag = Chain.getValue(1);

  // Add the <id> and <numBytes> constants.
  SDValue IDVal = getValue(CI.getOperand(PatchPointOpers::IDPos));
  Ops.push_back(DAG.getTargetConstant(
                  cast<ConstantSDNode>(IDVal)->getZExtValue(), MVT::i64));
  SDValue NBytesVal = getValue(CI.getOperand(PatchPointOpers::NBytesPos));
  Ops.push_back(DAG.getTargetConstant(
                  cast<ConstantSDNode>(NBytesVal)->getZExtValue(), MVT::i32));

  // Push live variables for the stack map.
  addStackMapLiveVars(CI, 2, Ops, *this);

  // We are not pushing any register mask info here on the operands list,
  // because the stackmap doesn't clobber anything.

  // Push the chain and the glue flag.
  Ops.push_back(Chain);
  Ops.push_back(InFlag);

  // Create the STACKMAP node.
  SDVTList NodeTys = DAG.getVTList(MVT::Other, MVT::Glue);
  SDNode *SM = DAG.getMachineNode(TargetOpcode::STACKMAP, DL, NodeTys, Ops);
  Chain = SDValue(SM, 0);
  InFlag = Chain.getValue(1);

  Chain = DAG.getCALLSEQ_END(Chain, NullPtr, NullPtr, InFlag, DL);

  // Stackmaps don't generate values, so nothing goes into the NodeMap.

  // Set the root to the target-lowered call chain.
  DAG.setRoot(Chain);

  // Inform the Frame Information that we have a stackmap in this function.
  FuncInfo.MF->getFrameInfo()->setHasStackMap();
}

/// \brief Lower llvm.experimental.patchpoint directly to its target opcode.
void SelectionDAGBuilder::visitPatchpoint(const CallInst &CI) {
  // void|i64 @llvm.experimental.patchpoint.void|i64(i64 <id>,
  //                                                 i32 <numBytes>,
  //                                                 i8* <target>,
  //                                                 i32 <numArgs>,
  //                                                 [Args...],
  //                                                 [live variables...])

  CallingConv::ID CC = CI.getCallingConv();
  bool isAnyRegCC = CC == CallingConv::AnyReg;
  bool hasDef = !CI.getType()->isVoidTy();
  SDValue Callee = getValue(CI.getOperand(2)); // <target>

  // Get the real number of arguments participating in the call <numArgs>
  SDValue NArgVal = getValue(CI.getArgOperand(PatchPointOpers::NArgPos));
  unsigned NumArgs = cast<ConstantSDNode>(NArgVal)->getZExtValue();

  // Skip the four meta args: <id>, <numNopBytes>, <target>, <numArgs>
  // Intrinsics include all meta-operands up to but not including CC.
  unsigned NumMetaOpers = PatchPointOpers::CCPos;
  assert(CI.getNumArgOperands() >= NumMetaOpers + NumArgs &&
         "Not enough arguments provided to the patchpoint intrinsic");

  // For AnyRegCC the arguments are lowered later on manually.
  unsigned NumCallArgs = isAnyRegCC ? 0 : NumArgs;
  std::pair<SDValue, SDValue> Result =
    LowerCallOperands(CI, NumMetaOpers, NumCallArgs, Callee, isAnyRegCC);

  // Set the root to the target-lowered call chain.
  SDValue Chain = Result.second;
  DAG.setRoot(Chain);

  SDNode *CallEnd = Chain.getNode();
  if (hasDef && (CallEnd->getOpcode() == ISD::CopyFromReg))
    CallEnd = CallEnd->getOperand(0).getNode();

  /// Get a call instruction from the call sequence chain.
  /// Tail calls are not allowed.
  assert(CallEnd->getOpcode() == ISD::CALLSEQ_END &&
         "Expected a callseq node.");
  SDNode *Call = CallEnd->getOperand(0).getNode();
  bool hasGlue = Call->getGluedNode();

  // Replace the target specific call node with the patchable intrinsic.
  SmallVector<SDValue, 8> Ops;

  // Add the <id> and <numBytes> constants.
  SDValue IDVal = getValue(CI.getOperand(PatchPointOpers::IDPos));
  Ops.push_back(DAG.getTargetConstant(
                  cast<ConstantSDNode>(IDVal)->getZExtValue(), MVT::i64));
  SDValue NBytesVal = getValue(CI.getOperand(PatchPointOpers::NBytesPos));
  Ops.push_back(DAG.getTargetConstant(
                  cast<ConstantSDNode>(NBytesVal)->getZExtValue(), MVT::i32));

  // Assume that the Callee is a constant address.
  // FIXME: handle function symbols in the future.
  Ops.push_back(
    DAG.getIntPtrConstant(cast<ConstantSDNode>(Callee)->getZExtValue(),
                          /*isTarget=*/true));

  // Adjust <numArgs> to account for any arguments that have been passed on the
  // stack instead.
  // Call Node: Chain, Target, {Args}, RegMask, [Glue]
  unsigned NumCallRegArgs = Call->getNumOperands() - (hasGlue ? 4 : 3);
  NumCallRegArgs = isAnyRegCC ? NumArgs : NumCallRegArgs;
  Ops.push_back(DAG.getTargetConstant(NumCallRegArgs, MVT::i32));

  // Add the calling convention
  Ops.push_back(DAG.getTargetConstant((unsigned)CC, MVT::i32));

  // Add the arguments we omitted previously. The register allocator should
  // place these in any free register.
  if (isAnyRegCC)
    for (unsigned i = NumMetaOpers, e = NumMetaOpers + NumArgs; i != e; ++i)
      Ops.push_back(getValue(CI.getArgOperand(i)));

  // Push the arguments from the call instruction up to the register mask.
  SDNode::op_iterator e = hasGlue ? Call->op_end()-2 : Call->op_end()-1;
  for (SDNode::op_iterator i = Call->op_begin()+2; i != e; ++i)
    Ops.push_back(*i);

  // Push live variables for the stack map.
  addStackMapLiveVars(CI, NumMetaOpers + NumArgs, Ops, *this);

  // Push the register mask info.
  if (hasGlue)
    Ops.push_back(*(Call->op_end()-2));
  else
    Ops.push_back(*(Call->op_end()-1));

  // Push the chain (this is originally the first operand of the call, but
  // becomes now the last or second to last operand).
  Ops.push_back(*(Call->op_begin()));

  // Push the glue flag (last operand).
  if (hasGlue)
    Ops.push_back(*(Call->op_end()-1));

  SDVTList NodeTys;
  if (isAnyRegCC && hasDef) {
    // Create the return types based on the intrinsic definition
    const TargetLowering &TLI = DAG.getTargetLoweringInfo();
    SmallVector<EVT, 3> ValueVTs;
    ComputeValueVTs(TLI, CI.getType(), ValueVTs);
    assert(ValueVTs.size() == 1 && "Expected only one return value type.");

    // There is always a chain and a glue type at the end
    ValueVTs.push_back(MVT::Other);
    ValueVTs.push_back(MVT::Glue);
    NodeTys = DAG.getVTList(ValueVTs);
  } else
    NodeTys = DAG.getVTList(MVT::Other, MVT::Glue);

  // Replace the target specific call node with a PATCHPOINT node.
  MachineSDNode *MN = DAG.getMachineNode(TargetOpcode::PATCHPOINT,
                                         getCurSDLoc(), NodeTys, Ops);

  // Update the NodeMap.
  if (hasDef) {
    if (isAnyRegCC)
      setValue(&CI, SDValue(MN, 0));
    else
      setValue(&CI, Result.first);
  }

  // Fixup the consumers of the intrinsic. The chain and glue may be used in the
  // call sequence. Furthermore the location of the chain and glue can change
  // when the AnyReg calling convention is used and the intrinsic returns a
  // value.
  if (isAnyRegCC && hasDef) {
    SDValue From[] = {SDValue(Call, 0), SDValue(Call, 1)};
    SDValue To[] = {SDValue(MN, 1), SDValue(MN, 2)};
    DAG.ReplaceAllUsesOfValuesWith(From, To, 2);
  } else
    DAG.ReplaceAllUsesWith(Call, MN);
  DAG.DeleteNode(Call);

  // Inform the Frame Information that we have a patchpoint in this function.
  FuncInfo.MF->getFrameInfo()->setHasPatchPoint();
}

/// Returns an AttributeSet representing the attributes applied to the return
/// value of the given call.
static AttributeSet getReturnAttrs(TargetLowering::CallLoweringInfo &CLI) {
  SmallVector<Attribute::AttrKind, 2> Attrs;
  if (CLI.RetSExt)
    Attrs.push_back(Attribute::SExt);
  if (CLI.RetZExt)
    Attrs.push_back(Attribute::ZExt);
  if (CLI.IsInReg)
    Attrs.push_back(Attribute::InReg);

  return AttributeSet::get(CLI.RetTy->getContext(), AttributeSet::ReturnIndex,
                           Attrs);
}

/// TargetLowering::LowerCallTo - This is the default LowerCallTo
/// implementation, which just calls LowerCall.
/// FIXME: When all targets are
/// migrated to using LowerCall, this hook should be integrated into SDISel.
std::pair<SDValue, SDValue>
TargetLowering::LowerCallTo(TargetLowering::CallLoweringInfo &CLI) const {
  // Handle the incoming return values from the call.
  CLI.Ins.clear();
  Type *OrigRetTy = CLI.RetTy;
  SmallVector<EVT, 4> RetTys;
  SmallVector<uint64_t, 4> Offsets;
  ComputeValueVTs(*this, CLI.RetTy, RetTys, &Offsets);

  SmallVector<ISD::OutputArg, 4> Outs;
  GetReturnInfo(CLI.RetTy, getReturnAttrs(CLI), Outs, *this);

  bool CanLowerReturn =
      this->CanLowerReturn(CLI.CallConv, CLI.DAG.getMachineFunction(),
                           CLI.IsVarArg, Outs, CLI.RetTy->getContext());

  SDValue DemoteStackSlot;
  int DemoteStackIdx = -100;
  if (!CanLowerReturn) {
    // FIXME: equivalent assert?
    // assert(!CS.hasInAllocaArgument() &&
    //        "sret demotion is incompatible with inalloca");
    uint64_t TySize = getDataLayout()->getTypeAllocSize(CLI.RetTy);
    unsigned Align  = getDataLayout()->getPrefTypeAlignment(CLI.RetTy);
    MachineFunction &MF = CLI.DAG.getMachineFunction();
    DemoteStackIdx = MF.getFrameInfo()->CreateStackObject(TySize, Align, false);
    Type *StackSlotPtrType = PointerType::getUnqual(CLI.RetTy);

    DemoteStackSlot = CLI.DAG.getFrameIndex(DemoteStackIdx, getPointerTy());
    ArgListEntry Entry;
    Entry.Node = DemoteStackSlot;
    Entry.Ty = StackSlotPtrType;
    Entry.isSExt = false;
    Entry.isZExt = false;
    Entry.isInReg = false;
    Entry.isSRet = true;
    Entry.isNest = false;
    Entry.isByVal = false;
    Entry.isReturned = false;
    Entry.Alignment = Align;
    CLI.getArgs().insert(CLI.getArgs().begin(), Entry);
    CLI.RetTy = Type::getVoidTy(CLI.RetTy->getContext());
  } else {
    for (unsigned I = 0, E = RetTys.size(); I != E; ++I) {
      EVT VT = RetTys[I];
      MVT RegisterVT = getRegisterType(CLI.RetTy->getContext(), VT);
      unsigned NumRegs = getNumRegisters(CLI.RetTy->getContext(), VT);
      for (unsigned i = 0; i != NumRegs; ++i) {
        ISD::InputArg MyFlags;
        MyFlags.VT = RegisterVT;
        MyFlags.ArgVT = VT;
        MyFlags.Used = CLI.IsReturnValueUsed;
        if (CLI.RetSExt)
          MyFlags.Flags.setSExt();
        if (CLI.RetZExt)
          MyFlags.Flags.setZExt();
        if (CLI.IsInReg)
          MyFlags.Flags.setInReg();
        CLI.Ins.push_back(MyFlags);
      }
    }
  }

  // Handle all of the outgoing arguments.
  CLI.Outs.clear();
  CLI.OutVals.clear();
  ArgListTy &Args = CLI.getArgs();
  for (unsigned i = 0, e = Args.size(); i != e; ++i) {
    SmallVector<EVT, 4> ValueVTs;
    ComputeValueVTs(*this, Args[i].Ty, ValueVTs);
    Type *FinalType = Args[i].Ty;
    if (Args[i].isByVal)
      FinalType = cast<PointerType>(Args[i].Ty)->getElementType();
    bool NeedsRegBlock = functionArgumentNeedsConsecutiveRegisters(
        FinalType, CLI.CallConv, CLI.IsVarArg);
    for (unsigned Value = 0, NumValues = ValueVTs.size(); Value != NumValues;
         ++Value) {
      EVT VT = ValueVTs[Value];
      Type *ArgTy = VT.getTypeForEVT(CLI.RetTy->getContext());
      SDValue Op = SDValue(Args[i].Node.getNode(),
                           Args[i].Node.getResNo() + Value);
      ISD::ArgFlagsTy Flags;
      unsigned OriginalAlignment = getDataLayout()->getABITypeAlignment(ArgTy);

      if (Args[i].isZExt)
        Flags.setZExt();
      if (Args[i].isSExt)
        Flags.setSExt();
      if (Args[i].isInReg)
        Flags.setInReg();
      if (Args[i].isSRet)
        Flags.setSRet();
      if (Args[i].isByVal)
        Flags.setByVal();
      if (Args[i].isInAlloca) {
        Flags.setInAlloca();
        // Set the byval flag for CCAssignFn callbacks that don't know about
        // inalloca.  This way we can know how many bytes we should've allocated
        // and how many bytes a callee cleanup function will pop.  If we port
        // inalloca to more targets, we'll have to add custom inalloca handling
        // in the various CC lowering callbacks.
        Flags.setByVal();
      }
      if (Args[i].isByVal || Args[i].isInAlloca) {
        PointerType *Ty = cast<PointerType>(Args[i].Ty);
        Type *ElementTy = Ty->getElementType();
        Flags.setByValSize(getDataLayout()->getTypeAllocSize(ElementTy));
        // For ByVal, alignment should come from FE.  BE will guess if this
        // info is not there but there are cases it cannot get right.
        unsigned FrameAlign;
        if (Args[i].Alignment)
          FrameAlign = Args[i].Alignment;
        else
          FrameAlign = getByValTypeAlignment(ElementTy);
        Flags.setByValAlign(FrameAlign);
      }
      if (Args[i].isNest)
        Flags.setNest();
      if (NeedsRegBlock)
        Flags.setInConsecutiveRegs();
      Flags.setOrigAlign(OriginalAlignment);

      MVT PartVT = getRegisterType(CLI.RetTy->getContext(), VT);
      unsigned NumParts = getNumRegisters(CLI.RetTy->getContext(), VT);
      SmallVector<SDValue, 4> Parts(NumParts);
      ISD::NodeType ExtendKind = ISD::ANY_EXTEND;

      if (Args[i].isSExt)
        ExtendKind = ISD::SIGN_EXTEND;
      else if (Args[i].isZExt)
        ExtendKind = ISD::ZERO_EXTEND;

      // Conservatively only handle 'returned' on non-vectors for now
      if (Args[i].isReturned && !Op.getValueType().isVector()) {
        assert(CLI.RetTy == Args[i].Ty && RetTys.size() == NumValues &&
               "unexpected use of 'returned'");
        // Before passing 'returned' to the target lowering code, ensure that
        // either the register MVT and the actual EVT are the same size or that
        // the return value and argument are extended in the same way; in these
        // cases it's safe to pass the argument register value unchanged as the
        // return register value (although it's at the target's option whether
        // to do so)
        // TODO: allow code generation to take advantage of partially preserved
        // registers rather than clobbering the entire register when the
        // parameter extension method is not compatible with the return
        // extension method
        if ((NumParts * PartVT.getSizeInBits() == VT.getSizeInBits()) ||
            (ExtendKind != ISD::ANY_EXTEND &&
             CLI.RetSExt == Args[i].isSExt && CLI.RetZExt == Args[i].isZExt))
        Flags.setReturned();
      }

      getCopyToParts(CLI.DAG, CLI.DL, Op, &Parts[0], NumParts, PartVT,
                     CLI.CS ? CLI.CS->getInstruction() : nullptr, ExtendKind);

      for (unsigned j = 0; j != NumParts; ++j) {
        // if it isn't first piece, alignment must be 1
        ISD::OutputArg MyFlags(Flags, Parts[j].getValueType(), VT,
                               i < CLI.NumFixedArgs,
                               i, j*Parts[j].getValueType().getStoreSize());
        if (NumParts > 1 && j == 0)
          MyFlags.Flags.setSplit();
        else if (j != 0)
          MyFlags.Flags.setOrigAlign(1);

        // Only mark the end at the last register of the last value.
        if (NeedsRegBlock && Value == NumValues - 1 && j == NumParts - 1)
          MyFlags.Flags.setInConsecutiveRegsLast();

        CLI.Outs.push_back(MyFlags);
        CLI.OutVals.push_back(Parts[j]);
      }
    }
  }

  SmallVector<SDValue, 4> InVals;
  CLI.Chain = LowerCall(CLI, InVals);

  // Verify that the target's LowerCall behaved as expected.
  assert(CLI.Chain.getNode() && CLI.Chain.getValueType() == MVT::Other &&
         "LowerCall didn't return a valid chain!");
  assert((!CLI.IsTailCall || InVals.empty()) &&
         "LowerCall emitted a return value for a tail call!");
  assert((CLI.IsTailCall || InVals.size() == CLI.Ins.size()) &&
         "LowerCall didn't emit the correct number of values!");

  // For a tail call, the return value is merely live-out and there aren't
  // any nodes in the DAG representing it. Return a special value to
  // indicate that a tail call has been emitted and no more Instructions
  // should be processed in the current block.
  if (CLI.IsTailCall) {
    CLI.DAG.setRoot(CLI.Chain);
    return std::make_pair(SDValue(), SDValue());
  }

  DEBUG(for (unsigned i = 0, e = CLI.Ins.size(); i != e; ++i) {
          assert(InVals[i].getNode() &&
                 "LowerCall emitted a null value!");
          assert(EVT(CLI.Ins[i].VT) == InVals[i].getValueType() &&
                 "LowerCall emitted a value with the wrong type!");
        });

  SmallVector<SDValue, 4> ReturnValues;
  if (!CanLowerReturn) {
    // The instruction result is the result of loading from the
    // hidden sret parameter.
    SmallVector<EVT, 1> PVTs;
    Type *PtrRetTy = PointerType::getUnqual(OrigRetTy);

    ComputeValueVTs(*this, PtrRetTy, PVTs);
    assert(PVTs.size() == 1 && "Pointers should fit in one register");
    EVT PtrVT = PVTs[0];

    unsigned NumValues = RetTys.size();
    ReturnValues.resize(NumValues);
    SmallVector<SDValue, 4> Chains(NumValues);

    for (unsigned i = 0; i < NumValues; ++i) {
      SDValue Add = CLI.DAG.getNode(ISD::ADD, CLI.DL, PtrVT, DemoteStackSlot,
                                    CLI.DAG.getConstant(Offsets[i], PtrVT));
      SDValue L = CLI.DAG.getLoad(
          RetTys[i], CLI.DL, CLI.Chain, Add,
          MachinePointerInfo::getFixedStack(DemoteStackIdx, Offsets[i]), false,
          false, false, 1);
      ReturnValues[i] = L;
      Chains[i] = L.getValue(1);
    }

    CLI.Chain = CLI.DAG.getNode(ISD::TokenFactor, CLI.DL, MVT::Other, Chains);
  } else {
    // Collect the legal value parts into potentially illegal values
    // that correspond to the original function's return values.
    ISD::NodeType AssertOp = ISD::DELETED_NODE;
    if (CLI.RetSExt)
      AssertOp = ISD::AssertSext;
    else if (CLI.RetZExt)
      AssertOp = ISD::AssertZext;
    unsigned CurReg = 0;
    for (unsigned I = 0, E = RetTys.size(); I != E; ++I) {
      EVT VT = RetTys[I];
      MVT RegisterVT = getRegisterType(CLI.RetTy->getContext(), VT);
      unsigned NumRegs = getNumRegisters(CLI.RetTy->getContext(), VT);

      ReturnValues.push_back(getCopyFromParts(CLI.DAG, CLI.DL, &InVals[CurReg],
                                              NumRegs, RegisterVT, VT, nullptr,
                                              AssertOp));
      CurReg += NumRegs;
    }

    // For a function returning void, there is no return value. We can't create
    // such a node, so we just return a null return value in that case. In
    // that case, nothing will actually look at the value.
    if (ReturnValues.empty())
      return std::make_pair(SDValue(), CLI.Chain);
  }

  SDValue Res = CLI.DAG.getNode(ISD::MERGE_VALUES, CLI.DL,
                                CLI.DAG.getVTList(RetTys), ReturnValues);
  return std::make_pair(Res, CLI.Chain);
}

void TargetLowering::LowerOperationWrapper(SDNode *N,
                                           SmallVectorImpl<SDValue> &Results,
                                           SelectionDAG &DAG) const {
  SDValue Res = LowerOperation(SDValue(N, 0), DAG);
  if (Res.getNode())
    Results.push_back(Res);
}

SDValue TargetLowering::LowerOperation(SDValue Op, SelectionDAG &DAG) const {
  llvm_unreachable("LowerOperation not implemented for this target!");
}

void
SelectionDAGBuilder::CopyValueToVirtualRegister(const Value *V, unsigned Reg) {
  SDValue Op = getNonRegisterValue(V);
  assert((Op.getOpcode() != ISD::CopyFromReg ||
          cast<RegisterSDNode>(Op.getOperand(1))->getReg() != Reg) &&
         "Copy from a reg to the same reg!");
  assert(!TargetRegisterInfo::isPhysicalRegister(Reg) && "Is a physreg");

  const TargetLowering *TLI = TM.getTargetLowering();
  RegsForValue RFV(V->getContext(), *TLI, Reg, V->getType());
  SDValue Chain = DAG.getEntryNode();
  RFV.getCopyToRegs(Op, DAG, getCurSDLoc(), Chain, nullptr, V);
  PendingExports.push_back(Chain);
}

#include "llvm/CodeGen/SelectionDAGISel.h"

/// isOnlyUsedInEntryBlock - If the specified argument is only used in the
/// entry block, return true.  This includes arguments used by switches, since
/// the switch may expand into multiple basic blocks.
static bool isOnlyUsedInEntryBlock(const Argument *A, bool FastISel) {
  // With FastISel active, we may be splitting blocks, so force creation
  // of virtual registers for all non-dead arguments.
  if (FastISel)
    return A->use_empty();

  const BasicBlock *Entry = A->getParent()->begin();
  for (const User *U : A->users())
    if (cast<Instruction>(U)->getParent() != Entry || isa<SwitchInst>(U))
      return false;  // Use not in entry block.

  return true;
}

void SelectionDAGISel::LowerArguments(const Function &F) {
  SelectionDAG &DAG = SDB->DAG;
  SDLoc dl = SDB->getCurSDLoc();
  const TargetLowering *TLI = getTargetLowering();
  const DataLayout *DL = TLI->getDataLayout();
  SmallVector<ISD::InputArg, 16> Ins;

  if (!FuncInfo->CanLowerReturn) {
    // Put in an sret pointer parameter before all the other parameters.
    SmallVector<EVT, 1> ValueVTs;
    ComputeValueVTs(*getTargetLowering(),
                    PointerType::getUnqual(F.getReturnType()), ValueVTs);

    // NOTE: Assuming that a pointer will never break down to more than one VT
    // or one register.
    ISD::ArgFlagsTy Flags;
    Flags.setSRet();
    MVT RegisterVT = TLI->getRegisterType(*DAG.getContext(), ValueVTs[0]);
    ISD::InputArg RetArg(Flags, RegisterVT, ValueVTs[0], true, 0, 0);
    Ins.push_back(RetArg);
  }

  // Set up the incoming argument description vector.
  unsigned Idx = 1;
  for (Function::const_arg_iterator I = F.arg_begin(), E = F.arg_end();
       I != E; ++I, ++Idx) {
    SmallVector<EVT, 4> ValueVTs;
    ComputeValueVTs(*TLI, I->getType(), ValueVTs);
    bool isArgValueUsed = !I->use_empty();
    unsigned PartBase = 0;
    Type *FinalType = I->getType();
    if (F.getAttributes().hasAttribute(Idx, Attribute::ByVal))
      FinalType = cast<PointerType>(FinalType)->getElementType();
    bool NeedsRegBlock = TLI->functionArgumentNeedsConsecutiveRegisters(
        FinalType, F.getCallingConv(), F.isVarArg());
    for (unsigned Value = 0, NumValues = ValueVTs.size();
         Value != NumValues; ++Value) {
      EVT VT = ValueVTs[Value];
      Type *ArgTy = VT.getTypeForEVT(*DAG.getContext());
      ISD::ArgFlagsTy Flags;
      unsigned OriginalAlignment = DL->getABITypeAlignment(ArgTy);

      if (F.getAttributes().hasAttribute(Idx, Attribute::ZExt))
        Flags.setZExt();
      if (F.getAttributes().hasAttribute(Idx, Attribute::SExt))
        Flags.setSExt();
      if (F.getAttributes().hasAttribute(Idx, Attribute::InReg))
        Flags.setInReg();
      if (F.getAttributes().hasAttribute(Idx, Attribute::StructRet))
        Flags.setSRet();
      if (F.getAttributes().hasAttribute(Idx, Attribute::ByVal))
        Flags.setByVal();
      if (F.getAttributes().hasAttribute(Idx, Attribute::InAlloca)) {
        Flags.setInAlloca();
        // Set the byval flag for CCAssignFn callbacks that don't know about
        // inalloca.  This way we can know how many bytes we should've allocated
        // and how many bytes a callee cleanup function will pop.  If we port
        // inalloca to more targets, we'll have to add custom inalloca handling
        // in the various CC lowering callbacks.
        Flags.setByVal();
      }
      if (Flags.isByVal() || Flags.isInAlloca()) {
        PointerType *Ty = cast<PointerType>(I->getType());
        Type *ElementTy = Ty->getElementType();
        Flags.setByValSize(DL->getTypeAllocSize(ElementTy));
        // For ByVal, alignment should be passed from FE.  BE will guess if
        // this info is not there but there are cases it cannot get right.
        unsigned FrameAlign;
        if (F.getParamAlignment(Idx))
          FrameAlign = F.getParamAlignment(Idx);
        else
          FrameAlign = TLI->getByValTypeAlignment(ElementTy);
        Flags.setByValAlign(FrameAlign);
      }
      if (F.getAttributes().hasAttribute(Idx, Attribute::Nest))
        Flags.setNest();
      if (NeedsRegBlock)
        Flags.setInConsecutiveRegs();
      Flags.setOrigAlign(OriginalAlignment);

      MVT RegisterVT = TLI->getRegisterType(*CurDAG->getContext(), VT);
      unsigned NumRegs = TLI->getNumRegisters(*CurDAG->getContext(), VT);
      for (unsigned i = 0; i != NumRegs; ++i) {
        ISD::InputArg MyFlags(Flags, RegisterVT, VT, isArgValueUsed,
                              Idx-1, PartBase+i*RegisterVT.getStoreSize());
        if (NumRegs > 1 && i == 0)
          MyFlags.Flags.setSplit();
        // if it isn't first piece, alignment must be 1
        else if (i > 0)
          MyFlags.Flags.setOrigAlign(1);

        // Only mark the end at the last register of the last value.
        if (NeedsRegBlock && Value == NumValues - 1 && i == NumRegs - 1)
          MyFlags.Flags.setInConsecutiveRegsLast();

        Ins.push_back(MyFlags);
      }
      PartBase += VT.getStoreSize();
    }
  }

  // Call the target to set up the argument values.
  SmallVector<SDValue, 8> InVals;
  SDValue NewRoot = TLI->LowerFormalArguments(DAG.getRoot(), F.getCallingConv(),
                                              F.isVarArg(), Ins,
                                              dl, DAG, InVals);

  // Verify that the target's LowerFormalArguments behaved as expected.
  assert(NewRoot.getNode() && NewRoot.getValueType() == MVT::Other &&
         "LowerFormalArguments didn't return a valid chain!");
  assert(InVals.size() == Ins.size() &&
         "LowerFormalArguments didn't emit the correct number of values!");
  DEBUG({
      for (unsigned i = 0, e = Ins.size(); i != e; ++i) {
        assert(InVals[i].getNode() &&
               "LowerFormalArguments emitted a null value!");
        assert(EVT(Ins[i].VT) == InVals[i].getValueType() &&
               "LowerFormalArguments emitted a value with the wrong type!");
      }
    });

  // Update the DAG with the new chain value resulting from argument lowering.
  DAG.setRoot(NewRoot);

  // Set up the argument values.
  unsigned i = 0;
  Idx = 1;
  if (!FuncInfo->CanLowerReturn) {
    // Create a virtual register for the sret pointer, and put in a copy
    // from the sret argument into it.
    SmallVector<EVT, 1> ValueVTs;
    ComputeValueVTs(*TLI, PointerType::getUnqual(F.getReturnType()), ValueVTs);
    MVT VT = ValueVTs[0].getSimpleVT();
    MVT RegVT = TLI->getRegisterType(*CurDAG->getContext(), VT);
    ISD::NodeType AssertOp = ISD::DELETED_NODE;
    SDValue ArgValue = getCopyFromParts(DAG, dl, &InVals[0], 1,
                                        RegVT, VT, nullptr, AssertOp);

    MachineFunction& MF = SDB->DAG.getMachineFunction();
    MachineRegisterInfo& RegInfo = MF.getRegInfo();
    unsigned SRetReg = RegInfo.createVirtualRegister(TLI->getRegClassFor(RegVT));
    FuncInfo->DemoteRegister = SRetReg;
    NewRoot = SDB->DAG.getCopyToReg(NewRoot, SDB->getCurSDLoc(),
                                    SRetReg, ArgValue);
    DAG.setRoot(NewRoot);

    // i indexes lowered arguments.  Bump it past the hidden sret argument.
    // Idx indexes LLVM arguments.  Don't touch it.
    ++i;
  }

  for (Function::const_arg_iterator I = F.arg_begin(), E = F.arg_end(); I != E;
      ++I, ++Idx) {
    SmallVector<SDValue, 4> ArgValues;
    SmallVector<EVT, 4> ValueVTs;
    ComputeValueVTs(*TLI, I->getType(), ValueVTs);
    unsigned NumValues = ValueVTs.size();

    // If this argument is unused then remember its value. It is used to generate
    // debugging information.
    if (I->use_empty() && NumValues) {
      SDB->setUnusedArgValue(I, InVals[i]);

      // Also remember any frame index for use in FastISel.
      if (FrameIndexSDNode *FI =
          dyn_cast<FrameIndexSDNode>(InVals[i].getNode()))
        FuncInfo->setArgumentFrameIndex(I, FI->getIndex());
    }

    for (unsigned Val = 0; Val != NumValues; ++Val) {
      EVT VT = ValueVTs[Val];
      MVT PartVT = TLI->getRegisterType(*CurDAG->getContext(), VT);
      unsigned NumParts = TLI->getNumRegisters(*CurDAG->getContext(), VT);

      if (!I->use_empty()) {
        ISD::NodeType AssertOp = ISD::DELETED_NODE;
        if (F.getAttributes().hasAttribute(Idx, Attribute::SExt))
          AssertOp = ISD::AssertSext;
        else if (F.getAttributes().hasAttribute(Idx, Attribute::ZExt))
          AssertOp = ISD::AssertZext;

        ArgValues.push_back(getCopyFromParts(DAG, dl, &InVals[i],
                                             NumParts, PartVT, VT,
                                             nullptr, AssertOp));
      }

      i += NumParts;
    }

    // We don't need to do anything else for unused arguments.
    if (ArgValues.empty())
      continue;

    // Note down frame index.
    if (FrameIndexSDNode *FI =
        dyn_cast<FrameIndexSDNode>(ArgValues[0].getNode()))
      FuncInfo->setArgumentFrameIndex(I, FI->getIndex());

    SDValue Res = DAG.getMergeValues(makeArrayRef(ArgValues.data(), NumValues),
                                     SDB->getCurSDLoc());

    SDB->setValue(I, Res);
    if (!TM.Options.EnableFastISel && Res.getOpcode() == ISD::BUILD_PAIR) {
      if (LoadSDNode *LNode =
          dyn_cast<LoadSDNode>(Res.getOperand(0).getNode()))
        if (FrameIndexSDNode *FI =
            dyn_cast<FrameIndexSDNode>(LNode->getBasePtr().getNode()))
        FuncInfo->setArgumentFrameIndex(I, FI->getIndex());
    }

    // If this argument is live outside of the entry block, insert a copy from
    // wherever we got it to the vreg that other BB's will reference it as.
    if (!TM.Options.EnableFastISel && Res.getOpcode() == ISD::CopyFromReg) {
      // If we can, though, try to skip creating an unnecessary vreg.
      // FIXME: This isn't very clean... it would be nice to make this more
      // general.  It's also subtly incompatible with the hacks FastISel
      // uses with vregs.
      unsigned Reg = cast<RegisterSDNode>(Res.getOperand(1))->getReg();
      if (TargetRegisterInfo::isVirtualRegister(Reg)) {
        FuncInfo->ValueMap[I] = Reg;
        continue;
      }
    }
    if (!isOnlyUsedInEntryBlock(I, TM.Options.EnableFastISel)) {
      FuncInfo->InitializeRegForValue(I);
      SDB->CopyToExportRegsIfNeeded(I);
    }
  }

  assert(i == InVals.size() && "Argument register count mismatch!");

  // Finally, if the target has anything special to do, allow it to do so.
  // FIXME: this should insert code into the DAG!
  EmitFunctionEntryCode();
}

/// Handle PHI nodes in successor blocks.  Emit code into the SelectionDAG to
/// ensure constants are generated when needed.  Remember the virtual registers
/// that need to be added to the Machine PHI nodes as input.  We cannot just
/// directly add them, because expansion might result in multiple MBB's for one
/// BB.  As such, the start of the BB might correspond to a different MBB than
/// the end.
///
void
SelectionDAGBuilder::HandlePHINodesInSuccessorBlocks(const BasicBlock *LLVMBB) {
  const TerminatorInst *TI = LLVMBB->getTerminator();

  SmallPtrSet<MachineBasicBlock *, 4> SuccsHandled;

  // Check successor nodes' PHI nodes that expect a constant to be available
  // from this block.
  for (unsigned succ = 0, e = TI->getNumSuccessors(); succ != e; ++succ) {
    const BasicBlock *SuccBB = TI->getSuccessor(succ);
    if (!isa<PHINode>(SuccBB->begin())) continue;
    MachineBasicBlock *SuccMBB = FuncInfo.MBBMap[SuccBB];

    // If this terminator has multiple identical successors (common for
    // switches), only handle each succ once.
    if (!SuccsHandled.insert(SuccMBB)) continue;

    MachineBasicBlock::iterator MBBI = SuccMBB->begin();

    // At this point we know that there is a 1-1 correspondence between LLVM PHI
    // nodes and Machine PHI nodes, but the incoming operands have not been
    // emitted yet.
    for (BasicBlock::const_iterator I = SuccBB->begin();
         const PHINode *PN = dyn_cast<PHINode>(I); ++I) {
      // Ignore dead phi's.
      if (PN->use_empty()) continue;

      // Skip empty types
      if (PN->getType()->isEmptyTy())
        continue;

      unsigned Reg;
      const Value *PHIOp = PN->getIncomingValueForBlock(LLVMBB);

      if (const Constant *C = dyn_cast<Constant>(PHIOp)) {
        unsigned &RegOut = ConstantsOut[C];
        if (RegOut == 0) {
          RegOut = FuncInfo.CreateRegs(C->getType());
          CopyValueToVirtualRegister(C, RegOut);
        }
        Reg = RegOut;
      } else {
        DenseMap<const Value *, unsigned>::iterator I =
          FuncInfo.ValueMap.find(PHIOp);
        if (I != FuncInfo.ValueMap.end())
          Reg = I->second;
        else {
          assert(isa<AllocaInst>(PHIOp) &&
                 FuncInfo.StaticAllocaMap.count(cast<AllocaInst>(PHIOp)) &&
                 "Didn't codegen value into a register!??");
          Reg = FuncInfo.CreateRegs(PHIOp->getType());
          CopyValueToVirtualRegister(PHIOp, Reg);
        }
      }

      // Remember that this register needs to added to the machine PHI node as
      // the input for this MBB.
      SmallVector<EVT, 4> ValueVTs;
      const TargetLowering *TLI = TM.getTargetLowering();
      ComputeValueVTs(*TLI, PN->getType(), ValueVTs);
      for (unsigned vti = 0, vte = ValueVTs.size(); vti != vte; ++vti) {
        EVT VT = ValueVTs[vti];
        unsigned NumRegisters = TLI->getNumRegisters(*DAG.getContext(), VT);
        for (unsigned i = 0, e = NumRegisters; i != e; ++i)
          FuncInfo.PHINodesToUpdate.push_back(std::make_pair(MBBI++, Reg+i));
        Reg += NumRegisters;
      }
    }
  }

  ConstantsOut.clear();
}

/// Add a successor MBB to ParentMBB< creating a new MachineBB for BB if SuccMBB
/// is 0.
MachineBasicBlock *
SelectionDAGBuilder::StackProtectorDescriptor::
AddSuccessorMBB(const BasicBlock *BB,
                MachineBasicBlock *ParentMBB,
                MachineBasicBlock *SuccMBB) {
  // If SuccBB has not been created yet, create it.
  if (!SuccMBB) {
    MachineFunction *MF = ParentMBB->getParent();
    MachineFunction::iterator BBI = ParentMBB;
    SuccMBB = MF->CreateMachineBasicBlock(BB);
    MF->insert(++BBI, SuccMBB);
  }
  // Add it as a successor of ParentMBB.
  ParentMBB->addSuccessor(SuccMBB);
  return SuccMBB;
}<|MERGE_RESOLUTION|>--- conflicted
+++ resolved
@@ -6748,14 +6748,9 @@
   SDValue V = DAG.getVAArg(TLI->getValueType(I.getType()), getCurSDLoc(),
                            getRoot(), getValue(I.getOperand(0)),
                            DAG.getSrcValue(I.getOperand(0)),
-<<<<<<< HEAD
 // @LOCALMOD-BEGIN
-                           TD.getCallFrameTypeAlignment(I.getType()));
+                           DL.getCallFrameTypeAlignment(I.getType()));
 // @LOCALMOD-END
-
-=======
-                           DL.getABITypeAlignment(I.getType()));
->>>>>>> 434f0e35
   setValue(&I, V);
   DAG.setRoot(V.getValue(1));
 }
