//===-- Analysis.cpp - CodeGen LLVM IR Analysis Utilities -----------------===//
//
//                     The LLVM Compiler Infrastructure
//
// This file is distributed under the University of Illinois Open Source
// License. See LICENSE.TXT for details.
//
//===----------------------------------------------------------------------===//
//
// This file defines several CodeGen-specific LLVM IR analysis utilties.
//
//===----------------------------------------------------------------------===//

#include "llvm/CodeGen/Analysis.h"
#include "llvm/Analysis/ValueTracking.h"
#include "llvm/CodeGen/MachineFunction.h"
#include "llvm/IR/DataLayout.h"
#include "llvm/IR/DerivedTypes.h"
#include "llvm/IR/Function.h"
#include "llvm/IR/Instructions.h"
#include "llvm/IR/IntrinsicInst.h"
#include "llvm/IR/LLVMContext.h"
#include "llvm/IR/Module.h"
#include "llvm/Support/ErrorHandling.h"
#include "llvm/Support/MathExtras.h"
#include "llvm/Target/TargetLowering.h"
using namespace llvm;

/// ComputeLinearIndex - Given an LLVM IR aggregate type and a sequence
/// of insertvalue or extractvalue indices that identify a member, return
/// the linearized index of the start of the member.
///
unsigned llvm::ComputeLinearIndex(Type *Ty,
                                  const unsigned *Indices,
                                  const unsigned *IndicesEnd,
                                  unsigned CurIndex) {
  // Base case: We're done.
  if (Indices && Indices == IndicesEnd)
    return CurIndex;

  // Given a struct type, recursively traverse the elements.
  if (StructType *STy = dyn_cast<StructType>(Ty)) {
    for (StructType::element_iterator EB = STy->element_begin(),
                                      EI = EB,
                                      EE = STy->element_end();
        EI != EE; ++EI) {
      if (Indices && *Indices == unsigned(EI - EB))
        return ComputeLinearIndex(*EI, Indices+1, IndicesEnd, CurIndex);
      CurIndex = ComputeLinearIndex(*EI, 0, 0, CurIndex);
    }
    return CurIndex;
  }
  // Given an array type, recursively traverse the elements.
  else if (ArrayType *ATy = dyn_cast<ArrayType>(Ty)) {
    Type *EltTy = ATy->getElementType();
    for (unsigned i = 0, e = ATy->getNumElements(); i != e; ++i) {
      if (Indices && *Indices == i)
        return ComputeLinearIndex(EltTy, Indices+1, IndicesEnd, CurIndex);
      CurIndex = ComputeLinearIndex(EltTy, 0, 0, CurIndex);
    }
    return CurIndex;
  }
  // We haven't found the type we're looking for, so keep searching.
  return CurIndex + 1;
}

/// ComputeValueVTs - Given an LLVM IR type, compute a sequence of
/// EVTs that represent all the individual underlying
/// non-aggregate types that comprise it.
///
/// If Offsets is non-null, it points to a vector to be filled in
/// with the in-memory offsets of each of the individual values.
///
void llvm::ComputeValueVTs(const TargetLowering &TLI, Type *Ty,
                           SmallVectorImpl<EVT> &ValueVTs,
                           SmallVectorImpl<uint64_t> *Offsets,
                           uint64_t StartingOffset) {
  // Given a struct type, recursively traverse the elements.
  if (StructType *STy = dyn_cast<StructType>(Ty)) {
    const StructLayout *SL = TLI.getDataLayout()->getStructLayout(STy);
    for (StructType::element_iterator EB = STy->element_begin(),
                                      EI = EB,
                                      EE = STy->element_end();
         EI != EE; ++EI)
      ComputeValueVTs(TLI, *EI, ValueVTs, Offsets,
                      StartingOffset + SL->getElementOffset(EI - EB));
    return;
  }
  // Given an array type, recursively traverse the elements.
  if (ArrayType *ATy = dyn_cast<ArrayType>(Ty)) {
    Type *EltTy = ATy->getElementType();
    uint64_t EltSize = TLI.getDataLayout()->getTypeAllocSize(EltTy);
    for (unsigned i = 0, e = ATy->getNumElements(); i != e; ++i)
      ComputeValueVTs(TLI, EltTy, ValueVTs, Offsets,
                      StartingOffset + i * EltSize);
    return;
  }
  // Interpret void as zero return values.
  if (Ty->isVoidTy())
    return;
  // Base case: we can get an EVT for this LLVM IR type.
  ValueVTs.push_back(TLI.getValueType(Ty));
  if (Offsets)
    Offsets->push_back(StartingOffset);
}

/// ExtractTypeInfo - Returns the type info, possibly bitcast, encoded in V.
GlobalVariable *llvm::ExtractTypeInfo(Value *V) {
  V = V->stripPointerCasts();
  GlobalVariable *GV = dyn_cast<GlobalVariable>(V);

  if (GV && GV->getName() == "llvm.eh.catch.all.value") {
    assert(GV->hasInitializer() &&
           "The EH catch-all value must have an initializer");
    Value *Init = GV->getInitializer();
    GV = dyn_cast<GlobalVariable>(Init);
    if (!GV) V = cast<ConstantPointerNull>(Init);
  }

  assert((GV || isa<ConstantPointerNull>(V)) &&
         "TypeInfo must be a global variable or NULL");
  return GV;
}

/// hasInlineAsmMemConstraint - Return true if the inline asm instruction being
/// processed uses a memory 'm' constraint.
bool
llvm::hasInlineAsmMemConstraint(InlineAsm::ConstraintInfoVector &CInfos,
                                const TargetLowering &TLI) {
  for (unsigned i = 0, e = CInfos.size(); i != e; ++i) {
    InlineAsm::ConstraintInfo &CI = CInfos[i];
    for (unsigned j = 0, ee = CI.Codes.size(); j != ee; ++j) {
      TargetLowering::ConstraintType CType = TLI.getConstraintType(CI.Codes[j]);
      if (CType == TargetLowering::C_Memory)
        return true;
    }

    // Indirect operand accesses access memory.
    if (CI.isIndirect)
      return true;
  }

  return false;
}

/// getFCmpCondCode - Return the ISD condition code corresponding to
/// the given LLVM IR floating-point condition code.  This includes
/// consideration of global floating-point math flags.
///
ISD::CondCode llvm::getFCmpCondCode(FCmpInst::Predicate Pred) {
  switch (Pred) {
  case FCmpInst::FCMP_FALSE: return ISD::SETFALSE;
  case FCmpInst::FCMP_OEQ:   return ISD::SETOEQ;
  case FCmpInst::FCMP_OGT:   return ISD::SETOGT;
  case FCmpInst::FCMP_OGE:   return ISD::SETOGE;
  case FCmpInst::FCMP_OLT:   return ISD::SETOLT;
  case FCmpInst::FCMP_OLE:   return ISD::SETOLE;
  case FCmpInst::FCMP_ONE:   return ISD::SETONE;
  case FCmpInst::FCMP_ORD:   return ISD::SETO;
  case FCmpInst::FCMP_UNO:   return ISD::SETUO;
  case FCmpInst::FCMP_UEQ:   return ISD::SETUEQ;
  case FCmpInst::FCMP_UGT:   return ISD::SETUGT;
  case FCmpInst::FCMP_UGE:   return ISD::SETUGE;
  case FCmpInst::FCMP_ULT:   return ISD::SETULT;
  case FCmpInst::FCMP_ULE:   return ISD::SETULE;
  case FCmpInst::FCMP_UNE:   return ISD::SETUNE;
  case FCmpInst::FCMP_TRUE:  return ISD::SETTRUE;
  default: llvm_unreachable("Invalid FCmp predicate opcode!");
  }
}

ISD::CondCode llvm::getFCmpCodeWithoutNaN(ISD::CondCode CC) {
  switch (CC) {
    case ISD::SETOEQ: case ISD::SETUEQ: return ISD::SETEQ;
    case ISD::SETONE: case ISD::SETUNE: return ISD::SETNE;
    case ISD::SETOLT: case ISD::SETULT: return ISD::SETLT;
    case ISD::SETOLE: case ISD::SETULE: return ISD::SETLE;
    case ISD::SETOGT: case ISD::SETUGT: return ISD::SETGT;
    case ISD::SETOGE: case ISD::SETUGE: return ISD::SETGE;
    default: return CC;
  }
}

/// getICmpCondCode - Return the ISD condition code corresponding to
/// the given LLVM IR integer condition code.
///
ISD::CondCode llvm::getICmpCondCode(ICmpInst::Predicate Pred) {
  switch (Pred) {
  case ICmpInst::ICMP_EQ:  return ISD::SETEQ;
  case ICmpInst::ICMP_NE:  return ISD::SETNE;
  case ICmpInst::ICMP_SLE: return ISD::SETLE;
  case ICmpInst::ICMP_ULE: return ISD::SETULE;
  case ICmpInst::ICMP_SGE: return ISD::SETGE;
  case ICmpInst::ICMP_UGE: return ISD::SETUGE;
  case ICmpInst::ICMP_SLT: return ISD::SETLT;
  case ICmpInst::ICMP_ULT: return ISD::SETULT;
  case ICmpInst::ICMP_SGT: return ISD::SETGT;
  case ICmpInst::ICMP_UGT: return ISD::SETUGT;
  default:
    llvm_unreachable("Invalid ICmp predicate opcode!");
  }
}

static bool isNoopBitcast(Type *T1, Type *T2,
                          const TargetLoweringBase& TLI) {
  return T1 == T2 || (T1->isPointerTy() && T2->isPointerTy()) ||
         (isa<VectorType>(T1) && isa<VectorType>(T2) &&
          TLI.isTypeLegal(EVT::getEVT(T1)) && TLI.isTypeLegal(EVT::getEVT(T2)));
}

<<<<<<< HEAD

=======
>>>>>>> 5b8f1242
/// Look through operations that will be free to find the earliest source of
/// this value.
///
/// @param ValLoc If V has aggegate type, we will be interested in a particular
/// scalar component. This records its address; the reverse of this list gives a
/// sequence of indices appropriate for an extractvalue to locate the important
/// value. This value is updated during the function and on exit will indicate
/// similar information for the Value returned.
///
/// @param DataBits If this function looks through truncate instructions, this
/// will record the smallest size attained.
static const Value *getNoopInput(const Value *V,
                                 SmallVectorImpl<unsigned> &ValLoc,
                                 unsigned &DataBits,
<<<<<<< HEAD
                                 const TargetLowering &TLI) {
=======
                                 const TargetLoweringBase &TLI) {
>>>>>>> 5b8f1242
  while (true) {
    // Try to look through V1; if V1 is not an instruction, it can't be looked
    // through.
    const Instruction *I = dyn_cast<Instruction>(V);
    if (!I || I->getNumOperands() == 0) return V;
    const Value *NoopInput = 0;

    Value *Op = I->getOperand(0);
    if (isa<BitCastInst>(I)) {
      // Look through truly no-op bitcasts.
      if (isNoopBitcast(Op->getType(), I->getType(), TLI))
        NoopInput = Op;
    } else if (isa<GetElementPtrInst>(I)) {
      // Look through getelementptr
      if (cast<GetElementPtrInst>(I)->hasAllZeroIndices())
        NoopInput = Op;
    } else if (isa<IntToPtrInst>(I)) {
      // Look through inttoptr.
      // Make sure this isn't a truncating or extending cast.  We could
      // support this eventually, but don't bother for now.
      if (!isa<VectorType>(I->getType()) &&
          TLI.getPointerTy().getSizeInBits() ==
          cast<IntegerType>(Op->getType())->getBitWidth())
        NoopInput = Op;
    } else if (isa<PtrToIntInst>(I)) {
      // Look through ptrtoint.
      // Make sure this isn't a truncating or extending cast.  We could
      // support this eventually, but don't bother for now.
      if (!isa<VectorType>(I->getType()) &&
          TLI.getPointerTy().getSizeInBits() ==
          cast<IntegerType>(I->getType())->getBitWidth())
        NoopInput = Op;
    } else if (isa<TruncInst>(I) &&
               TLI.allowTruncateForTailCall(Op->getType(), I->getType())) {
      DataBits = std::min(DataBits, I->getType()->getPrimitiveSizeInBits());
      NoopInput = Op;
    } else if (isa<CallInst>(I)) {
      // Look through call (skipping callee)
      for (User::const_op_iterator i = I->op_begin(), e = I->op_end() - 1;
           i != e; ++i) {
        unsigned attrInd = i - I->op_begin() + 1;
        if (cast<CallInst>(I)->paramHasAttr(attrInd, Attribute::Returned) &&
            isNoopBitcast((*i)->getType(), I->getType(), TLI)) {
          NoopInput = *i;
          break;
        }
      }
    } else if (isa<InvokeInst>(I)) {
      // Look through invoke (skipping BB, BB, Callee)
      for (User::const_op_iterator i = I->op_begin(), e = I->op_end() - 3;
           i != e; ++i) {
        unsigned attrInd = i - I->op_begin() + 1;
        if (cast<InvokeInst>(I)->paramHasAttr(attrInd, Attribute::Returned) &&
            isNoopBitcast((*i)->getType(), I->getType(), TLI)) {
          NoopInput = *i;
          break;
        }
      }
    } else if (const InsertValueInst *IVI = dyn_cast<InsertValueInst>(V)) {
      // Value may come from either the aggregate or the scalar
      ArrayRef<unsigned> InsertLoc = IVI->getIndices();
      if (std::equal(InsertLoc.rbegin(), InsertLoc.rend(),
                     ValLoc.rbegin())) {
        // The type being inserted is a nested sub-type of the aggregate; we
        // have to remove those initial indices to get the location we're
        // interested in for the operand.
        ValLoc.resize(ValLoc.size() - InsertLoc.size());
        NoopInput = IVI->getInsertedValueOperand();
      } else {
        // The struct we're inserting into has the value we're interested in, no
        // change of address.
        NoopInput = Op;
      }
    } else if (const ExtractValueInst *EVI = dyn_cast<ExtractValueInst>(V)) {
      // The part we're interested in will inevitably be some sub-section of the
      // previous aggregate. Combine the two paths to obtain the true address of
      // our element.
      ArrayRef<unsigned> ExtractLoc = EVI->getIndices();
      std::copy(ExtractLoc.rbegin(), ExtractLoc.rend(),
                std::back_inserter(ValLoc));
      NoopInput = Op;
    }
    // Terminate if we couldn't find anything to look through.
    if (!NoopInput)
      return V;

    V = NoopInput;
  }
}

/// Return true if this scalar return value only has bits discarded on its path
/// from the "tail call" to the "ret". This includes the obvious noop
/// instructions handled by getNoopInput above as well as free truncations (or
/// extensions prior to the call).
static bool slotOnlyDiscardsData(const Value *RetVal, const Value *CallVal,
                                 SmallVectorImpl<unsigned> &RetIndices,
                                 SmallVectorImpl<unsigned> &CallIndices,
<<<<<<< HEAD
                                 const TargetLowering &TLI) {
=======
                                 bool AllowDifferingSizes,
                                 const TargetLoweringBase &TLI) {

>>>>>>> 5b8f1242
  // Trace the sub-value needed by the return value as far back up the graph as
  // possible, in the hope that it will intersect with the value produced by the
  // call. In the simple case with no "returned" attribute, the hope is actually
  // that we end up back at the tail call instruction itself.
  unsigned BitsRequired = UINT_MAX;
  RetVal = getNoopInput(RetVal, RetIndices, BitsRequired, TLI);

  // If this slot in the value returned is undef, it doesn't matter what the
  // call puts there, it'll be fine.
  if (isa<UndefValue>(RetVal))
    return true;
<<<<<<< HEAD

  // Now do a similar search up through the graph to find where the value
  // actually returned by the "tail call" comes from. In the simple case without
  // a "returned" attribute, the search will be blocked immediately and the loop
  // a Noop.
  unsigned BitsProvided = UINT_MAX;
  CallVal = getNoopInput(CallVal, CallIndices, BitsProvided, TLI);

=======

  // Now do a similar search up through the graph to find where the value
  // actually returned by the "tail call" comes from. In the simple case without
  // a "returned" attribute, the search will be blocked immediately and the loop
  // a Noop.
  unsigned BitsProvided = UINT_MAX;
  CallVal = getNoopInput(CallVal, CallIndices, BitsProvided, TLI);

>>>>>>> 5b8f1242
  // There's no hope if we can't actually trace them to (the same part of!) the
  // same value.
  if (CallVal != RetVal || CallIndices != RetIndices)
    return false;

  // However, intervening truncates may have made the call non-tail. Make sure
  // all the bits that are needed by the "ret" have been provided by the "tail
  // call". FIXME: with sufficiently cunning bit-tracking, we could look through
  // extensions too.
<<<<<<< HEAD
  if (BitsProvided < BitsRequired)
    return false;

  return true;
}

/// For an aggregate type, determine whether a given index is within bounds or
/// not.
static bool indexReallyValid(CompositeType *T, unsigned Idx) {
  if (ArrayType *AT = dyn_cast<ArrayType>(T))
    return Idx < AT->getNumElements();

  return Idx < cast<StructType>(T)->getNumElements();
}

=======
  if (BitsProvided < BitsRequired ||
      (!AllowDifferingSizes && BitsProvided != BitsRequired))
    return false;

  return true;
}

/// For an aggregate type, determine whether a given index is within bounds or
/// not.
static bool indexReallyValid(CompositeType *T, unsigned Idx) {
  if (ArrayType *AT = dyn_cast<ArrayType>(T))
    return Idx < AT->getNumElements();

  return Idx < cast<StructType>(T)->getNumElements();
}

>>>>>>> 5b8f1242
/// Move the given iterators to the next leaf type in depth first traversal.
///
/// Performs a depth-first traversal of the type as specified by its arguments,
/// stopping at the next leaf node (which may be a legitimate scalar type or an
/// empty struct or array).
///
/// @param SubTypes List of the partial components making up the type from
/// outermost to innermost non-empty aggregate. The element currently
/// represented is SubTypes.back()->getTypeAtIndex(Path.back() - 1).
///
/// @param Path Set of extractvalue indices leading from the outermost type
/// (SubTypes[0]) to the leaf node currently represented.
///
/// @returns true if a new type was found, false otherwise. Calling this
/// function again on a finished iterator will repeatedly return
/// false. SubTypes.back()->getTypeAtIndex(Path.back()) is either an empty
/// aggregate or a non-aggregate
<<<<<<< HEAD
static bool
advanceToNextLeafType(SmallVectorImpl<CompositeType *> &SubTypes,
                     SmallVectorImpl<unsigned> &Path) {
=======
static bool advanceToNextLeafType(SmallVectorImpl<CompositeType *> &SubTypes,
                                  SmallVectorImpl<unsigned> &Path) {
>>>>>>> 5b8f1242
  // First march back up the tree until we can successfully increment one of the
  // coordinates in Path.
  while (!Path.empty() && !indexReallyValid(SubTypes.back(), Path.back() + 1)) {
    Path.pop_back();
    SubTypes.pop_back();
  }
  // If we reached the top, then the iterator is done.
  if (Path.empty())
    return false;

<<<<<<< HEAD
  // We know there's *some* valid leaf now, so march back down the tree picking
  // out the left-most element at each node.
  ++Path.back();
  Type *DeeperType = SubTypes.back()->getTypeAtIndex(Path.back());
  while (DeeperType->isAggregateType()) {
    CompositeType *CT = cast<CompositeType>(DeeperType);
    if (!indexReallyValid(CT, 0))
      return true;

    SubTypes.push_back(CT);
    Path.push_back(0);

=======
  // If we reached the top, then the iterator is done.
  if (Path.empty())
    return false;

  // We know there's *some* valid leaf now, so march back down the tree picking
  // out the left-most element at each node.
  ++Path.back();
  Type *DeeperType = SubTypes.back()->getTypeAtIndex(Path.back());
  while (DeeperType->isAggregateType()) {
    CompositeType *CT = cast<CompositeType>(DeeperType);
    if (!indexReallyValid(CT, 0))
      return true;

    SubTypes.push_back(CT);
    Path.push_back(0);

>>>>>>> 5b8f1242
    DeeperType = CT->getTypeAtIndex(0U);
  }

  return true;
<<<<<<< HEAD
}

/// Find the first non-empty, scalar-like type in Next and setup the iterator
/// components.
///
/// Assuming Next is an aggregate of some kind, this function will traverse the
/// tree from left to right (i.e. depth-first) looking for the first
/// non-aggregate type which will play a role in function return.
///
/// For example, if Next was {[0 x i64], {{}, i32, {}}, i32} then we would setup
/// Path as [1, 1] and SubTypes as [Next, {{}, i32, {}}] to represent the first
/// i32 in that type.
static bool firstRealType(Type *Next,
                          SmallVectorImpl<CompositeType *> &SubTypes,
                          SmallVectorImpl<unsigned> &Path) {
  // First initialise the iterator components to the first "leaf" node
  // (i.e. node with no valid sub-type at any index, so {} does count as a leaf
  // despite nominally being an aggregate).
  while (Next->isAggregateType() &&
         indexReallyValid(cast<CompositeType>(Next), 0)) {
    SubTypes.push_back(cast<CompositeType>(Next));
    Path.push_back(0);
    Next = cast<CompositeType>(Next)->getTypeAtIndex(0U);
  }

  // If there's no Path now, Next was originally scalar already (or empty
  // leaf). We're done.
  if (Path.empty())
    return true;

  // Otherwise, use normal iteration to keep looking through the tree until we
  // find a non-aggregate type.
  while (SubTypes.back()->getTypeAtIndex(Path.back())->isAggregateType()) {
    if (!advanceToNextLeafType(SubTypes, Path))
      return false;
  }

  return true;
}

/// Set the iterator data-structures to the next non-empty, non-aggregate
/// subtype.
bool nextRealType(SmallVectorImpl<CompositeType *> &SubTypes,
                  SmallVectorImpl<unsigned> &Path) {
  do {
    if (!advanceToNextLeafType(SubTypes, Path))
      return false;

    assert(!Path.empty() && "found a leaf but didn't set the path?");
  } while (SubTypes.back()->getTypeAtIndex(Path.back())->isAggregateType());

  return true;
}

=======
}

/// Find the first non-empty, scalar-like type in Next and setup the iterator
/// components.
///
/// Assuming Next is an aggregate of some kind, this function will traverse the
/// tree from left to right (i.e. depth-first) looking for the first
/// non-aggregate type which will play a role in function return.
///
/// For example, if Next was {[0 x i64], {{}, i32, {}}, i32} then we would setup
/// Path as [1, 1] and SubTypes as [Next, {{}, i32, {}}] to represent the first
/// i32 in that type.
static bool firstRealType(Type *Next,
                          SmallVectorImpl<CompositeType *> &SubTypes,
                          SmallVectorImpl<unsigned> &Path) {
  // First initialise the iterator components to the first "leaf" node
  // (i.e. node with no valid sub-type at any index, so {} does count as a leaf
  // despite nominally being an aggregate).
  while (Next->isAggregateType() &&
         indexReallyValid(cast<CompositeType>(Next), 0)) {
    SubTypes.push_back(cast<CompositeType>(Next));
    Path.push_back(0);
    Next = cast<CompositeType>(Next)->getTypeAtIndex(0U);
  }

  // If there's no Path now, Next was originally scalar already (or empty
  // leaf). We're done.
  if (Path.empty())
    return true;

  // Otherwise, use normal iteration to keep looking through the tree until we
  // find a non-aggregate type.
  while (SubTypes.back()->getTypeAtIndex(Path.back())->isAggregateType()) {
    if (!advanceToNextLeafType(SubTypes, Path))
      return false;
  }

  return true;
}

/// Set the iterator data-structures to the next non-empty, non-aggregate
/// subtype.
static bool nextRealType(SmallVectorImpl<CompositeType *> &SubTypes,
                         SmallVectorImpl<unsigned> &Path) {
  do {
    if (!advanceToNextLeafType(SubTypes, Path))
      return false;

    assert(!Path.empty() && "found a leaf but didn't set the path?");
  } while (SubTypes.back()->getTypeAtIndex(Path.back())->isAggregateType());

  return true;
}

>>>>>>> 5b8f1242

/// Test if the given instruction is in a position to be optimized
/// with a tail-call. This roughly means that it's in a block with
/// a return and there's nothing that needs to be scheduled
/// between it and the return.
///
/// This function only tests target-independent requirements.
bool llvm::isInTailCallPosition(ImmutableCallSite CS,
                                const TargetLowering &TLI) {
  const Instruction *I = CS.getInstruction();
  const BasicBlock *ExitBB = I->getParent();
  const TerminatorInst *Term = ExitBB->getTerminator();
  const ReturnInst *Ret = dyn_cast<ReturnInst>(Term);

  // The block must end in a return statement or unreachable.
  //
  // FIXME: Decline tailcall if it's not guaranteed and if the block ends in
  // an unreachable, for now. The way tailcall optimization is currently
  // implemented means it will add an epilogue followed by a jump. That is
  // not profitable. Also, if the callee is a special function (e.g.
  // longjmp on x86), it can end up causing miscompilation that has not
  // been fully understood.
  if (!Ret &&
      (!TLI.getTargetMachine().Options.GuaranteedTailCallOpt ||
       !isa<UnreachableInst>(Term)))
    return false;

  // If I will have a chain, make sure no other instruction that will have a
  // chain interposes between I and the return.
  if (I->mayHaveSideEffects() || I->mayReadFromMemory() ||
      !isSafeToSpeculativelyExecute(I))
    for (BasicBlock::const_iterator BBI = prior(prior(ExitBB->end())); ;
         --BBI) {
      if (&*BBI == I)
        break;
      // Debug info intrinsics do not get in the way of tail call optimization.
      if (isa<DbgInfoIntrinsic>(BBI))
        continue;
      if (BBI->mayHaveSideEffects() || BBI->mayReadFromMemory() ||
          !isSafeToSpeculativelyExecute(BBI))
        return false;
    }

  return returnTypeIsEligibleForTailCall(ExitBB->getParent(), I, Ret, TLI);
}

bool llvm::returnTypeIsEligibleForTailCall(const Function *F,
                                           const Instruction *I,
                                           const ReturnInst *Ret,
                                           const TargetLoweringBase &TLI) {
  // If the block ends with a void return or unreachable, it doesn't matter
  // what the call's return type is.
  if (!Ret || Ret->getNumOperands() == 0) return true;

  // If the return value is undef, it doesn't matter what the call's
  // return type is.
  if (isa<UndefValue>(Ret->getOperand(0))) return true;

  // Make sure the attributes attached to each return are compatible.
  AttrBuilder CallerAttrs(F->getAttributes(),
                          AttributeSet::ReturnIndex);
  AttrBuilder CalleeAttrs(cast<CallInst>(I)->getAttributes(),
                          AttributeSet::ReturnIndex);

  // Noalias is completely benign as far as calling convention goes, it
  // shouldn't affect whether the call is a tail call.
  CallerAttrs = CallerAttrs.removeAttribute(Attribute::NoAlias);
  CalleeAttrs = CalleeAttrs.removeAttribute(Attribute::NoAlias);

  bool AllowDifferingSizes = true;
  if (CallerAttrs.contains(Attribute::ZExt)) {
    if (!CalleeAttrs.contains(Attribute::ZExt))
      return false;

    AllowDifferingSizes = false;
    CallerAttrs.removeAttribute(Attribute::ZExt);
    CalleeAttrs.removeAttribute(Attribute::ZExt);
  } else if (CallerAttrs.contains(Attribute::SExt)) {
    if (!CalleeAttrs.contains(Attribute::SExt))
      return false;

    AllowDifferingSizes = false;
    CallerAttrs.removeAttribute(Attribute::SExt);
    CalleeAttrs.removeAttribute(Attribute::SExt);
  }

  // If they're still different, there's some facet we don't understand
  // (currently only "inreg", but in future who knows). It may be OK but the
  // only safe option is to reject the tail call.
  if (CallerAttrs != CalleeAttrs)
    return false;

  const Value *RetVal = Ret->getOperand(0), *CallVal = I;
  SmallVector<unsigned, 4> RetPath, CallPath;
  SmallVector<CompositeType *, 4> RetSubTypes, CallSubTypes;

  bool RetEmpty = !firstRealType(RetVal->getType(), RetSubTypes, RetPath);
  bool CallEmpty = !firstRealType(CallVal->getType(), CallSubTypes, CallPath);

  // Nothing's actually returned, it doesn't matter what the callee put there
  // it's a valid tail call.
  if (RetEmpty)
    return true;

  // Iterate pairwise through each of the value types making up the tail call
  // and the corresponding return. For each one we want to know whether it's
  // essentially going directly from the tail call to the ret, via operations
  // that end up not generating any code.
  //
  // We allow a certain amount of covariance here. For example it's permitted
  // for the tail call to define more bits than the ret actually cares about
  // (e.g. via a truncate).
  do {
    if (CallEmpty) {
      // We've exhausted the values produced by the tail call instruction, the
      // rest are essentially undef. The type doesn't really matter, but we need
      // *something*.
      Type *SlotType = RetSubTypes.back()->getTypeAtIndex(RetPath.back());
      CallVal = UndefValue::get(SlotType);
    }

    // The manipulations performed when we're looking through an insertvalue or
    // an extractvalue would happen at the front of the RetPath list, so since
    // we have to copy it anyway it's more efficient to create a reversed copy.
    using std::copy;
    SmallVector<unsigned, 4> TmpRetPath, TmpCallPath;
    copy(RetPath.rbegin(), RetPath.rend(), std::back_inserter(TmpRetPath));
    copy(CallPath.rbegin(), CallPath.rend(), std::back_inserter(TmpCallPath));

    // Finally, we can check whether the value produced by the tail call at this
    // index is compatible with the value we return.
<<<<<<< HEAD
    if (!slotOnlyDiscardsData(RetVal, CallVal, TmpRetPath, TmpCallPath, TLI))
=======
    if (!slotOnlyDiscardsData(RetVal, CallVal, TmpRetPath, TmpCallPath,
                              AllowDifferingSizes, TLI))
>>>>>>> 5b8f1242
      return false;

    CallEmpty  = !nextRealType(CallSubTypes, CallPath);
  } while(nextRealType(RetSubTypes, RetPath));

  return true;
}<|MERGE_RESOLUTION|>--- conflicted
+++ resolved
@@ -208,10 +208,6 @@
           TLI.isTypeLegal(EVT::getEVT(T1)) && TLI.isTypeLegal(EVT::getEVT(T2)));
 }
 
-<<<<<<< HEAD
-
-=======
->>>>>>> 5b8f1242
 /// Look through operations that will be free to find the earliest source of
 /// this value.
 ///
@@ -226,11 +222,7 @@
 static const Value *getNoopInput(const Value *V,
                                  SmallVectorImpl<unsigned> &ValLoc,
                                  unsigned &DataBits,
-<<<<<<< HEAD
-                                 const TargetLowering &TLI) {
-=======
                                  const TargetLoweringBase &TLI) {
->>>>>>> 5b8f1242
   while (true) {
     // Try to look through V1; if V1 is not an instruction, it can't be looked
     // through.
@@ -328,13 +320,9 @@
 static bool slotOnlyDiscardsData(const Value *RetVal, const Value *CallVal,
                                  SmallVectorImpl<unsigned> &RetIndices,
                                  SmallVectorImpl<unsigned> &CallIndices,
-<<<<<<< HEAD
-                                 const TargetLowering &TLI) {
-=======
                                  bool AllowDifferingSizes,
                                  const TargetLoweringBase &TLI) {
 
->>>>>>> 5b8f1242
   // Trace the sub-value needed by the return value as far back up the graph as
   // possible, in the hope that it will intersect with the value produced by the
   // call. In the simple case with no "returned" attribute, the hope is actually
@@ -346,7 +334,6 @@
   // call puts there, it'll be fine.
   if (isa<UndefValue>(RetVal))
     return true;
-<<<<<<< HEAD
 
   // Now do a similar search up through the graph to find where the value
   // actually returned by the "tail call" comes from. In the simple case without
@@ -355,16 +342,6 @@
   unsigned BitsProvided = UINT_MAX;
   CallVal = getNoopInput(CallVal, CallIndices, BitsProvided, TLI);
 
-=======
-
-  // Now do a similar search up through the graph to find where the value
-  // actually returned by the "tail call" comes from. In the simple case without
-  // a "returned" attribute, the search will be blocked immediately and the loop
-  // a Noop.
-  unsigned BitsProvided = UINT_MAX;
-  CallVal = getNoopInput(CallVal, CallIndices, BitsProvided, TLI);
-
->>>>>>> 5b8f1242
   // There's no hope if we can't actually trace them to (the same part of!) the
   // same value.
   if (CallVal != RetVal || CallIndices != RetIndices)
@@ -374,8 +351,8 @@
   // all the bits that are needed by the "ret" have been provided by the "tail
   // call". FIXME: with sufficiently cunning bit-tracking, we could look through
   // extensions too.
-<<<<<<< HEAD
-  if (BitsProvided < BitsRequired)
+  if (BitsProvided < BitsRequired ||
+      (!AllowDifferingSizes && BitsProvided != BitsRequired))
     return false;
 
   return true;
@@ -390,24 +367,6 @@
   return Idx < cast<StructType>(T)->getNumElements();
 }
 
-=======
-  if (BitsProvided < BitsRequired ||
-      (!AllowDifferingSizes && BitsProvided != BitsRequired))
-    return false;
-
-  return true;
-}
-
-/// For an aggregate type, determine whether a given index is within bounds or
-/// not.
-static bool indexReallyValid(CompositeType *T, unsigned Idx) {
-  if (ArrayType *AT = dyn_cast<ArrayType>(T))
-    return Idx < AT->getNumElements();
-
-  return Idx < cast<StructType>(T)->getNumElements();
-}
-
->>>>>>> 5b8f1242
 /// Move the given iterators to the next leaf type in depth first traversal.
 ///
 /// Performs a depth-first traversal of the type as specified by its arguments,
@@ -425,25 +384,19 @@
 /// function again on a finished iterator will repeatedly return
 /// false. SubTypes.back()->getTypeAtIndex(Path.back()) is either an empty
 /// aggregate or a non-aggregate
-<<<<<<< HEAD
-static bool
-advanceToNextLeafType(SmallVectorImpl<CompositeType *> &SubTypes,
-                     SmallVectorImpl<unsigned> &Path) {
-=======
 static bool advanceToNextLeafType(SmallVectorImpl<CompositeType *> &SubTypes,
                                   SmallVectorImpl<unsigned> &Path) {
->>>>>>> 5b8f1242
   // First march back up the tree until we can successfully increment one of the
   // coordinates in Path.
   while (!Path.empty() && !indexReallyValid(SubTypes.back(), Path.back() + 1)) {
     Path.pop_back();
     SubTypes.pop_back();
   }
+
   // If we reached the top, then the iterator is done.
   if (Path.empty())
     return false;
 
-<<<<<<< HEAD
   // We know there's *some* valid leaf now, so march back down the tree picking
   // out the left-most element at each node.
   ++Path.back();
@@ -456,29 +409,10 @@
     SubTypes.push_back(CT);
     Path.push_back(0);
 
-=======
-  // If we reached the top, then the iterator is done.
-  if (Path.empty())
-    return false;
-
-  // We know there's *some* valid leaf now, so march back down the tree picking
-  // out the left-most element at each node.
-  ++Path.back();
-  Type *DeeperType = SubTypes.back()->getTypeAtIndex(Path.back());
-  while (DeeperType->isAggregateType()) {
-    CompositeType *CT = cast<CompositeType>(DeeperType);
-    if (!indexReallyValid(CT, 0))
-      return true;
-
-    SubTypes.push_back(CT);
-    Path.push_back(0);
-
->>>>>>> 5b8f1242
     DeeperType = CT->getTypeAtIndex(0U);
   }
 
   return true;
-<<<<<<< HEAD
 }
 
 /// Find the first non-empty, scalar-like type in Next and setup the iterator
@@ -521,61 +455,6 @@
 
 /// Set the iterator data-structures to the next non-empty, non-aggregate
 /// subtype.
-bool nextRealType(SmallVectorImpl<CompositeType *> &SubTypes,
-                  SmallVectorImpl<unsigned> &Path) {
-  do {
-    if (!advanceToNextLeafType(SubTypes, Path))
-      return false;
-
-    assert(!Path.empty() && "found a leaf but didn't set the path?");
-  } while (SubTypes.back()->getTypeAtIndex(Path.back())->isAggregateType());
-
-  return true;
-}
-
-=======
-}
-
-/// Find the first non-empty, scalar-like type in Next and setup the iterator
-/// components.
-///
-/// Assuming Next is an aggregate of some kind, this function will traverse the
-/// tree from left to right (i.e. depth-first) looking for the first
-/// non-aggregate type which will play a role in function return.
-///
-/// For example, if Next was {[0 x i64], {{}, i32, {}}, i32} then we would setup
-/// Path as [1, 1] and SubTypes as [Next, {{}, i32, {}}] to represent the first
-/// i32 in that type.
-static bool firstRealType(Type *Next,
-                          SmallVectorImpl<CompositeType *> &SubTypes,
-                          SmallVectorImpl<unsigned> &Path) {
-  // First initialise the iterator components to the first "leaf" node
-  // (i.e. node with no valid sub-type at any index, so {} does count as a leaf
-  // despite nominally being an aggregate).
-  while (Next->isAggregateType() &&
-         indexReallyValid(cast<CompositeType>(Next), 0)) {
-    SubTypes.push_back(cast<CompositeType>(Next));
-    Path.push_back(0);
-    Next = cast<CompositeType>(Next)->getTypeAtIndex(0U);
-  }
-
-  // If there's no Path now, Next was originally scalar already (or empty
-  // leaf). We're done.
-  if (Path.empty())
-    return true;
-
-  // Otherwise, use normal iteration to keep looking through the tree until we
-  // find a non-aggregate type.
-  while (SubTypes.back()->getTypeAtIndex(Path.back())->isAggregateType()) {
-    if (!advanceToNextLeafType(SubTypes, Path))
-      return false;
-  }
-
-  return true;
-}
-
-/// Set the iterator data-structures to the next non-empty, non-aggregate
-/// subtype.
 static bool nextRealType(SmallVectorImpl<CompositeType *> &SubTypes,
                          SmallVectorImpl<unsigned> &Path) {
   do {
@@ -588,7 +467,6 @@
   return true;
 }
 
->>>>>>> 5b8f1242
 
 /// Test if the given instruction is in a position to be optimized
 /// with a tail-call. This roughly means that it's in a block with
@@ -720,12 +598,8 @@
 
     // Finally, we can check whether the value produced by the tail call at this
     // index is compatible with the value we return.
-<<<<<<< HEAD
-    if (!slotOnlyDiscardsData(RetVal, CallVal, TmpRetPath, TmpCallPath, TLI))
-=======
     if (!slotOnlyDiscardsData(RetVal, CallVal, TmpRetPath, TmpCallPath,
                               AllowDifferingSizes, TLI))
->>>>>>> 5b8f1242
       return false;
 
     CallEmpty  = !nextRealType(CallSubTypes, CallPath);
