--- conflicted
+++ resolved
@@ -11,15 +11,11 @@
 include $(LEVEL)/Makefile.config
 
 PARALLEL_DIRS := VMCore AsmParser Bitcode Archive Analysis Transforms CodeGen \
-<<<<<<< HEAD
-                Target ExecutionEngine Linker MC Object Wrap DebugInfo
+                Target ExecutionEngine Linker MC Object Option Wrap DebugInfo
 
 ifeq ($(NACL_SANDBOX),1)
   PARALLEL_DIRS := $(filter-out Archive Linker, \
                 $(PARALLEL_DIRS))
 endif
-=======
-                Target ExecutionEngine Linker MC Object Option DebugInfo
->>>>>>> 1ad9253c
 
 include $(LEVEL)/Makefile.common
