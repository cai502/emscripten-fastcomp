--- conflicted
+++ resolved
@@ -213,30 +213,14 @@
   SmallPtrSet<const Function *, 4> BlockAddressesTaken;
 
 public:
-<<<<<<< HEAD
   std::error_code Error(BitcodeError E, const Twine &Message);
   std::error_code Error(BitcodeError E);
   std::error_code Error(const Twine &Message);
 
   explicit BitcodeReader(MemoryBuffer *buffer, LLVMContext &C,
                          DiagnosticHandlerFunction DiagnosticHandler);
-  explicit BitcodeReader(DataStreamer *streamer, LLVMContext &C,
+  explicit BitcodeReader(StreamingMemoryObject *streamer, LLVMContext &C, //@LOCALMOD
                          DiagnosticHandlerFunction DiagnosticHandler);
-=======
-  std::error_code Error(BitcodeError E) { return make_error_code(E); }
-
-  explicit BitcodeReader(MemoryBuffer *buffer, LLVMContext &C)
-      : Context(C), TheModule(nullptr), Buffer(buffer), LazyStreamer(nullptr),
-        NextUnreadBit(0), SeenValueSymbolTable(false), ValueList(C),
-        MDValueList(C), SeenFirstFunctionBody(false), UseRelativeIDs(false),
-        WillMaterializeAllForwardRefs(false) {}
-  // @LOCALMOD -- DataStreamer -> StreamingMemoryObject.
-  explicit BitcodeReader(StreamingMemoryObject *streamer, LLVMContext &C)
-      : Context(C), TheModule(nullptr), Buffer(nullptr), LazyStreamer(streamer),
-        NextUnreadBit(0), SeenValueSymbolTable(false), ValueList(C),
-        MDValueList(C), SeenFirstFunctionBody(false), UseRelativeIDs(false),
-        WillMaterializeAllForwardRefs(false) {}
->>>>>>> b82e6c61
   ~BitcodeReader() { FreeState(); }
 
   std::error_code materializeForwardReferencedFunctions();
