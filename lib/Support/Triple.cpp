//===--- Triple.cpp - Target triple helper class --------------------------===//
//
//                     The LLVM Compiler Infrastructure
//
// This file is distributed under the University of Illinois Open Source
// License. See LICENSE.TXT for details.
//
//===----------------------------------------------------------------------===//

#include "llvm/ADT/Triple.h"
#include "llvm/ADT/STLExtras.h"
#include "llvm/ADT/SmallString.h"
#include "llvm/ADT/StringSwitch.h"
#include "llvm/Support/ErrorHandling.h"
#include "llvm/Support/TargetParser.h"
#include "llvm/Support/Host.h"
#include <cstring>
using namespace llvm;

const char *Triple::getArchTypeName(ArchType Kind) {
  switch (Kind) {
  case UnknownArch: return "unknown";

  case aarch64:     return "aarch64";
  case aarch64_be:  return "aarch64_be";
  case arm:         return "arm";
  case armeb:       return "armeb";
  case bpfel:       return "bpfel";
  case bpfeb:       return "bpfeb";
  case hexagon:     return "hexagon";
  case mips:        return "mips";
  case mipsel:      return "mipsel";
  case mips64:      return "mips64";
  case mips64el:    return "mips64el";
  case msp430:      return "msp430";
  case ppc64:       return "powerpc64";
  case ppc64le:     return "powerpc64le";
  case ppc:         return "powerpc";
  case r600:        return "r600";
  case amdgcn:      return "amdgcn";
  case sparc:       return "sparc";
  case sparcv9:     return "sparcv9";
  case sparcel:     return "sparcel";
  case systemz:     return "s390x";
  case tce:         return "tce";
  case thumb:       return "thumb";
  case thumbeb:     return "thumbeb";
  case x86:         return "i386";
  case x86_64:      return "x86_64";
  case xcore:       return "xcore";
  case nvptx:       return "nvptx";
  case nvptx64:     return "nvptx64";
  case le32:        return "le32";
  case le64:        return "le64";
  case asmjs:       return "asmjs"; // @LOCALMOD Emscripten
  case amdil:       return "amdil";
  case amdil64:     return "amdil64";
  case hsail:       return "hsail";
  case hsail64:     return "hsail64";
  case spir:        return "spir";
  case spir64:      return "spir64";
  case kalimba:     return "kalimba";
  case shave:       return "shave";
  case wasm32:      return "wasm32";
  case wasm64:      return "wasm64";
  }

  llvm_unreachable("Invalid ArchType!");
}

const char *Triple::getArchTypePrefix(ArchType Kind) {
  switch (Kind) {
  default:
    return nullptr;

  case aarch64:
  case aarch64_be:  return "aarch64";

  case arm:
  case armeb:
  case thumb:
  case thumbeb:     return "arm";

  case ppc64:
  case ppc64le:
  case ppc:         return "ppc";

  case mips:
  case mipsel:
  case mips64:
  case mips64el:    return "mips";

  case hexagon:     return "hexagon";

  case amdgcn:
  case r600:        return "amdgpu";

  case bpfel:
  case bpfeb:       return "bpf";

  case sparcv9:
  case sparcel:
  case sparc:       return "sparc";

  case systemz:     return "s390";

  case x86:
  case x86_64:      return "x86";

  case xcore:       return "xcore";

  case nvptx:       return "nvptx";
  case nvptx64:     return "nvptx";

  case le32:        return "le32";
  case le64:        return "le64";

  case asmjs:       return "asmjs"; // @LOCALMOD Emscripten

  case amdil:
  case amdil64:     return "amdil";

  case hsail:
  case hsail64:     return "hsail";

  case spir:
  case spir64:      return "spir";
  case kalimba:     return "kalimba";
  case shave:       return "shave";
  case wasm32:      return "wasm32";
  case wasm64:      return "wasm64";
  }
}

const char *Triple::getVendorTypeName(VendorType Kind) {
  switch (Kind) {
  case UnknownVendor: return "unknown";

  case Apple: return "apple";
  case PC: return "pc";
  case SCEI: return "scei";
  case BGP: return "bgp";
  case BGQ: return "bgq";
  case Freescale: return "fsl";
  case IBM: return "ibm";
  case ImaginationTechnologies: return "img";
  case MipsTechnologies: return "mti";
  case NVIDIA: return "nvidia";
  case CSR: return "csr";
  }

  llvm_unreachable("Invalid VendorType!");
}

const char *Triple::getOSTypeName(OSType Kind) {
  switch (Kind) {
  case UnknownOS: return "unknown";

  case CloudABI: return "cloudabi";
  case Darwin: return "darwin";
  case DragonFly: return "dragonfly";
  case FreeBSD: return "freebsd";
  case IOS: return "ios";
  case KFreeBSD: return "kfreebsd";
  case Linux: return "linux";
  case Lv2: return "lv2";
  case MacOSX: return "macosx";
  case NetBSD: return "netbsd";
  case OpenBSD: return "openbsd";
  case Solaris: return "solaris";
  case Win32: return "windows";
  case Haiku: return "haiku";
  case Minix: return "minix";
  case RTEMS: return "rtems";
  case Emscripten: return "emscripten"; // @LOCALMOD Emscripten
  case NaCl: return "nacl";
  case CNK: return "cnk";
  case Bitrig: return "bitrig";
  case AIX: return "aix";
  case CUDA: return "cuda";
  case NVCL: return "nvcl";
  case AMDHSA: return "amdhsa";
  case PS4: return "ps4";
  }

  llvm_unreachable("Invalid OSType");
}

const char *Triple::getEnvironmentTypeName(EnvironmentType Kind) {
  switch (Kind) {
  case UnknownEnvironment: return "unknown";
  case GNU: return "gnu";
  case GNUEABIHF: return "gnueabihf";
  case GNUEABI: return "gnueabi";
  case GNUX32: return "gnux32";
  case CODE16: return "code16";
  case EABI: return "eabi";
  case EABIHF: return "eabihf";
  case Android: return "android";
  case MSVC: return "msvc";
  case Itanium: return "itanium";
  case Cygnus: return "cygnus";
  case AMDOpenCL: return "amdopencl";
  }

  llvm_unreachable("Invalid EnvironmentType!");
}

static Triple::ArchType parseBPFArch(StringRef ArchName) {
  if (ArchName.equals("bpf")) {
    if (sys::IsLittleEndianHost)
      return Triple::bpfel;
    else
      return Triple::bpfeb;
  } else if (ArchName.equals("bpf_be") || ArchName.equals("bpfeb")) {
    return Triple::bpfeb;
  } else if (ArchName.equals("bpf_le") || ArchName.equals("bpfel")) {
    return Triple::bpfel;
  } else {
    return Triple::UnknownArch;
  }
}

Triple::ArchType Triple::getArchTypeForLLVMName(StringRef Name) {
  Triple::ArchType BPFArch(parseBPFArch(Name));
  return StringSwitch<Triple::ArchType>(Name)
    .Case("aarch64", aarch64)
    .Case("aarch64_be", aarch64_be)
    .Case("arm64", aarch64) // "arm64" is an alias for "aarch64"
    .Case("arm", arm)
    .Case("armeb", armeb)
    .StartsWith("bpf", BPFArch)
    .Case("mips", mips)
    .Case("mipsel", mipsel)
    .Case("mips64", mips64)
    .Case("mips64el", mips64el)
    .Case("msp430", msp430)
    .Case("ppc64", ppc64)
    .Case("ppc32", ppc)
    .Case("ppc", ppc)
    .Case("ppc64le", ppc64le)
    .Case("r600", r600)
    .Case("amdgcn", amdgcn)
    .Case("hexagon", hexagon)
    .Case("sparc", sparc)
    .Case("sparcel", sparcel)
    .Case("sparcv9", sparcv9)
    .Case("systemz", systemz)
    .Case("tce", tce)
    .Case("thumb", thumb)
    .Case("thumbeb", thumbeb)
    .Case("x86", x86)
    .Case("x86-64", x86_64)
    .Case("xcore", xcore)
    .Case("nvptx", nvptx)
    .Case("nvptx64", nvptx64)
    .Case("le32", le32)
    .Case("le64", le64)
    .Case("asmjs", asmjs) // @LOCALMOD Emscripten
    .Case("amdil", amdil)
    .Case("amdil64", amdil64)
    .Case("hsail", hsail)
    .Case("hsail64", hsail64)
    .Case("spir", spir)
    .Case("spir64", spir64)
    .Case("kalimba", kalimba)
    .Case("shave", shave)
    .Case("wasm32", wasm32)
    .Case("wasm64", wasm64)
    .Default(UnknownArch);
}

static Triple::ArchType parseARMArch(StringRef ArchName) {
  unsigned ISA = ARMTargetParser::parseArchISA(ArchName);
  unsigned ENDIAN = ARMTargetParser::parseArchEndian(ArchName);

  Triple::ArchType arch = Triple::UnknownArch;
  switch (ENDIAN) {
  case ARM::EK_LITTLE: {
    switch (ISA) {
    case ARM::IK_ARM:
      arch = Triple::arm;
      break;
    case ARM::IK_THUMB:
      arch = Triple::thumb;
      break;
    case ARM::IK_AARCH64:
      arch = Triple::aarch64;
      break;
    }
    break;
  }
  case ARM::EK_BIG: {
    switch (ISA) {
    case ARM::IK_ARM:
      arch = Triple::armeb;
      break;
    case ARM::IK_THUMB:
      arch = Triple::thumbeb;
      break;
    case ARM::IK_AARCH64:
      arch = Triple::aarch64_be;
      break;
    }
    break;
  }
  }

  ArchName = ARMTargetParser::getCanonicalArchName(ArchName);
  if (ArchName.empty())
    return Triple::UnknownArch;

  // Thumb only exists in v4+
  if (ISA == ARM::IK_THUMB &&
      (ArchName.startswith("v2") || ArchName.startswith("v3")))
    return Triple::UnknownArch;

  // Thumb only for v6m
  unsigned Profile = ARMTargetParser::parseArchProfile(ArchName);
  unsigned Version = ARMTargetParser::parseArchVersion(ArchName);
  if (Profile == ARM::PK_M && Version == 6) {
    if (ENDIAN == ARM::EK_BIG)
      return Triple::thumbeb;
    else
      return Triple::thumb;
  }

  return arch;
}

static Triple::ArchType parseArch(StringRef ArchName) {
  Triple::ArchType ARMArch(parseARMArch(ArchName));
  Triple::ArchType BPFArch(parseBPFArch(ArchName));

  return StringSwitch<Triple::ArchType>(ArchName)
    .Cases("i386", "i486", "i586", "i686", Triple::x86)
    // FIXME: Do we need to support these?
    .Cases("i786", "i886", "i986", Triple::x86)
    .Cases("amd64", "x86_64", "x86_64h", Triple::x86_64)
    .Case("powerpc", Triple::ppc)
    .Cases("powerpc64", "ppu", Triple::ppc64)
    .Case("powerpc64le", Triple::ppc64le)
    .Case("xscale", Triple::arm)
    .Case("xscaleeb", Triple::armeb)
    .StartsWith("arm", ARMArch)
    .StartsWith("thumb", ARMArch)
    .StartsWith("aarch64", ARMArch)
    .Case("msp430", Triple::msp430)
    .Cases("mips", "mipseb", "mipsallegrex", Triple::mips)
    .Cases("mipsel", "mipsallegrexel", Triple::mipsel)
    .Cases("mips64", "mips64eb", Triple::mips64)
    .Case("mips64el", Triple::mips64el)
    .Case("r600", Triple::r600)
    .Case("amdgcn", Triple::amdgcn)
    .StartsWith("bpf", BPFArch)
    .Case("hexagon", Triple::hexagon)
    .Case("s390x", Triple::systemz)
    .Case("sparc", Triple::sparc)
    .Case("sparcel", Triple::sparcel)
    .Cases("sparcv9", "sparc64", Triple::sparcv9)
    .Case("tce", Triple::tce)
    .Case("xcore", Triple::xcore)
    .Case("nvptx", Triple::nvptx)
    .Case("nvptx64", Triple::nvptx64)
    .Case("le32", Triple::le32)
    .Case("le64", Triple::le64)
    .Case("asmjs", Triple::asmjs) // @LOCALMOD Emscripten
    .Case("amdil", Triple::amdil)
    .Case("amdil64", Triple::amdil64)
    .Case("hsail", Triple::hsail)
    .Case("hsail64", Triple::hsail64)
    .Case("spir", Triple::spir)
    .Case("spir64", Triple::spir64)
    .StartsWith("kalimba", Triple::kalimba)
    .Case("shave", Triple::shave)
    .Case("wasm32", Triple::wasm32)
    .Case("wasm64", Triple::wasm64)
    .Default(Triple::UnknownArch);
}

static Triple::VendorType parseVendor(StringRef VendorName) {
  return StringSwitch<Triple::VendorType>(VendorName)
    .Case("apple", Triple::Apple)
    .Case("pc", Triple::PC)
    .Case("scei", Triple::SCEI)
    .Case("bgp", Triple::BGP)
    .Case("bgq", Triple::BGQ)
    .Case("fsl", Triple::Freescale)
    .Case("ibm", Triple::IBM)
    .Case("img", Triple::ImaginationTechnologies)
    .Case("mti", Triple::MipsTechnologies)
    .Case("nvidia", Triple::NVIDIA)
    .Case("csr", Triple::CSR)
    .Default(Triple::UnknownVendor);
}

static Triple::OSType parseOS(StringRef OSName) {
  return StringSwitch<Triple::OSType>(OSName)
    .StartsWith("cloudabi", Triple::CloudABI)
    .StartsWith("darwin", Triple::Darwin)
    .StartsWith("dragonfly", Triple::DragonFly)
    .StartsWith("freebsd", Triple::FreeBSD)
    .StartsWith("ios", Triple::IOS)
    .StartsWith("kfreebsd", Triple::KFreeBSD)
    .StartsWith("linux", Triple::Linux)
    .StartsWith("lv2", Triple::Lv2)
    .StartsWith("macosx", Triple::MacOSX)
    .StartsWith("netbsd", Triple::NetBSD)
    .StartsWith("openbsd", Triple::OpenBSD)
    .StartsWith("solaris", Triple::Solaris)
    .StartsWith("win32", Triple::Win32)
    .StartsWith("windows", Triple::Win32)
    .StartsWith("haiku", Triple::Haiku)
    .StartsWith("minix", Triple::Minix)
    .StartsWith("rtems", Triple::RTEMS)
    .StartsWith("emscripten", Triple::Emscripten) // @LOCALMOD Emscripten
    .StartsWith("nacl", Triple::NaCl)
    .StartsWith("cnk", Triple::CNK)
    .StartsWith("bitrig", Triple::Bitrig)
    .StartsWith("aix", Triple::AIX)
    .StartsWith("cuda", Triple::CUDA)
    .StartsWith("nvcl", Triple::NVCL)
    .StartsWith("amdhsa", Triple::AMDHSA)
    .StartsWith("ps4", Triple::PS4)
    .Default(Triple::UnknownOS);
}

static Triple::EnvironmentType parseEnvironment(StringRef EnvironmentName) {
  return StringSwitch<Triple::EnvironmentType>(EnvironmentName)
    .StartsWith("eabihf", Triple::EABIHF)
    .StartsWith("eabi", Triple::EABI)
    .StartsWith("gnueabihf", Triple::GNUEABIHF)
    .StartsWith("gnueabi", Triple::GNUEABI)
    .StartsWith("gnux32", Triple::GNUX32)
    .StartsWith("code16", Triple::CODE16)
    .StartsWith("gnu", Triple::GNU)
    .StartsWith("android", Triple::Android)
    .StartsWith("msvc", Triple::MSVC)
    .StartsWith("itanium", Triple::Itanium)
    .StartsWith("cygnus", Triple::Cygnus)
    .StartsWith("amdopencl", Triple::AMDOpenCL)
    .Default(Triple::UnknownEnvironment);
}

static Triple::ObjectFormatType parseFormat(StringRef EnvironmentName) {
  return StringSwitch<Triple::ObjectFormatType>(EnvironmentName)
    .EndsWith("coff", Triple::COFF)
    .EndsWith("elf", Triple::ELF)
    .EndsWith("macho", Triple::MachO)
    .Default(Triple::UnknownObjectFormat);
}

static Triple::SubArchType parseSubArch(StringRef SubArchName) {
  StringRef ARMSubArch = ARMTargetParser::getCanonicalArchName(SubArchName);

  // For now, this is the small part. Early return.
  if (ARMSubArch.empty())
    return StringSwitch<Triple::SubArchType>(SubArchName)
      .EndsWith("kalimba3", Triple::KalimbaSubArch_v3)
      .EndsWith("kalimba4", Triple::KalimbaSubArch_v4)
      .EndsWith("kalimba5", Triple::KalimbaSubArch_v5)
      .Default(Triple::NoSubArch);

  // ARM sub arch.
  switch(ARMTargetParser::parseArch(ARMSubArch)) {
  case ARM::AK_ARMV4:
    return Triple::NoSubArch;
  case ARM::AK_ARMV4T:
    return Triple::ARMSubArch_v4t;
  case ARM::AK_ARMV5:
  case ARM::AK_ARMV5T:
  case ARM::AK_ARMV5E:
    return Triple::ARMSubArch_v5;
  case ARM::AK_ARMV5TE:
  case ARM::AK_IWMMXT:
  case ARM::AK_IWMMXT2:
  case ARM::AK_XSCALE:
  case ARM::AK_ARMV5TEJ:
    return Triple::ARMSubArch_v5te;
  case ARM::AK_ARMV6:
  case ARM::AK_ARMV6J:
  case ARM::AK_ARMV6Z:
    return Triple::ARMSubArch_v6;
  case ARM::AK_ARMV6K:
  case ARM::AK_ARMV6ZK:
  case ARM::AK_ARMV6HL:
    return Triple::ARMSubArch_v6k;
  case ARM::AK_ARMV6T2:
    return Triple::ARMSubArch_v6t2;
  case ARM::AK_ARMV6M:
  case ARM::AK_ARMV6SM:
    return Triple::ARMSubArch_v6m;
  case ARM::AK_ARMV7:
  case ARM::AK_ARMV7A:
  case ARM::AK_ARMV7R:
  case ARM::AK_ARMV7L:
  case ARM::AK_ARMV7HL:
    return Triple::ARMSubArch_v7;
  case ARM::AK_ARMV7M:
    return Triple::ARMSubArch_v7m;
  case ARM::AK_ARMV7S:
    return Triple::ARMSubArch_v7s;
  case ARM::AK_ARMV7EM:
    return Triple::ARMSubArch_v7em;
  case ARM::AK_ARMV8A:
    return Triple::ARMSubArch_v8;
  case ARM::AK_ARMV8_1A:
    return Triple::ARMSubArch_v8_1a;
  default:
    return Triple::NoSubArch;
  }
}

static const char *getObjectFormatTypeName(Triple::ObjectFormatType Kind) {
  switch (Kind) {
  case Triple::UnknownObjectFormat: return "";
  case Triple::COFF: return "coff";
  case Triple::ELF: return "elf";
  case Triple::MachO: return "macho";
  }
  llvm_unreachable("unknown object format type");
}

static Triple::ObjectFormatType getDefaultFormat(const Triple &T) {
  switch (T.getArch()) {
  default:
    break;
  case Triple::hexagon:
  case Triple::mips:
  case Triple::mipsel:
  case Triple::mips64:
  case Triple::mips64el:
  case Triple::r600:
  case Triple::amdgcn:
  case Triple::sparc:
  case Triple::sparcv9:
  case Triple::systemz:
  case Triple::xcore:
  case Triple::ppc64le:
    return Triple::ELF;

  case Triple::ppc:
  case Triple::ppc64:
    if (T.isOSDarwin())
      return Triple::MachO;
    return Triple::ELF;
  }

  if (T.isOSDarwin())
    return Triple::MachO;
  else if (T.isOSWindows())
    return Triple::COFF;
  return Triple::ELF;
}

/// \brief Construct a triple from the string representation provided.
///
/// This stores the string representation and parses the various pieces into
/// enum members.
Triple::Triple(const Twine &Str)
    : Data(Str.str()),
      Arch(parseArch(getArchName())),
      SubArch(parseSubArch(getArchName())),
      Vendor(parseVendor(getVendorName())),
      OS(parseOS(getOSName())),
      Environment(parseEnvironment(getEnvironmentName())),
      ObjectFormat(parseFormat(getEnvironmentName())) {
  if (ObjectFormat == Triple::UnknownObjectFormat)
    ObjectFormat = getDefaultFormat(*this);
}

/// \brief Construct a triple from string representations of the architecture,
/// vendor, and OS.
///
/// This joins each argument into a canonical string representation and parses
/// them into enum members. It leaves the environment unknown and omits it from
/// the string representation.
Triple::Triple(const Twine &ArchStr, const Twine &VendorStr, const Twine &OSStr)
    : Data((ArchStr + Twine('-') + VendorStr + Twine('-') + OSStr).str()),
      Arch(parseArch(ArchStr.str())),
      SubArch(parseSubArch(ArchStr.str())),
      Vendor(parseVendor(VendorStr.str())),
      OS(parseOS(OSStr.str())),
      Environment(), ObjectFormat(Triple::UnknownObjectFormat) {
  ObjectFormat = getDefaultFormat(*this);
}

/// \brief Construct a triple from string representations of the architecture,
/// vendor, OS, and environment.
///
/// This joins each argument into a canonical string representation and parses
/// them into enum members.
Triple::Triple(const Twine &ArchStr, const Twine &VendorStr, const Twine &OSStr,
               const Twine &EnvironmentStr)
    : Data((ArchStr + Twine('-') + VendorStr + Twine('-') + OSStr + Twine('-') +
            EnvironmentStr).str()),
      Arch(parseArch(ArchStr.str())),
      SubArch(parseSubArch(ArchStr.str())),
      Vendor(parseVendor(VendorStr.str())),
      OS(parseOS(OSStr.str())),
      Environment(parseEnvironment(EnvironmentStr.str())),
      ObjectFormat(parseFormat(EnvironmentStr.str())) {
  if (ObjectFormat == Triple::UnknownObjectFormat)
    ObjectFormat = getDefaultFormat(*this);
}

std::string Triple::normalize(StringRef Str) {
  bool IsMinGW32 = false;
  bool IsCygwin = false;

  // Parse into components.
  SmallVector<StringRef, 4> Components;
  Str.split(Components, "-");

  // If the first component corresponds to a known architecture, preferentially
  // use it for the architecture.  If the second component corresponds to a
  // known vendor, preferentially use it for the vendor, etc.  This avoids silly
  // component movement when a component parses as (eg) both a valid arch and a
  // valid os.
  ArchType Arch = UnknownArch;
  if (Components.size() > 0)
    Arch = parseArch(Components[0]);
  VendorType Vendor = UnknownVendor;
  if (Components.size() > 1)
    Vendor = parseVendor(Components[1]);
  OSType OS = UnknownOS;
  if (Components.size() > 2) {
    OS = parseOS(Components[2]);
    IsCygwin = Components[2].startswith("cygwin");
    IsMinGW32 = Components[2].startswith("mingw");
  }
  EnvironmentType Environment = UnknownEnvironment;
  if (Components.size() > 3)
    Environment = parseEnvironment(Components[3]);
  ObjectFormatType ObjectFormat = UnknownObjectFormat;
  if (Components.size() > 4)
    ObjectFormat = parseFormat(Components[4]);

  // Note which components are already in their final position.  These will not
  // be moved.
  bool Found[4];
  Found[0] = Arch != UnknownArch;
  Found[1] = Vendor != UnknownVendor;
  Found[2] = OS != UnknownOS;
  Found[3] = Environment != UnknownEnvironment;

  // If they are not there already, permute the components into their canonical
  // positions by seeing if they parse as a valid architecture, and if so moving
  // the component to the architecture position etc.
  for (unsigned Pos = 0; Pos != array_lengthof(Found); ++Pos) {
    if (Found[Pos])
      continue; // Already in the canonical position.

    for (unsigned Idx = 0; Idx != Components.size(); ++Idx) {
      // Do not reparse any components that already matched.
      if (Idx < array_lengthof(Found) && Found[Idx])
        continue;

      // Does this component parse as valid for the target position?
      bool Valid = false;
      StringRef Comp = Components[Idx];
      switch (Pos) {
      default: llvm_unreachable("unexpected component type!");
      case 0:
        Arch = parseArch(Comp);
        Valid = Arch != UnknownArch;
        break;
      case 1:
        Vendor = parseVendor(Comp);
        Valid = Vendor != UnknownVendor;
        break;
      case 2:
        OS = parseOS(Comp);
        IsCygwin = Comp.startswith("cygwin");
        IsMinGW32 = Comp.startswith("mingw");
        Valid = OS != UnknownOS || IsCygwin || IsMinGW32;
        break;
      case 3:
        Environment = parseEnvironment(Comp);
        Valid = Environment != UnknownEnvironment;
        if (!Valid) {
          ObjectFormat = parseFormat(Comp);
          Valid = ObjectFormat != UnknownObjectFormat;
        }
        break;
      }
      if (!Valid)
        continue; // Nope, try the next component.

      // Move the component to the target position, pushing any non-fixed
      // components that are in the way to the right.  This tends to give
      // good results in the common cases of a forgotten vendor component
      // or a wrongly positioned environment.
      if (Pos < Idx) {
        // Insert left, pushing the existing components to the right.  For
        // example, a-b-i386 -> i386-a-b when moving i386 to the front.
        StringRef CurrentComponent(""); // The empty component.
        // Replace the component we are moving with an empty component.
        std::swap(CurrentComponent, Components[Idx]);
        // Insert the component being moved at Pos, displacing any existing
        // components to the right.
        for (unsigned i = Pos; !CurrentComponent.empty(); ++i) {
          // Skip over any fixed components.
          while (i < array_lengthof(Found) && Found[i])
            ++i;
          // Place the component at the new position, getting the component
          // that was at this position - it will be moved right.
          std::swap(CurrentComponent, Components[i]);
        }
      } else if (Pos > Idx) {
        // Push right by inserting empty components until the component at Idx
        // reaches the target position Pos.  For example, pc-a -> -pc-a when
        // moving pc to the second position.
        do {
          // Insert one empty component at Idx.
          StringRef CurrentComponent(""); // The empty component.
          for (unsigned i = Idx; i < Components.size();) {
            // Place the component at the new position, getting the component
            // that was at this position - it will be moved right.
            std::swap(CurrentComponent, Components[i]);
            // If it was placed on top of an empty component then we are done.
            if (CurrentComponent.empty())
              break;
            // Advance to the next component, skipping any fixed components.
            while (++i < array_lengthof(Found) && Found[i])
              ;
          }
          // The last component was pushed off the end - append it.
          if (!CurrentComponent.empty())
            Components.push_back(CurrentComponent);

          // Advance Idx to the component's new position.
          while (++Idx < array_lengthof(Found) && Found[Idx])
            ;
        } while (Idx < Pos); // Add more until the final position is reached.
      }
      assert(Pos < Components.size() && Components[Pos] == Comp &&
             "Component moved wrong!");
      Found[Pos] = true;
      break;
    }
  }

  // Special case logic goes here.  At this point Arch, Vendor and OS have the
  // correct values for the computed components.
  std::string NormalizedEnvironment;
  if (Environment == Triple::Android && Components[3].startswith("androideabi")) {
    StringRef AndroidVersion = Components[3].drop_front(strlen("androideabi"));
    if (AndroidVersion.empty()) {
      Components[3] = "android";
    } else {
      NormalizedEnvironment = Twine("android", AndroidVersion).str();
      Components[3] = NormalizedEnvironment;
    }
  }

  if (OS == Triple::Win32) {
    Components.resize(4);
    Components[2] = "windows";
    if (Environment == UnknownEnvironment) {
      if (ObjectFormat == UnknownObjectFormat || ObjectFormat == Triple::COFF)
        Components[3] = "msvc";
      else
        Components[3] = getObjectFormatTypeName(ObjectFormat);
    }
  } else if (IsMinGW32) {
    Components.resize(4);
    Components[2] = "windows";
    Components[3] = "gnu";
  } else if (IsCygwin) {
    Components.resize(4);
    Components[2] = "windows";
    Components[3] = "cygnus";
  }
  if (IsMinGW32 || IsCygwin ||
      (OS == Triple::Win32 && Environment != UnknownEnvironment)) {
    if (ObjectFormat != UnknownObjectFormat && ObjectFormat != Triple::COFF) {
      Components.resize(5);
      Components[4] = getObjectFormatTypeName(ObjectFormat);
    }
  }

  // Stick the corrected components back together to form the normalized string.
  std::string Normalized;
  for (unsigned i = 0, e = Components.size(); i != e; ++i) {
    if (i) Normalized += '-';
    Normalized += Components[i];
  }
  return Normalized;
}

StringRef Triple::getArchName() const {
  return StringRef(Data).split('-').first;           // Isolate first component
}

StringRef Triple::getVendorName() const {
  StringRef Tmp = StringRef(Data).split('-').second; // Strip first component
  return Tmp.split('-').first;                       // Isolate second component
}

StringRef Triple::getOSName() const {
  StringRef Tmp = StringRef(Data).split('-').second; // Strip first component
  Tmp = Tmp.split('-').second;                       // Strip second component
  return Tmp.split('-').first;                       // Isolate third component
}

StringRef Triple::getEnvironmentName() const {
  StringRef Tmp = StringRef(Data).split('-').second; // Strip first component
  Tmp = Tmp.split('-').second;                       // Strip second component
  return Tmp.split('-').second;                      // Strip third component
}

StringRef Triple::getOSAndEnvironmentName() const {
  StringRef Tmp = StringRef(Data).split('-').second; // Strip first component
  return Tmp.split('-').second;                      // Strip second component
}

static unsigned EatNumber(StringRef &Str) {
  assert(!Str.empty() && Str[0] >= '0' && Str[0] <= '9' && "Not a number");
  unsigned Result = 0;

  do {
    // Consume the leading digit.
    Result = Result*10 + (Str[0] - '0');

    // Eat the digit.
    Str = Str.substr(1);
  } while (!Str.empty() && Str[0] >= '0' && Str[0] <= '9');

  return Result;
}

static void parseVersionFromName(StringRef Name, unsigned &Major,
                                 unsigned &Minor, unsigned &Micro) {
  // Any unset version defaults to 0.
  Major = Minor = Micro = 0;

  // Parse up to three components.
  unsigned *Components[3] = {&Major, &Minor, &Micro};
  for (unsigned i = 0; i != 3; ++i) {
    if (Name.empty() || Name[0] < '0' || Name[0] > '9')
      break;

    // Consume the leading number.
    *Components[i] = EatNumber(Name);

    // Consume the separator, if present.
    if (Name.startswith("."))
      Name = Name.substr(1);
  }
}

void Triple::getEnvironmentVersion(unsigned &Major, unsigned &Minor,
                                   unsigned &Micro) const {
  StringRef EnvironmentName = getEnvironmentName();
  StringRef EnvironmentTypeName = getEnvironmentTypeName(getEnvironment());
  if (EnvironmentName.startswith(EnvironmentTypeName))
    EnvironmentName = EnvironmentName.substr(EnvironmentTypeName.size());

  parseVersionFromName(EnvironmentName, Major, Minor, Micro);
}

void Triple::getOSVersion(unsigned &Major, unsigned &Minor,
                          unsigned &Micro) const {
  StringRef OSName = getOSName();
  // Assume that the OS portion of the triple starts with the canonical name.
  StringRef OSTypeName = getOSTypeName(getOS());
  if (OSName.startswith(OSTypeName))
    OSName = OSName.substr(OSTypeName.size());

  parseVersionFromName(OSName, Major, Minor, Micro);
}

bool Triple::getMacOSXVersion(unsigned &Major, unsigned &Minor,
                              unsigned &Micro) const {
  getOSVersion(Major, Minor, Micro);

  switch (getOS()) {
  default: llvm_unreachable("unexpected OS for Darwin triple");
  case Darwin:
    // Default to darwin8, i.e., MacOSX 10.4.
    if (Major == 0)
      Major = 8;
    // Darwin version numbers are skewed from OS X versions.
    if (Major < 4)
      return false;
    Micro = 0;
    Minor = Major - 4;
    Major = 10;
    break;
  case MacOSX:
    // Default to 10.4.
    if (Major == 0) {
      Major = 10;
      Minor = 4;
    }
    if (Major != 10)
      return false;
    break;
  case IOS:
    // Ignore the version from the triple.  This is only handled because the
    // the clang driver combines OS X and IOS support into a common Darwin
    // toolchain that wants to know the OS X version number even when targeting
    // IOS.
    Major = 10;
    Minor = 4;
    Micro = 0;
    break;
  }
  return true;
}

void Triple::getiOSVersion(unsigned &Major, unsigned &Minor,
                           unsigned &Micro) const {
  switch (getOS()) {
  default: llvm_unreachable("unexpected OS for Darwin triple");
  case Darwin:
  case MacOSX:
    // Ignore the version from the triple.  This is only handled because the
    // the clang driver combines OS X and IOS support into a common Darwin
    // toolchain that wants to know the iOS version number even when targeting
    // OS X.
    Major = 5;
    Minor = 0;
    Micro = 0;
    break;
  case IOS:
    getOSVersion(Major, Minor, Micro);
    // Default to 5.0 (or 7.0 for arm64).
    if (Major == 0)
      Major = (getArch() == aarch64) ? 7 : 5;
    break;
  }
}

void Triple::setTriple(const Twine &Str) {
  *this = Triple(Str);
}

void Triple::setArch(ArchType Kind) {
  setArchName(getArchTypeName(Kind));
}

void Triple::setVendor(VendorType Kind) {
  setVendorName(getVendorTypeName(Kind));
}

void Triple::setOS(OSType Kind) {
  setOSName(getOSTypeName(Kind));
}

void Triple::setEnvironment(EnvironmentType Kind) {
  if (ObjectFormat == getDefaultFormat(*this))
    return setEnvironmentName(getEnvironmentTypeName(Kind));

  setEnvironmentName((getEnvironmentTypeName(Kind) + Twine("-") +
                      getObjectFormatTypeName(ObjectFormat)).str());
}

void Triple::setObjectFormat(ObjectFormatType Kind) {
  if (Environment == UnknownEnvironment)
    return setEnvironmentName(getObjectFormatTypeName(Kind));

  setEnvironmentName((getEnvironmentTypeName(Environment) + Twine("-") +
                      getObjectFormatTypeName(Kind)).str());
}

void Triple::setArchName(StringRef Str) {
  // Work around a miscompilation bug for Twines in gcc 4.0.3.
  SmallString<64> Triple;
  Triple += Str;
  Triple += "-";
  Triple += getVendorName();
  Triple += "-";
  Triple += getOSAndEnvironmentName();
  setTriple(Triple);
}

void Triple::setVendorName(StringRef Str) {
  setTriple(getArchName() + "-" + Str + "-" + getOSAndEnvironmentName());
}

void Triple::setOSName(StringRef Str) {
  if (hasEnvironment())
    setTriple(getArchName() + "-" + getVendorName() + "-" + Str +
              "-" + getEnvironmentName());
  else
    setTriple(getArchName() + "-" + getVendorName() + "-" + Str);
}

void Triple::setEnvironmentName(StringRef Str) {
  setTriple(getArchName() + "-" + getVendorName() + "-" + getOSName() +
            "-" + Str);
}

void Triple::setOSAndEnvironmentName(StringRef Str) {
  setTriple(getArchName() + "-" + getVendorName() + "-" + Str);
}

static unsigned getArchPointerBitWidth(llvm::Triple::ArchType Arch) {
  switch (Arch) {
  case llvm::Triple::UnknownArch:
    return 0;

  case llvm::Triple::msp430:
    return 16;

  case llvm::Triple::arm:
  case llvm::Triple::armeb:
  case llvm::Triple::hexagon:
  case llvm::Triple::le32:
  case llvm::Triple::asmjs: // @LOCALMOD Emscripten
  case llvm::Triple::mips:
  case llvm::Triple::mipsel:
  case llvm::Triple::nvptx:
  case llvm::Triple::ppc:
  case llvm::Triple::r600:
  case llvm::Triple::sparc:
  case llvm::Triple::sparcel:
  case llvm::Triple::tce:
  case llvm::Triple::thumb:
  case llvm::Triple::thumbeb:
  case llvm::Triple::x86:
  case llvm::Triple::xcore:
  case llvm::Triple::amdil:
  case llvm::Triple::hsail:
  case llvm::Triple::spir:
  case llvm::Triple::kalimba:
  case llvm::Triple::shave:
  case llvm::Triple::wasm32:
    return 32;

  case llvm::Triple::aarch64:
  case llvm::Triple::aarch64_be:
  case llvm::Triple::amdgcn:
  case llvm::Triple::bpfel:
  case llvm::Triple::bpfeb:
  case llvm::Triple::le64:
  case llvm::Triple::mips64:
  case llvm::Triple::mips64el:
  case llvm::Triple::nvptx64:
  case llvm::Triple::ppc64:
  case llvm::Triple::ppc64le:
  case llvm::Triple::sparcv9:
  case llvm::Triple::systemz:
  case llvm::Triple::x86_64:
  case llvm::Triple::amdil64:
  case llvm::Triple::hsail64:
  case llvm::Triple::spir64:
  case llvm::Triple::wasm64:
    return 64;
  }
  llvm_unreachable("Invalid architecture value");
}

bool Triple::isArch64Bit() const {
  return getArchPointerBitWidth(getArch()) == 64;
}

bool Triple::isArch32Bit() const {
  return getArchPointerBitWidth(getArch()) == 32;
}

bool Triple::isArch16Bit() const {
  return getArchPointerBitWidth(getArch()) == 16;
}

Triple Triple::get32BitArchVariant() const {
  Triple T(*this);
  switch (getArch()) {
  case Triple::UnknownArch:
  case Triple::aarch64:
  case Triple::aarch64_be:
  case Triple::amdgcn:
  case Triple::bpfel:
  case Triple::bpfeb:
  case Triple::msp430:
  case Triple::systemz:
  case Triple::ppc64le:
    T.setArch(UnknownArch);
    break;

  case Triple::amdil:
  case Triple::hsail:
  case Triple::spir:
  case Triple::arm:
  case Triple::armeb:
  case Triple::hexagon:
  case Triple::kalimba:
  case Triple::le32:
  case Triple::asmjs: // @LOCALMOD Emscripten
  case Triple::mips:
  case Triple::mipsel:
  case Triple::nvptx:
  case Triple::ppc:
  case Triple::r600:
  case Triple::sparc:
  case Triple::sparcel:
  case Triple::tce:
  case Triple::thumb:
  case Triple::thumbeb:
  case Triple::x86:
  case Triple::xcore:
  case Triple::shave:
  case Triple::wasm32:
    // Already 32-bit.
    break;

  case Triple::le64:      T.setArch(Triple::le32);    break;
  case Triple::mips64:    T.setArch(Triple::mips);    break;
  case Triple::mips64el:  T.setArch(Triple::mipsel);  break;
  case Triple::nvptx64:   T.setArch(Triple::nvptx);   break;
  case Triple::ppc64:     T.setArch(Triple::ppc);     break;
  case Triple::sparcv9:   T.setArch(Triple::sparc);   break;
  case Triple::x86_64:    T.setArch(Triple::x86);     break;
  case Triple::amdil64:   T.setArch(Triple::amdil);   break;
  case Triple::hsail64:   T.setArch(Triple::hsail);   break;
  case Triple::spir64:    T.setArch(Triple::spir);    break;
  case Triple::wasm64:    T.setArch(Triple::wasm32);  break;
  }
  return T;
}

Triple Triple::get64BitArchVariant() const {
  Triple T(*this);
  switch (getArch()) {
  case Triple::UnknownArch:
  case Triple::arm:
  case Triple::armeb:
  case Triple::hexagon:
  case Triple::kalimba:
  case Triple::msp430:
  case Triple::r600:
  case Triple::tce:
  case Triple::thumb:
  case Triple::thumbeb:
  case Triple::xcore:
<<<<<<< HEAD
  case Triple::asmjs: // @LOCALMOD Emscripten
=======
  case Triple::sparcel:
  case Triple::shave:
>>>>>>> 99e9f85e
    T.setArch(UnknownArch);
    break;

  case Triple::aarch64:
  case Triple::aarch64_be:
  case Triple::bpfel:
  case Triple::bpfeb:
  case Triple::le64:
  case Triple::amdil64:
  case Triple::amdgcn:
  case Triple::hsail64:
  case Triple::spir64:
  case Triple::mips64:
  case Triple::mips64el:
  case Triple::nvptx64:
  case Triple::ppc64:
  case Triple::ppc64le:
  case Triple::sparcv9:
  case Triple::systemz:
  case Triple::x86_64:
  case Triple::wasm64:
    // Already 64-bit.
    break;

  case Triple::le32:    T.setArch(Triple::le64);      break;
  case Triple::mips:    T.setArch(Triple::mips64);    break;
  case Triple::mipsel:  T.setArch(Triple::mips64el);  break;
  case Triple::nvptx:   T.setArch(Triple::nvptx64);   break;
  case Triple::ppc:     T.setArch(Triple::ppc64);     break;
  case Triple::sparc:   T.setArch(Triple::sparcv9);   break;
  case Triple::x86:     T.setArch(Triple::x86_64);    break;
  case Triple::amdil:   T.setArch(Triple::amdil64);   break;
  case Triple::hsail:   T.setArch(Triple::hsail64);   break;
  case Triple::spir:    T.setArch(Triple::spir64);    break;
  case Triple::wasm32:  T.setArch(Triple::wasm64);    break;
  }
  return T;
}

Triple Triple::getBigEndianArchVariant() const {
  Triple T(*this);
  switch (getArch()) {
  case Triple::UnknownArch:
  case Triple::amdgcn:
  case Triple::amdil64:
  case Triple::amdil:
  case Triple::hexagon:
  case Triple::hsail64:
  case Triple::hsail:
  case Triple::kalimba:
  case Triple::le32:
  case Triple::le64:
  case Triple::msp430:
  case Triple::nvptx64:
  case Triple::nvptx:
  case Triple::r600:
  case Triple::shave:
  case Triple::spir64:
  case Triple::spir:
  case Triple::wasm32:
  case Triple::wasm64:
  case Triple::x86:
  case Triple::x86_64:
  case Triple::xcore:

  // ARM is intentionally unsupported here, changing the architecture would
  // drop any arch suffixes.
  case Triple::arm:
  case Triple::thumb:
    T.setArch(UnknownArch);
    break;

  case Triple::aarch64_be:
  case Triple::armeb:
  case Triple::bpfeb:
  case Triple::mips64:
  case Triple::mips:
  case Triple::ppc64:
  case Triple::ppc:
  case Triple::sparc:
  case Triple::sparcv9:
  case Triple::systemz:
  case Triple::tce:
  case Triple::thumbeb:
    // Already big endian.
    break;

  case Triple::aarch64: T.setArch(Triple::aarch64_be); break;
  case Triple::bpfel:   T.setArch(Triple::bpfeb);      break;
  case Triple::mips64el:T.setArch(Triple::mips64);     break;
  case Triple::mipsel:  T.setArch(Triple::mips);       break;
  case Triple::ppc64le: T.setArch(Triple::ppc64);      break;
  case Triple::sparcel: T.setArch(Triple::sparc);      break;
  }
  return T;
}

Triple Triple::getLittleEndianArchVariant() const {
  Triple T(*this);
  switch (getArch()) {
  case Triple::UnknownArch:
  case Triple::ppc:
  case Triple::sparcv9:
  case Triple::systemz:
  case Triple::tce:

  // ARM is intentionally unsupported here, changing the architecture would
  // drop any arch suffixes.
  case Triple::armeb:
  case Triple::thumbeb:
    T.setArch(UnknownArch);
    break;

  case Triple::aarch64:
  case Triple::amdgcn:
  case Triple::amdil64:
  case Triple::amdil:
  case Triple::arm:
  case Triple::bpfel:
  case Triple::hexagon:
  case Triple::hsail64:
  case Triple::hsail:
  case Triple::kalimba:
  case Triple::le32:
  case Triple::le64:
  case Triple::mips64el:
  case Triple::mipsel:
  case Triple::msp430:
  case Triple::nvptx64:
  case Triple::nvptx:
  case Triple::ppc64le:
  case Triple::r600:
  case Triple::shave:
  case Triple::sparcel:
  case Triple::spir64:
  case Triple::spir:
  case Triple::thumb:
  case Triple::wasm32:
  case Triple::wasm64:
  case Triple::x86:
  case Triple::x86_64:
  case Triple::xcore:
    // Already little endian.
    break;

  case Triple::aarch64_be: T.setArch(Triple::aarch64);  break;
  case Triple::bpfeb:      T.setArch(Triple::bpfel);    break;
  case Triple::mips64:     T.setArch(Triple::mips64el); break;
  case Triple::mips:       T.setArch(Triple::mipsel);   break;
  case Triple::ppc64:      T.setArch(Triple::ppc64le);  break;
  case Triple::sparc:      T.setArch(Triple::sparcel);  break;
  }
  return T;
}

const char *Triple::getARMCPUForArch(StringRef MArch) const {
  if (MArch.empty())
    MArch = getArchName();
  MArch = ARMTargetParser::getCanonicalArchName(MArch);

  // Some defaults are forced.
  switch (getOS()) {
  case llvm::Triple::FreeBSD:
  case llvm::Triple::NetBSD:
    if (!MArch.empty() && MArch == "v6")
      return "arm1176jzf-s";
    break;
  case llvm::Triple::Win32:
    // FIXME: this is invalid for WindowsCE
    return "cortex-a9";
  default:
    break;
  }

  if (MArch.empty())
    return nullptr;

  const char *CPU = ARMTargetParser::getDefaultCPU(MArch);
  if (CPU)
    return CPU;

  // If no specific architecture version is requested, return the minimum CPU
  // required by the OS and environment.
  switch (getOS()) {
  case llvm::Triple::NetBSD:
    switch (getEnvironment()) {
    case llvm::Triple::GNUEABIHF:
    case llvm::Triple::GNUEABI:
    case llvm::Triple::EABIHF:
    case llvm::Triple::EABI:
      return "arm926ej-s";
    default:
      return "strongarm";
    }
  case llvm::Triple::NaCl:
    return "cortex-a8";
  default:
    switch (getEnvironment()) {
    case llvm::Triple::EABIHF:
    case llvm::Triple::GNUEABIHF:
      return "arm1176jzf-s";
    default:
      return "arm7tdmi";
    }
  }

  llvm_unreachable("invalid arch name");
}<|MERGE_RESOLUTION|>--- conflicted
+++ resolved
@@ -1135,12 +1135,9 @@
   case Triple::thumb:
   case Triple::thumbeb:
   case Triple::xcore:
-<<<<<<< HEAD
   case Triple::asmjs: // @LOCALMOD Emscripten
-=======
   case Triple::sparcel:
   case Triple::shave:
->>>>>>> 99e9f85e
     T.setArch(UnknownArch);
     break;
 
