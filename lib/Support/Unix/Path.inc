//===- llvm/Support/Unix/Path.inc - Unix Path Implementation ----*- C++ -*-===//
//
//                     The LLVM Compiler Infrastructure
//
// This file is distributed under the University of Illinois Open Source
// License. See LICENSE.TXT for details.
//
//===----------------------------------------------------------------------===//
//
// This file implements the Unix specific implementation of the Path API.
//
//===----------------------------------------------------------------------===//

//===----------------------------------------------------------------------===//
//=== WARNING: Implementation here must contain only generic UNIX code that
//===          is guaranteed to work on *all* UNIX variants.
//===----------------------------------------------------------------------===//

#include "Unix.h"
#include <limits.h>
#include <stdio.h>
#if HAVE_SYS_STAT_H
#include <sys/stat.h>
#endif
#if HAVE_FCNTL_H
#include <fcntl.h>
#endif
#ifdef HAVE_SYS_MMAN_H
#include <sys/mman.h>
#endif
#if HAVE_DIRENT_H
# include <dirent.h>
# define NAMLEN(dirent) strlen((dirent)->d_name)
#else
# define dirent direct
# define NAMLEN(dirent) (dirent)->d_namlen
# if HAVE_SYS_NDIR_H
#  include <sys/ndir.h>
# endif
# if HAVE_SYS_DIR_H
#  include <sys/dir.h>
# endif
# if HAVE_NDIR_H
#  include <ndir.h>
# endif
#endif

#ifdef __APPLE__
#include <mach-o/dyld.h>
#endif

// Both stdio.h and cstdio are included via different pathes and
// stdcxx's cstdio doesn't include stdio.h, so it doesn't #undef the macros
// either.
#undef ferror
#undef feof

// For GNU Hurd
#if defined(__GNU__) && !defined(PATH_MAX)
# define PATH_MAX 4096
#endif

using namespace llvm;

namespace {
  /// This class automatically closes the given file descriptor when it goes out
  /// of scope. You can take back explicit ownership of the file descriptor by
  /// calling take(). The destructor does not verify that close was successful.
  /// Therefore, never allow this class to call close on a file descriptor that
  /// has been read from or written to.
  struct AutoFD {
    int FileDescriptor;

    AutoFD(int fd) : FileDescriptor(fd) {}
    ~AutoFD() {
      if (FileDescriptor >= 0)
        ::close(FileDescriptor);
    }

    int take() {
      int ret = FileDescriptor;
      FileDescriptor = -1;
      return ret;
    }

    operator int() const {return FileDescriptor;}
  };
}

static std::error_code TempDir(SmallVectorImpl<char> &result) {
  // FIXME: Don't use TMPDIR if program is SUID or SGID enabled.
  const char *dir = nullptr;
  (dir = std::getenv("TMPDIR")) || (dir = std::getenv("TMP")) ||
      (dir = std::getenv("TEMP")) || (dir = std::getenv("TEMPDIR")) ||
#ifdef P_tmpdir
      (dir = P_tmpdir) ||
#endif
      (dir = "/tmp");

  result.clear();
  StringRef d(dir);
  result.append(d.begin(), d.end());
  return std::error_code();
}

namespace llvm {
namespace sys  {
namespace fs {
#if defined(__FreeBSD__) || defined (__NetBSD__) || defined(__Bitrig__) || \
    defined(__OpenBSD__) || defined(__minix) || defined(__FreeBSD_kernel__) || \
    defined(__linux__) || defined(__CYGWIN__) || defined(__DragonFly__)
static int
test_dir(char ret[PATH_MAX], const char *dir, const char *bin)
{  
  struct stat sb;
  char fullpath[PATH_MAX];

  snprintf(fullpath, PATH_MAX, "%s/%s", dir, bin);
  if (realpath(fullpath, ret) == NULL)
    return (1);
  if (stat(fullpath, &sb) != 0)
    return (1);

  return (0);
}

static char *
getprogpath(char ret[PATH_MAX], const char *bin)
{
  char *pv, *s, *t;

  /* First approach: absolute path. */
  if (bin[0] == '/') {
    if (test_dir(ret, "/", bin) == 0)
      return (ret);
    return (NULL);
  }

  /* Second approach: relative path. */
  if (strchr(bin, '/') != NULL) {
    char cwd[PATH_MAX];
    if (getcwd(cwd, PATH_MAX) == NULL)
      return (NULL);
    if (test_dir(ret, cwd, bin) == 0)
      return (ret);
    return (NULL);
  }

  /* Third approach: $PATH */
  if ((pv = getenv("PATH")) == NULL)
    return (NULL);
  s = pv = strdup(pv);
  if (pv == NULL)
    return (NULL);
  while ((t = strsep(&s, ":")) != NULL) {
    if (test_dir(ret, t, bin) == 0) {
      free(pv);
      return (ret);
    }
  }
  free(pv);
  return (NULL);
}
#endif // __FreeBSD__ || __NetBSD__ || __FreeBSD_kernel__

/// GetMainExecutable - Return the path to the main executable, given the
/// value of argv[0] from program startup.
std::string getMainExecutable(const char *argv0, void *MainAddr) {
#if defined(__APPLE__)
  // On OS X the executable path is saved to the stack by dyld. Reading it
  // from there is much faster than calling dladdr, especially for large
  // binaries with symbols.
  char exe_path[MAXPATHLEN];
  uint32_t size = sizeof(exe_path);
  if (_NSGetExecutablePath(exe_path, &size) == 0) {
    char link_path[MAXPATHLEN];
    if (realpath(exe_path, link_path))
      return link_path;
  }
#elif defined(__FreeBSD__) || defined (__NetBSD__) || defined(__Bitrig__) || \
      defined(__OpenBSD__) || defined(__minix) || defined(__DragonFly__) || \
      defined(__FreeBSD_kernel__)
  char exe_path[PATH_MAX];

  if (getprogpath(exe_path, argv0) != NULL)
    return exe_path;
#elif defined(__linux__) || defined(__CYGWIN__)
  char exe_path[MAXPATHLEN];
  StringRef aPath("/proc/self/exe");
  if (sys::fs::exists(aPath)) {
      // /proc is not always mounted under Linux (chroot for example).
      ssize_t len = readlink(aPath.str().c_str(), exe_path, sizeof(exe_path));
      if (len >= 0)
          return StringRef(exe_path, len);
  } else {
      // Fall back to the classical detection.
      if (getprogpath(exe_path, argv0) != NULL)
          return exe_path;
  }
#elif defined(HAVE_DLFCN_H)
  // Use dladdr to get executable path if available.
  Dl_info DLInfo;
  int err = dladdr(MainAddr, &DLInfo);
  if (err == 0)
    return "";

  // If the filename is a symlink, we need to resolve and return the location of
  // the actual executable.
  char link_path[MAXPATHLEN];
  if (realpath(DLInfo.dli_fname, link_path))
    return link_path;
  // @LOCALMOD-BEGIN
#elif defined(__native_client__)
  // Nothing.
  // @LOCALMOD-END
#else
#error GetMainExecutable is not implemented on this host yet.
#endif
  return "";
}

TimeValue file_status::getLastModificationTime() const {
  TimeValue Ret;
  Ret.fromEpochTime(fs_st_mtime);
  return Ret;
}

UniqueID file_status::getUniqueID() const {
  return UniqueID(fs_st_dev, fs_st_ino);
}

std::error_code current_path(SmallVectorImpl<char> &result) {
  result.clear();
  // @LOCALMOD-START NaCl doesn't have pathes, and the translator returns an
  //                 error for getcwd below. Return a dummy path instead.
#if defined(__native_client__)
  result.reserve(2);
  result.set_size(2);
  result[0] = '/';
  result[1] = '\0';
  return error_code::success();
#else // !defined(__native_client__)
  // @LOCALMOD-END
  const char *pwd = ::getenv("PWD");
  llvm::sys::fs::file_status PWDStatus, DotStatus;
  if (pwd && llvm::sys::path::is_absolute(pwd) &&
      !llvm::sys::fs::status(pwd, PWDStatus) &&
      !llvm::sys::fs::status(".", DotStatus) &&
      PWDStatus.getUniqueID() == DotStatus.getUniqueID()) {
    result.append(pwd, pwd + strlen(pwd));
    return std::error_code();
  }

#ifdef MAXPATHLEN
  result.reserve(MAXPATHLEN);
#else
// For GNU Hurd
  result.reserve(1024);
#endif

  while (true) {
    if (::getcwd(result.data(), result.capacity()) == nullptr) {
      // See if there was a real error.
      if (errno != ENOMEM)
        return std::error_code(errno, std::generic_category());
      // Otherwise there just wasn't enough space.
      result.reserve(result.capacity() * 2);
    } else
      break;
  }

  result.set_size(strlen(result.data()));
<<<<<<< HEAD
  return error_code::success();
  // @LOCALMOD-START
#endif // defined(__native_client__)
  // @LOCALMOD-END
=======
  return std::error_code();
>>>>>>> 434f0e35
}

std::error_code create_directory(const Twine &path, bool IgnoreExisting) {
  SmallString<128> path_storage;
  StringRef p = path.toNullTerminatedStringRef(path_storage);

  if (::mkdir(p.begin(), S_IRWXU | S_IRWXG) == -1) {
    if (errno != EEXIST || !IgnoreExisting)
      return std::error_code(errno, std::generic_category());
  }

  return std::error_code();
}

std::error_code normalize_separators(SmallVectorImpl<char> &Path) {
  for (auto PI = Path.begin(), PE = Path.end(); PI < PE; ++PI) {
    if (*PI == '\\') {
      auto PN = PI + 1;
      if (PN < PE && *PN == '\\')
        ++PI; // increment once, the for loop will move over the escaped slash
      else
        *PI = '/';
    }
  }
  return std::error_code();
}

// Note that we are using symbolic link because hard links are not supported by
// all filesystems (SMB doesn't).
std::error_code create_link(const Twine &to, const Twine &from) {
  // Get arguments.
  SmallString<128> from_storage;
  SmallString<128> to_storage;
  StringRef f = from.toNullTerminatedStringRef(from_storage);
  StringRef t = to.toNullTerminatedStringRef(to_storage);

  if (::symlink(t.begin(), f.begin()) == -1)
    return std::error_code(errno, std::generic_category());

  return std::error_code();
}

std::error_code remove(const Twine &path, bool IgnoreNonExisting) {
  SmallString<128> path_storage;
  StringRef p = path.toNullTerminatedStringRef(path_storage);

  struct stat buf;
  if (lstat(p.begin(), &buf) != 0) {
    if (errno != ENOENT || !IgnoreNonExisting)
      return std::error_code(errno, std::generic_category());
    return std::error_code();
  }

  // Note: this check catches strange situations. In all cases, LLVM should
  // only be involved in the creation and deletion of regular files.  This
  // check ensures that what we're trying to erase is a regular file. It
  // effectively prevents LLVM from erasing things like /dev/null, any block
  // special file, or other things that aren't "regular" files.
  if (!S_ISREG(buf.st_mode) && !S_ISDIR(buf.st_mode) && !S_ISLNK(buf.st_mode))
    return make_error_code(errc::operation_not_permitted);

  if (::remove(p.begin()) == -1) {
    if (errno != ENOENT || !IgnoreNonExisting)
      return std::error_code(errno, std::generic_category());
  }

  return std::error_code();
}

std::error_code rename(const Twine &from, const Twine &to) {
  // Get arguments.
  SmallString<128> from_storage;
  SmallString<128> to_storage;
  StringRef f = from.toNullTerminatedStringRef(from_storage);
  StringRef t = to.toNullTerminatedStringRef(to_storage);

  if (::rename(f.begin(), t.begin()) == -1)
    return std::error_code(errno, std::generic_category());

  return std::error_code();
}

std::error_code resize_file(const Twine &path, uint64_t size) {
  SmallString<128> path_storage;
  StringRef p = path.toNullTerminatedStringRef(path_storage);

  if (::truncate(p.begin(), size) == -1)
    return std::error_code(errno, std::generic_category());

  return std::error_code();
}

std::error_code exists(const Twine &path, bool &result) {
  SmallString<128> path_storage;
  StringRef p = path.toNullTerminatedStringRef(path_storage);

  if (::access(p.begin(), F_OK) == -1) {
    if (errno != ENOENT)
      return std::error_code(errno, std::generic_category());
    result = false;
  } else
    result = true;

  return std::error_code();
}

bool can_write(const Twine &Path) {
  SmallString<128> PathStorage;
  StringRef P = Path.toNullTerminatedStringRef(PathStorage);
  return 0 == access(P.begin(), W_OK);
}

bool can_execute(const Twine &Path) {
  SmallString<128> PathStorage;
  StringRef P = Path.toNullTerminatedStringRef(PathStorage);

  if (0 != access(P.begin(), R_OK | X_OK))
    return false;
  struct stat buf;
  if (0 != stat(P.begin(), &buf))
    return false;
  if (!S_ISREG(buf.st_mode))
    return false;
  return true;
}

bool equivalent(file_status A, file_status B) {
  assert(status_known(A) && status_known(B));
  return A.fs_st_dev == B.fs_st_dev &&
         A.fs_st_ino == B.fs_st_ino;
}

std::error_code equivalent(const Twine &A, const Twine &B, bool &result) {
  file_status fsA, fsB;
  if (std::error_code ec = status(A, fsA))
    return ec;
  if (std::error_code ec = status(B, fsB))
    return ec;
  result = equivalent(fsA, fsB);
  return std::error_code();
}

static std::error_code fillStatus(int StatRet, const struct stat &Status,
                             file_status &Result) {
  if (StatRet != 0) {
    std::error_code ec(errno, std::generic_category());
    if (ec == errc::no_such_file_or_directory)
      Result = file_status(file_type::file_not_found);
    else
      Result = file_status(file_type::status_error);
    return ec;
  }

  file_type Type = file_type::type_unknown;

  if (S_ISDIR(Status.st_mode))
    Type = file_type::directory_file;
  else if (S_ISREG(Status.st_mode))
    Type = file_type::regular_file;
  else if (S_ISBLK(Status.st_mode))
    Type = file_type::block_file;
  else if (S_ISCHR(Status.st_mode))
    Type = file_type::character_file;
  else if (S_ISFIFO(Status.st_mode))
    Type = file_type::fifo_file;
  else if (S_ISSOCK(Status.st_mode))
    Type = file_type::socket_file;

  perms Perms = static_cast<perms>(Status.st_mode);
  Result =
      file_status(Type, Perms, Status.st_dev, Status.st_ino, Status.st_mtime,
                  Status.st_uid, Status.st_gid, Status.st_size);

  return std::error_code();
}

std::error_code status(const Twine &Path, file_status &Result) {
  SmallString<128> PathStorage;
  StringRef P = Path.toNullTerminatedStringRef(PathStorage);

  struct stat Status;
  int StatRet = ::stat(P.begin(), &Status);
  return fillStatus(StatRet, Status, Result);
}

std::error_code status(int FD, file_status &Result) {
  struct stat Status;
  int StatRet = ::fstat(FD, &Status);
  return fillStatus(StatRet, Status, Result);
}

std::error_code setLastModificationAndAccessTime(int FD, TimeValue Time) {
#if defined(HAVE_FUTIMENS)
  timespec Times[2];
  Times[0].tv_sec = Time.toEpochTime();
  Times[0].tv_nsec = 0;
  Times[1] = Times[0];
  if (::futimens(FD, Times))
    return std::error_code(errno, std::generic_category());
  return std::error_code();
#elif defined(HAVE_FUTIMES)
  timeval Times[2];
  Times[0].tv_sec = Time.toEpochTime();
  Times[0].tv_usec = 0;
  Times[1] = Times[0];
  if (::futimes(FD, Times))
<<<<<<< HEAD
  // @LOCALMOD-BEGIN
#elif defined(__native_client__)
  if (true)
  // @LOCALMOD-END
=======
    return std::error_code(errno, std::generic_category());
  return std::error_code();
>>>>>>> 434f0e35
#else
#warning Missing futimes() and futimens()
  return make_error_code(errc::function_not_supported);
#endif
}

std::error_code mapped_file_region::init(int FD, bool CloseFD, uint64_t Offset) {
  AutoFD ScopedFD(FD);
  if (!CloseFD)
    ScopedFD.take();

  // Figure out how large the file is.
  struct stat FileInfo;
  if (fstat(FD, &FileInfo) == -1)
    return std::error_code(errno, std::generic_category());
  uint64_t FileSize = FileInfo.st_size;

  if (Size == 0)
    Size = FileSize;
  else if (FileSize < Size) {
    // We need to grow the file.
    if (ftruncate(FD, Size) == -1)
      return std::error_code(errno, std::generic_category());
  }

  int flags = (Mode == readwrite) ? MAP_SHARED : MAP_PRIVATE;
  int prot = (Mode == readonly) ? PROT_READ : (PROT_READ | PROT_WRITE);
#ifdef MAP_FILE
  flags |= MAP_FILE;
#endif
  Mapping = ::mmap(nullptr, Size, prot, flags, FD, Offset);
  if (Mapping == MAP_FAILED)
    return std::error_code(errno, std::generic_category());
  return std::error_code();
}

mapped_file_region::mapped_file_region(const Twine &path,
                                       mapmode mode,
                                       uint64_t length,
                                       uint64_t offset,
                                       std::error_code &ec)
  : Mode(mode)
  , Size(length)
  , Mapping() {
  // Make sure that the requested size fits within SIZE_T.
  if (length > std::numeric_limits<size_t>::max()) {
    ec = make_error_code(errc::invalid_argument);
    return;
  }

  SmallString<128> path_storage;
  StringRef name = path.toNullTerminatedStringRef(path_storage);
  int oflags = (mode == readonly) ? O_RDONLY : O_RDWR;
  int ofd = ::open(name.begin(), oflags);
  if (ofd == -1) {
    ec = std::error_code(errno, std::generic_category());
    return;
  }

  ec = init(ofd, true, offset);
  if (ec)
    Mapping = nullptr;
}

mapped_file_region::mapped_file_region(int fd,
                                       bool closefd,
                                       mapmode mode,
                                       uint64_t length,
                                       uint64_t offset,
                                       std::error_code &ec)
  : Mode(mode)
  , Size(length)
  , Mapping() {
  // Make sure that the requested size fits within SIZE_T.
  if (length > std::numeric_limits<size_t>::max()) {
    ec = make_error_code(errc::invalid_argument);
    return;
  }

  ec = init(fd, closefd, offset);
  if (ec)
    Mapping = nullptr;
}

mapped_file_region::~mapped_file_region() {
  if (Mapping)
    ::munmap(Mapping, Size);
}

mapped_file_region::mapped_file_region(mapped_file_region &&other)
  : Mode(other.Mode), Size(other.Size), Mapping(other.Mapping) {
  other.Mapping = nullptr;
}

mapped_file_region::mapmode mapped_file_region::flags() const {
  assert(Mapping && "Mapping failed but used anyway!");
  return Mode;
}

uint64_t mapped_file_region::size() const {
  assert(Mapping && "Mapping failed but used anyway!");
  return Size;
}

char *mapped_file_region::data() const {
  assert(Mapping && "Mapping failed but used anyway!");
  assert(Mode != readonly && "Cannot get non-const data for readonly mapping!");
  return reinterpret_cast<char*>(Mapping);
}

const char *mapped_file_region::const_data() const {
  assert(Mapping && "Mapping failed but used anyway!");
  return reinterpret_cast<const char*>(Mapping);
}

int mapped_file_region::alignment() {
  return process::get_self()->page_size();
}

std::error_code detail::directory_iterator_construct(detail::DirIterState &it,
                                                StringRef path){
  SmallString<128> path_null(path);
  DIR *directory = ::opendir(path_null.c_str());
  if (!directory)
    return std::error_code(errno, std::generic_category());

  it.IterationHandle = reinterpret_cast<intptr_t>(directory);
  // Add something for replace_filename to replace.
  path::append(path_null, ".");
  it.CurrentEntry = directory_entry(path_null.str());
  return directory_iterator_increment(it);
}

std::error_code detail::directory_iterator_destruct(detail::DirIterState &it) {
  if (it.IterationHandle)
    ::closedir(reinterpret_cast<DIR *>(it.IterationHandle));
  it.IterationHandle = 0;
  it.CurrentEntry = directory_entry();
  return std::error_code();
}

std::error_code detail::directory_iterator_increment(detail::DirIterState &it) {
  errno = 0;
  dirent *cur_dir = ::readdir(reinterpret_cast<DIR *>(it.IterationHandle));
  if (cur_dir == nullptr && errno != 0) {
    return std::error_code(errno, std::generic_category());
  } else if (cur_dir != nullptr) {
    StringRef name(cur_dir->d_name, NAMLEN(cur_dir));
    if ((name.size() == 1 && name[0] == '.') ||
        (name.size() == 2 && name[0] == '.' && name[1] == '.'))
      return directory_iterator_increment(it);
    it.CurrentEntry.replace_filename(name);
  } else
    return directory_iterator_destruct(it);

  return std::error_code();
}

std::error_code openFileForRead(const Twine &Name, int &ResultFD) {
  SmallString<128> Storage;
  StringRef P = Name.toNullTerminatedStringRef(Storage);
  while ((ResultFD = open(P.begin(), O_RDONLY)) < 0) {
    if (errno != EINTR)
      return std::error_code(errno, std::generic_category());
  }
  return std::error_code();
}

std::error_code openFileForWrite(const Twine &Name, int &ResultFD,
                            sys::fs::OpenFlags Flags, unsigned Mode) {
  // Verify that we don't have both "append" and "excl".
  assert((!(Flags & sys::fs::F_Excl) || !(Flags & sys::fs::F_Append)) &&
         "Cannot specify both 'excl' and 'append' file creation flags!");

  int OpenFlags = O_CREAT;

  if (Flags & F_RW)
    OpenFlags |= O_RDWR;
  else
    OpenFlags |= O_WRONLY;

  if (Flags & F_Append)
    OpenFlags |= O_APPEND;
  else
    OpenFlags |= O_TRUNC;

  if (Flags & F_Excl)
    OpenFlags |= O_EXCL;

  SmallString<128> Storage;
  StringRef P = Name.toNullTerminatedStringRef(Storage);
  while ((ResultFD = open(P.begin(), OpenFlags, Mode)) < 0) {
    if (errno != EINTR)
      return std::error_code(errno, std::generic_category());
  }
  return std::error_code();
}

} // end namespace fs

namespace path {

bool home_directory(SmallVectorImpl<char> &result) {
  if (char *RequestedDir = getenv("HOME")) {
    result.clear();
    result.append(RequestedDir, RequestedDir + strlen(RequestedDir));
    return true;
  }

  return false;
}

} // end namespace path

} // end namespace sys
} // end namespace llvm<|MERGE_RESOLUTION|>--- conflicted
+++ resolved
@@ -270,14 +270,10 @@
   }
 
   result.set_size(strlen(result.data()));
-<<<<<<< HEAD
-  return error_code::success();
+  return std::error_code();
   // @LOCALMOD-START
 #endif // defined(__native_client__)
   // @LOCALMOD-END
-=======
-  return std::error_code();
->>>>>>> 434f0e35
 }
 
 std::error_code create_directory(const Twine &path, bool IgnoreExisting) {
@@ -484,15 +480,8 @@
   Times[0].tv_usec = 0;
   Times[1] = Times[0];
   if (::futimes(FD, Times))
-<<<<<<< HEAD
-  // @LOCALMOD-BEGIN
-#elif defined(__native_client__)
-  if (true)
-  // @LOCALMOD-END
-=======
-    return std::error_code(errno, std::generic_category());
-  return std::error_code();
->>>>>>> 434f0e35
+    return std::error_code(errno, std::generic_category());
+  return std::error_code();
 #else
 #warning Missing futimes() and futimens()
   return make_error_code(errc::function_not_supported);
