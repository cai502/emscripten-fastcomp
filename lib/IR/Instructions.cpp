--- conflicted
+++ resolved
@@ -2738,20 +2738,9 @@
 /// it in one place and to eliminate the redundant code for getting the sizes
 /// of the types involved.
 bool 
-<<<<<<< HEAD
-CastInst::castIsValid(Instruction::CastOps op, Value *S, Type *DstTy) {
-
-  // Check for type sanity on the arguments
-  Type *SrcTy = S->getType();
-=======
 // @LOCALMOD-BEGIN
 CastInst::castIsValid(Instruction::CastOps op, Type *SrcTy, Type *DstTy) {
 // @LOCALMOD-END
-  // If this is a cast to the same type then it's trivially true.
-  if (SrcTy == DstTy)
-    return true;
->>>>>>> b82e6c61
-
   if (!SrcTy->isFirstClassType() || !DstTy->isFirstClassType() ||
       SrcTy->isAggregateType() || DstTy->isAggregateType())
     return false;
