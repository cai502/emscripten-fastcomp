--- conflicted
+++ resolved
@@ -28,16 +28,6 @@
 endif()
 if(NOT DEFINED LLVM_VERSION_SUFFIX)
   set(LLVM_VERSION_SUFFIX "")
-<<<<<<< HEAD
-endif()
-
-if (POLICY CMP0048)
-  cmake_policy(SET CMP0048 NEW)
-  set(cmake_3_0_PROJ_VERSION
-    VERSION ${LLVM_VERSION_MAJOR}.${LLVM_VERSION_MINOR}.${LLVM_VERSION_PATCH})
-  set(cmake_3_0_LANGUAGES LANGUAGES)
-=======
->>>>>>> 00f3f7c2
 endif()
 
 if (NOT PACKAGE_VERSION)
