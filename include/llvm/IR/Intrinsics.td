//===- Intrinsics.td - Defines all LLVM intrinsics ---------*- tablegen -*-===//
//
//                     The LLVM Compiler Infrastructure
//
// This file is distributed under the University of Illinois Open Source
// License. See LICENSE.TXT for details.
//
//===----------------------------------------------------------------------===//
//
// This file defines properties of all LLVM intrinsics.
//
//===----------------------------------------------------------------------===//

include "llvm/CodeGen/ValueTypes.td"

//===----------------------------------------------------------------------===//
//  Properties we keep track of for intrinsics.
//===----------------------------------------------------------------------===//

class IntrinsicProperty;

// Intr*Mem - Memory properties.  An intrinsic is allowed to have at most one of
// these properties set.  They are listed from the most aggressive (best to use
// if correct) to the least aggressive.  If no property is set, the worst case
// is assumed (it may read and write any memory it can get access to and it may
// have other side effects).

// IntrNoMem - The intrinsic does not access memory or have any other side
// effects.  It may be CSE'd deleted if dead, etc.
def IntrNoMem : IntrinsicProperty;

// IntrReadArgMem - This intrinsic reads only from memory that one of its
// pointer-typed arguments points to, but may read an unspecified amount.
def IntrReadArgMem : IntrinsicProperty;

// IntrReadMem - This intrinsic reads from unspecified memory, so it cannot be
// moved across stores.  However, it can be reordered otherwise and can be
// deleted if dead.
def IntrReadMem : IntrinsicProperty;

// IntrReadWriteArgMem - This intrinsic reads and writes only from memory that
// one of its arguments points to, but may access an unspecified amount.  The
// reads and writes may be volatile, but except for this it has no other side
// effects.
def IntrReadWriteArgMem : IntrinsicProperty;

// Commutative - This intrinsic is commutative: X op Y == Y op X.
def Commutative : IntrinsicProperty;

// Throws - This intrinsic can throw.
def Throws : IntrinsicProperty;

// NoCapture - The specified argument pointer is not captured by the intrinsic.
class NoCapture<int argNo> : IntrinsicProperty {
  int ArgNo = argNo;
}

// ReadOnly - The specified argument pointer is not written to through the
// pointer by the intrinsic.
class ReadOnly<int argNo> : IntrinsicProperty {
  int ArgNo = argNo;
}

// ReadNone - The specified argument pointer is not dereferenced by the
// intrinsic.
class ReadNone<int argNo> : IntrinsicProperty {
  int ArgNo = argNo;
}

def IntrNoReturn : IntrinsicProperty;

// IntrNoduplicate - Calls to this intrinsic cannot be duplicated.
// Parallels the noduplicate attribute on LLVM IR functions.
def IntrNoDuplicate : IntrinsicProperty;

//===----------------------------------------------------------------------===//
// Types used by intrinsics.
//===----------------------------------------------------------------------===//

class LLVMType<ValueType vt> {
  ValueType VT = vt;
}

class LLVMQualPointerType<LLVMType elty, int addrspace>
  : LLVMType<iPTR>{
  LLVMType ElTy = elty;
  int AddrSpace = addrspace;
}

class LLVMPointerType<LLVMType elty>
  : LLVMQualPointerType<elty, 0>;

class LLVMAnyPointerType<LLVMType elty>
  : LLVMType<iPTRAny>{
  LLVMType ElTy = elty;
}

// Match the type of another intrinsic parameter.  Number is an index into the
// list of overloaded types for the intrinsic, excluding all the fixed types.
// The Number value must refer to a previously listed type.  For example:
//   Intrinsic<[llvm_i32_ty], [llvm_i32_ty, llvm_anyfloat_ty, LLVMMatchType<0>]>
// has two overloaded types, the 2nd and 3rd arguments.  LLVMMatchType<0>
// refers to the first overloaded type, which is the 2nd argument.
class LLVMMatchType<int num>
  : LLVMType<OtherVT>{
  int Number = num;
}

// Match the type of another intrinsic parameter that is expected to be based on
// an integral type (i.e. either iN or <N x iM>), but change the scalar size to
// be twice as wide or half as wide as the other type.  This is only useful when
// the intrinsic is overloaded, so the matched type should be declared as iAny.
class LLVMExtendedType<int num> : LLVMMatchType<num>;
class LLVMTruncatedType<int num> : LLVMMatchType<num>;

// Match the type of another intrinsic parameter that is expected to be a
// vector type, but change the element count to be half as many
class LLVMHalfElementsVectorType<int num> : LLVMMatchType<num>;

def llvm_void_ty       : LLVMType<isVoid>;
def llvm_anyint_ty     : LLVMType<iAny>;
def llvm_anyfloat_ty   : LLVMType<fAny>;
def llvm_anyvector_ty  : LLVMType<vAny>;
def llvm_i1_ty         : LLVMType<i1>;
def llvm_i8_ty         : LLVMType<i8>;
def llvm_i16_ty        : LLVMType<i16>;
def llvm_i32_ty        : LLVMType<i32>;
def llvm_i64_ty        : LLVMType<i64>;
def llvm_half_ty       : LLVMType<f16>;
def llvm_float_ty      : LLVMType<f32>;
def llvm_double_ty     : LLVMType<f64>;
def llvm_f80_ty        : LLVMType<f80>;
def llvm_f128_ty       : LLVMType<f128>;
def llvm_ppcf128_ty    : LLVMType<ppcf128>;
def llvm_ptr_ty        : LLVMPointerType<llvm_i8_ty>;             // i8*
def llvm_ptrptr_ty     : LLVMPointerType<llvm_ptr_ty>;            // i8**
def llvm_anyptr_ty     : LLVMAnyPointerType<llvm_i8_ty>;          // (space)i8*
def llvm_empty_ty      : LLVMType<OtherVT>;                       // { }
def llvm_descriptor_ty : LLVMPointerType<llvm_empty_ty>;          // { }*
def llvm_metadata_ty   : LLVMType<MetadataVT>;                    // !{...}

def llvm_x86mmx_ty     : LLVMType<x86mmx>;
def llvm_ptrx86mmx_ty  : LLVMPointerType<llvm_x86mmx_ty>;         // <1 x i64>*

def llvm_v2i1_ty       : LLVMType<v2i1>;     //  2 x i1
def llvm_v4i1_ty       : LLVMType<v4i1>;     //  4 x i1
def llvm_v8i1_ty       : LLVMType<v8i1>;     //  8 x i1
def llvm_v16i1_ty      : LLVMType<v16i1>;    // 16 x i1
def llvm_v32i1_ty      : LLVMType<v32i1>;    // 32 x i1
def llvm_v64i1_ty      : LLVMType<v64i1>;    // 64 x i1
def llvm_v1i8_ty       : LLVMType<v1i8>;     //  1 x i8
def llvm_v2i8_ty       : LLVMType<v2i8>;     //  2 x i8
def llvm_v4i8_ty       : LLVMType<v4i8>;     //  4 x i8
def llvm_v8i8_ty       : LLVMType<v8i8>;     //  8 x i8
def llvm_v16i8_ty      : LLVMType<v16i8>;    // 16 x i8
def llvm_v32i8_ty      : LLVMType<v32i8>;    // 32 x i8
def llvm_v64i8_ty      : LLVMType<v64i8>;    // 64 x i8

def llvm_v1i16_ty      : LLVMType<v1i16>;    //  1 x i16
def llvm_v2i16_ty      : LLVMType<v2i16>;    //  2 x i16
def llvm_v4i16_ty      : LLVMType<v4i16>;    //  4 x i16
def llvm_v8i16_ty      : LLVMType<v8i16>;    //  8 x i16
def llvm_v16i16_ty     : LLVMType<v16i16>;   // 16 x i16
def llvm_v32i16_ty     : LLVMType<v32i16>;   // 32 x i16

def llvm_v1i32_ty      : LLVMType<v1i32>;    //  1 x i32
def llvm_v2i32_ty      : LLVMType<v2i32>;    //  2 x i32
def llvm_v4i32_ty      : LLVMType<v4i32>;    //  4 x i32
def llvm_v8i32_ty      : LLVMType<v8i32>;    //  8 x i32
def llvm_v16i32_ty     : LLVMType<v16i32>;   // 16 x i32
def llvm_v1i64_ty      : LLVMType<v1i64>;    //  1 x i64
def llvm_v2i64_ty      : LLVMType<v2i64>;    //  2 x i64
def llvm_v4i64_ty      : LLVMType<v4i64>;    //  4 x i64
def llvm_v8i64_ty      : LLVMType<v8i64>;    //  8 x i64
def llvm_v16i64_ty     : LLVMType<v16i64>;   // 16 x i64

def llvm_v2f16_ty      : LLVMType<v2f16>;    //  2 x half (__fp16)
def llvm_v4f16_ty      : LLVMType<v4f16>;    //  4 x half (__fp16)
def llvm_v8f16_ty      : LLVMType<v8f16>;    //  8 x half (__fp16)
def llvm_v1f32_ty      : LLVMType<v1f32>;    //  1 x float
def llvm_v2f32_ty      : LLVMType<v2f32>;    //  2 x float
def llvm_v4f32_ty      : LLVMType<v4f32>;    //  4 x float
def llvm_v8f32_ty      : LLVMType<v8f32>;    //  8 x float
def llvm_v16f32_ty     : LLVMType<v16f32>;   // 16 x float
def llvm_v1f64_ty      : LLVMType<v1f64>;    //  1 x double
def llvm_v2f64_ty      : LLVMType<v2f64>;    //  2 x double
def llvm_v4f64_ty      : LLVMType<v4f64>;    //  4 x double
def llvm_v8f64_ty      : LLVMType<v8f64>;    //  8 x double

def llvm_vararg_ty     : LLVMType<isVoid>;   // this means vararg here


//===----------------------------------------------------------------------===//
// Intrinsic Definitions.
//===----------------------------------------------------------------------===//

// Intrinsic class - This is used to define one LLVM intrinsic.  The name of the
// intrinsic definition should start with "int_", then match the LLVM intrinsic
// name with the "llvm." prefix removed, and all "."s turned into "_"s.  For
// example, llvm.bswap.i16 -> int_bswap_i16.
//
//  * RetTypes is a list containing the return types expected for the
//    intrinsic.
//  * ParamTypes is a list containing the parameter types expected for the
//    intrinsic.
//  * Properties can be set to describe the behavior of the intrinsic.
//
class SDPatternOperator;
class Intrinsic<list<LLVMType> ret_types,
                list<LLVMType> param_types = [],
                list<IntrinsicProperty> properties = [],
                string name = ""> : SDPatternOperator {
  string LLVMName = name;
  string TargetPrefix = "";   // Set to a prefix for target-specific intrinsics.
  list<LLVMType> RetTypes = ret_types;
  list<LLVMType> ParamTypes = param_types;
  list<IntrinsicProperty> Properties = properties;

  bit isTarget = 0;
}

/// GCCBuiltin - If this intrinsic exactly corresponds to a GCC builtin, this
/// specifies the name of the builtin.  This provides automatic CBE and CFE
/// support.
class GCCBuiltin<string name> {
  string GCCBuiltinName = name;
}

class MSBuiltin<string name> {
  string MSBuiltinName = name;
}


//===--------------- Variable Argument Handling Intrinsics ----------------===//
//

def int_vastart : Intrinsic<[], [llvm_ptr_ty], [], "llvm.va_start">;
def int_vacopy  : Intrinsic<[], [llvm_ptr_ty, llvm_ptr_ty], [],
                            "llvm.va_copy">;
def int_vaend   : Intrinsic<[], [llvm_ptr_ty], [], "llvm.va_end">;

//===------------------- Garbage Collection Intrinsics --------------------===//
//
def int_gcroot  : Intrinsic<[],
                            [llvm_ptrptr_ty, llvm_ptr_ty]>;
def int_gcread  : Intrinsic<[llvm_ptr_ty],
                            [llvm_ptr_ty, llvm_ptrptr_ty],
                            [IntrReadArgMem]>;
def int_gcwrite : Intrinsic<[],
                            [llvm_ptr_ty, llvm_ptr_ty, llvm_ptrptr_ty],
                            [IntrReadWriteArgMem, NoCapture<1>, NoCapture<2>]>;

//===--------------------- Code Generator Intrinsics ----------------------===//
//
def int_returnaddress : Intrinsic<[llvm_ptr_ty], [llvm_i32_ty], [IntrNoMem]>;
def int_frameaddress  : Intrinsic<[llvm_ptr_ty], [llvm_i32_ty], [IntrNoMem]>;
def int_read_register  : Intrinsic<[llvm_anyint_ty], [llvm_metadata_ty],
                                   [IntrNoMem], "llvm.read_register">;
def int_write_register : Intrinsic<[], [llvm_metadata_ty, llvm_anyint_ty],
                                   [], "llvm.write_register">;

// Note: we treat stacksave/stackrestore as writemem because we don't otherwise
// model their dependencies on allocas.
def int_stacksave     : Intrinsic<[llvm_ptr_ty]>,
                        GCCBuiltin<"__builtin_stack_save">;
def int_stackrestore  : Intrinsic<[], [llvm_ptr_ty]>,
                        GCCBuiltin<"__builtin_stack_restore">;

// IntrReadWriteArgMem is more pessimistic than strictly necessary for prefetch,
// however it does conveniently prevent the prefetch from being reordered
// with respect to nearby accesses to the same memory.
def int_prefetch      : Intrinsic<[],
                                  [llvm_ptr_ty, llvm_i32_ty, llvm_i32_ty,
                                   llvm_i32_ty],
                                  [IntrReadWriteArgMem, NoCapture<0>]>;
def int_pcmarker      : Intrinsic<[], [llvm_i32_ty]>;

def int_readcyclecounter : Intrinsic<[llvm_i64_ty]>;

// Stack Protector Intrinsic - The stackprotector intrinsic writes the stack
// guard to the correct place on the stack frame.
def int_stackprotector : Intrinsic<[], [llvm_ptr_ty, llvm_ptrptr_ty], []>;
def int_stackprotectorcheck : Intrinsic<[], [llvm_ptrptr_ty],
                                        [IntrReadWriteArgMem]>;

//===------------------- Standard C Library Intrinsics --------------------===//
//

def int_memcpy  : Intrinsic<[],
                             [llvm_anyptr_ty, llvm_anyptr_ty, llvm_anyint_ty,
                              llvm_i32_ty, llvm_i1_ty],
                            [IntrReadWriteArgMem, NoCapture<0>, NoCapture<1>,
                             ReadOnly<1>]>;
def int_memmove : Intrinsic<[],
                            [llvm_anyptr_ty, llvm_anyptr_ty, llvm_anyint_ty,
                             llvm_i32_ty, llvm_i1_ty],
                            [IntrReadWriteArgMem, NoCapture<0>, NoCapture<1>,
                             ReadOnly<1>]>;
def int_memset  : Intrinsic<[],
                            [llvm_anyptr_ty, llvm_i8_ty, llvm_anyint_ty,
                             llvm_i32_ty, llvm_i1_ty],
                            [IntrReadWriteArgMem, NoCapture<0>]>;

let Properties = [IntrNoMem] in {
  def int_fma  : Intrinsic<[llvm_anyfloat_ty],
                           [LLVMMatchType<0>, LLVMMatchType<0>,
                            LLVMMatchType<0>]>;
  def int_fmuladd : Intrinsic<[llvm_anyfloat_ty],
                              [LLVMMatchType<0>, LLVMMatchType<0>,
                               LLVMMatchType<0>]>;

  // These functions do not read memory, but are sensitive to the
  // rounding mode. LLVM purposely does not model changes to the FP
  // environment so they can be treated as readnone.
  def int_sqrt : Intrinsic<[llvm_anyfloat_ty], [LLVMMatchType<0>]>;
  def int_powi : Intrinsic<[llvm_anyfloat_ty], [LLVMMatchType<0>, llvm_i32_ty]>;
  def int_sin  : Intrinsic<[llvm_anyfloat_ty], [LLVMMatchType<0>]>;
  def int_cos  : Intrinsic<[llvm_anyfloat_ty], [LLVMMatchType<0>]>;
  def int_pow  : Intrinsic<[llvm_anyfloat_ty],
                           [LLVMMatchType<0>, LLVMMatchType<0>]>;
  def int_log  : Intrinsic<[llvm_anyfloat_ty], [LLVMMatchType<0>]>;
  def int_log10: Intrinsic<[llvm_anyfloat_ty], [LLVMMatchType<0>]>;
  def int_log2 : Intrinsic<[llvm_anyfloat_ty], [LLVMMatchType<0>]>;
  def int_exp  : Intrinsic<[llvm_anyfloat_ty], [LLVMMatchType<0>]>;
  def int_exp2 : Intrinsic<[llvm_anyfloat_ty], [LLVMMatchType<0>]>;
  def int_fabs : Intrinsic<[llvm_anyfloat_ty], [LLVMMatchType<0>]>;
  def int_copysign : Intrinsic<[llvm_anyfloat_ty],
                               [LLVMMatchType<0>, LLVMMatchType<0>]>;
  def int_floor : Intrinsic<[llvm_anyfloat_ty], [LLVMMatchType<0>]>;
  def int_ceil  : Intrinsic<[llvm_anyfloat_ty], [LLVMMatchType<0>]>;
  def int_trunc : Intrinsic<[llvm_anyfloat_ty], [LLVMMatchType<0>]>;
  def int_rint  : Intrinsic<[llvm_anyfloat_ty], [LLVMMatchType<0>]>;
  def int_nearbyint : Intrinsic<[llvm_anyfloat_ty], [LLVMMatchType<0>]>;
  def int_round : Intrinsic<[llvm_anyfloat_ty], [LLVMMatchType<0>]>;
}

// NOTE: these are internal interfaces.
def int_setjmp     : Intrinsic<[llvm_i32_ty],  [llvm_ptr_ty]>;
def int_longjmp    : Intrinsic<[], [llvm_ptr_ty, llvm_i32_ty], [IntrNoReturn]>;
def int_sigsetjmp  : Intrinsic<[llvm_i32_ty] , [llvm_ptr_ty, llvm_i32_ty]>;
def int_siglongjmp : Intrinsic<[], [llvm_ptr_ty, llvm_i32_ty], [IntrNoReturn]>;

// Internal interface for object size checking
def int_objectsize : Intrinsic<[llvm_anyint_ty], [llvm_anyptr_ty, llvm_i1_ty],
                               [IntrNoMem]>,
                               GCCBuiltin<"__builtin_object_size">;

//===------------------------- Expect Intrinsics --------------------------===//
//
def int_expect : Intrinsic<[llvm_anyint_ty], [LLVMMatchType<0>,
                                              LLVMMatchType<0>], [IntrNoMem]>;

//===-------------------- Bit Manipulation Intrinsics ---------------------===//
//

// None of these intrinsics accesses memory at all.
let Properties = [IntrNoMem] in {
  def int_bswap: Intrinsic<[llvm_anyint_ty], [LLVMMatchType<0>]>;
  def int_ctpop: Intrinsic<[llvm_anyint_ty], [LLVMMatchType<0>]>;
  def int_ctlz : Intrinsic<[llvm_anyint_ty], [LLVMMatchType<0>, llvm_i1_ty]>;
  def int_cttz : Intrinsic<[llvm_anyint_ty], [LLVMMatchType<0>, llvm_i1_ty]>;
}

//===------------------------ Debugger Intrinsics -------------------------===//
//

// None of these intrinsics accesses memory at all...but that doesn't mean the
// optimizers can change them aggressively.  Special handling needed in a few
// places.
let Properties = [IntrNoMem] in {
  def int_dbg_declare      : Intrinsic<[],
                                       [llvm_metadata_ty, llvm_metadata_ty]>;
  def int_dbg_value        : Intrinsic<[],
                                       [llvm_metadata_ty, llvm_i64_ty,
                                        llvm_metadata_ty]>;
}

//===------------------ Exception Handling Intrinsics----------------------===//
//

// The result of eh.typeid.for depends on the enclosing function, but inside a
// given function it is 'const' and may be CSE'd etc.
def int_eh_typeid_for : Intrinsic<[llvm_i32_ty], [llvm_ptr_ty], [IntrNoMem]>;

def int_eh_return_i32 : Intrinsic<[], [llvm_i32_ty, llvm_ptr_ty]>;
def int_eh_return_i64 : Intrinsic<[], [llvm_i64_ty, llvm_ptr_ty]>;

// __builtin_unwind_init is an undocumented GCC intrinsic that causes all
// callee-saved registers to be saved and restored (regardless of whether they
// are used) in the calling function. It is used by libgcc_eh.
def int_eh_unwind_init: Intrinsic<[]>,
                        GCCBuiltin<"__builtin_unwind_init">;

def int_eh_dwarf_cfa  : Intrinsic<[llvm_ptr_ty], [llvm_i32_ty]>;

let Properties = [IntrNoMem] in {
  def int_eh_sjlj_lsda             : Intrinsic<[llvm_ptr_ty]>;
  def int_eh_sjlj_callsite         : Intrinsic<[], [llvm_i32_ty]>;
}
def int_eh_sjlj_functioncontext : Intrinsic<[], [llvm_ptr_ty]>;
def int_eh_sjlj_setjmp          : Intrinsic<[llvm_i32_ty], [llvm_ptr_ty]>;
def int_eh_sjlj_longjmp         : Intrinsic<[], [llvm_ptr_ty], [IntrNoReturn]>;

//===---------------- Generic Variable Attribute Intrinsics----------------===//
//
def int_var_annotation : Intrinsic<[],
                                   [llvm_ptr_ty, llvm_ptr_ty,
                                    llvm_ptr_ty, llvm_i32_ty],
                                   [], "llvm.var.annotation">;
def int_ptr_annotation : Intrinsic<[LLVMAnyPointerType<llvm_anyint_ty>],
                                   [LLVMMatchType<0>, llvm_ptr_ty, llvm_ptr_ty,
                                    llvm_i32_ty],
                                   [], "llvm.ptr.annotation">;
def int_annotation : Intrinsic<[llvm_anyint_ty],
                               [LLVMMatchType<0>, llvm_ptr_ty,
                                llvm_ptr_ty, llvm_i32_ty],
                               [], "llvm.annotation">;

//===------------------------ Trampoline Intrinsics -----------------------===//
//
def int_init_trampoline : Intrinsic<[],
                                    [llvm_ptr_ty, llvm_ptr_ty, llvm_ptr_ty],
                                    [IntrReadWriteArgMem, NoCapture<0>]>,
                                   GCCBuiltin<"__builtin_init_trampoline">;

def int_adjust_trampoline : Intrinsic<[llvm_ptr_ty], [llvm_ptr_ty],
                                      [IntrReadArgMem]>,
                                     GCCBuiltin<"__builtin_adjust_trampoline">;

//===------------------------ Overflow Intrinsics -------------------------===//
//

// Expose the carry flag from add operations on two integrals.
def int_sadd_with_overflow : Intrinsic<[llvm_anyint_ty, llvm_i1_ty],
                                       [LLVMMatchType<0>, LLVMMatchType<0>],
                                       [IntrNoMem]>;
def int_uadd_with_overflow : Intrinsic<[llvm_anyint_ty, llvm_i1_ty],
                                       [LLVMMatchType<0>, LLVMMatchType<0>],
                                       [IntrNoMem]>;

def int_ssub_with_overflow : Intrinsic<[llvm_anyint_ty, llvm_i1_ty],
                                       [LLVMMatchType<0>, LLVMMatchType<0>],
                                       [IntrNoMem]>;
def int_usub_with_overflow : Intrinsic<[llvm_anyint_ty, llvm_i1_ty],
                                       [LLVMMatchType<0>, LLVMMatchType<0>],
                                       [IntrNoMem]>;

def int_smul_with_overflow : Intrinsic<[llvm_anyint_ty, llvm_i1_ty],
                                       [LLVMMatchType<0>, LLVMMatchType<0>],
                                       [IntrNoMem]>;
def int_umul_with_overflow : Intrinsic<[llvm_anyint_ty, llvm_i1_ty],
                                       [LLVMMatchType<0>, LLVMMatchType<0>],
                                       [IntrNoMem]>;

//===------------------------- Memory Use Markers -------------------------===//
//
def int_lifetime_start  : Intrinsic<[],
                                    [llvm_i64_ty, llvm_ptr_ty],
                                    [IntrReadWriteArgMem, NoCapture<1>]>;
def int_lifetime_end    : Intrinsic<[],
                                    [llvm_i64_ty, llvm_ptr_ty],
                                    [IntrReadWriteArgMem, NoCapture<1>]>;
def int_invariant_start : Intrinsic<[llvm_descriptor_ty],
                                    [llvm_i64_ty, llvm_ptr_ty],
                                    [IntrReadWriteArgMem, NoCapture<1>]>;
def int_invariant_end   : Intrinsic<[],
                                    [llvm_descriptor_ty, llvm_i64_ty,
                                     llvm_ptr_ty],
                                    [IntrReadWriteArgMem, NoCapture<2>]>;

//===------------------------ Stackmap Intrinsics -------------------------===//
//
def int_experimental_stackmap : Intrinsic<[],
                                  [llvm_i64_ty, llvm_i32_ty, llvm_vararg_ty],
                                  [Throws]>;
def int_experimental_patchpoint_void : Intrinsic<[],
                                                 [llvm_i64_ty, llvm_i32_ty,
                                                  llvm_ptr_ty, llvm_i32_ty,
                                                  llvm_vararg_ty]>;
def int_experimental_patchpoint_i64 : Intrinsic<[llvm_i64_ty],
                                                [llvm_i64_ty, llvm_i32_ty,
                                                 llvm_ptr_ty, llvm_i32_ty,
                                                 llvm_vararg_ty]>;

//===-------------------------- Other Intrinsics --------------------------===//
//
def int_flt_rounds : Intrinsic<[llvm_i32_ty]>,
                     GCCBuiltin<"__builtin_flt_rounds">;
def int_trap : Intrinsic<[], [], [IntrNoReturn]>,
               GCCBuiltin<"__builtin_trap">;
def int_debugtrap : Intrinsic<[]>,
                    GCCBuiltin<"__builtin_debugtrap">;

// NOP: calls/invokes to this intrinsic are removed by codegen
def int_donothing : Intrinsic<[], [], [IntrNoMem]>;

// Intrisics to support half precision floating point format
let Properties = [IntrNoMem] in {
def int_convert_to_fp16   : Intrinsic<[llvm_i16_ty], [llvm_anyfloat_ty]>;
def int_convert_from_fp16 : Intrinsic<[llvm_anyfloat_ty], [llvm_i16_ty]>;
}

// These convert intrinsics are to support various conversions between
// various types with rounding and saturation. NOTE: avoid using these
// intrinsics as they might be removed sometime in the future and
// most targets don't support them.
def int_convertff  : Intrinsic<[llvm_anyfloat_ty],
                               [llvm_anyfloat_ty, llvm_i32_ty, llvm_i32_ty]>;
def int_convertfsi : Intrinsic<[llvm_anyfloat_ty],
                               [llvm_anyint_ty, llvm_i32_ty, llvm_i32_ty]>;
def int_convertfui : Intrinsic<[llvm_anyfloat_ty],
                               [llvm_anyint_ty, llvm_i32_ty, llvm_i32_ty]>;
def int_convertsif : Intrinsic<[llvm_anyint_ty],
                               [llvm_anyfloat_ty, llvm_i32_ty, llvm_i32_ty]>;
def int_convertuif : Intrinsic<[llvm_anyint_ty],
                               [llvm_anyfloat_ty, llvm_i32_ty, llvm_i32_ty]>;
def int_convertss  : Intrinsic<[llvm_anyint_ty],
                               [llvm_anyint_ty, llvm_i32_ty, llvm_i32_ty]>;
def int_convertsu  : Intrinsic<[llvm_anyint_ty],
                               [llvm_anyint_ty, llvm_i32_ty, llvm_i32_ty]>;
def int_convertus  : Intrinsic<[llvm_anyint_ty],
                               [llvm_anyint_ty, llvm_i32_ty, llvm_i32_ty]>;
def int_convertuu  : Intrinsic<[llvm_anyint_ty],
                               [llvm_anyint_ty, llvm_i32_ty, llvm_i32_ty]>;

<<<<<<< HEAD
// @LOCALMOD-BEGIN
//===----------------------- Native Client Intrinsics ---------------------===//
// NaCl-specific setjmp/longjmp intrinsics.
// See https://code.google.com/p/nativeclient/issues/detail?id=3429
def int_nacl_setjmp   : Intrinsic<[llvm_i32_ty],  [llvm_ptr_ty]>;
def int_nacl_longjmp  : Intrinsic<[], [llvm_ptr_ty, llvm_i32_ty],
                                  [IntrNoReturn]>;

// Fast built-in version of NaCl's tls_get() IRT interface.
def int_nacl_read_tp : Intrinsic<[llvm_ptr_ty], [], [IntrNoMem]>;

// Atomic intrinsics.
//
// Volatiles and atomics are encoded through these intrinsics to make
// them platform-independent, remove some of LLVM's legacy, and isolate
// PNaCl from future changes to IR. The intrinsics allow user code to
// use `__sync_*` builtins as well as C11/C++11 atomics.
//
// These are further documented in docs/PNaClLangRef.rst.
//
// Note that IntrReadWriteArgMem is used in all cases to prevent
// reordering.
def int_nacl_atomic_load : Intrinsic<[llvm_anyint_ty],
    [LLVMPointerType<LLVMMatchType<0>>, llvm_i32_ty],
    [IntrReadWriteArgMem]>;
def int_nacl_atomic_store : Intrinsic<[],
    [llvm_anyint_ty, LLVMPointerType<LLVMMatchType<0>>, llvm_i32_ty],
    [IntrReadWriteArgMem]>;
def int_nacl_atomic_rmw : Intrinsic<[llvm_anyint_ty],
    [llvm_i32_ty, LLVMPointerType<LLVMMatchType<0>>, LLVMMatchType<0>,
     llvm_i32_ty],
    [IntrReadWriteArgMem]>;
def int_nacl_atomic_cmpxchg : Intrinsic<[llvm_anyint_ty],
    [LLVMPointerType<LLVMMatchType<0>>, LLVMMatchType<0>, LLVMMatchType<0>,
     llvm_i32_ty, llvm_i32_ty],
    [IntrReadWriteArgMem]>;
def int_nacl_atomic_fence : Intrinsic<[], [llvm_i32_ty],
    [IntrReadWriteArgMem]>;
def int_nacl_atomic_fence_all : Intrinsic<[], [],
    [IntrReadWriteArgMem]>;
def int_nacl_atomic_is_lock_free : Intrinsic<[llvm_i1_ty],
    [llvm_i32_ty, llvm_ptr_ty], [IntrNoMem]>,
    GCCBuiltin<"__nacl_atomic_is_lock_free">;
// @LOCALMOD-END
=======
// Clear cache intrinsic, default to ignore (ie. emit nothing)
// maps to void __clear_cache() on supporting platforms
def int_clear_cache : Intrinsic<[], [llvm_ptr_ty, llvm_ptr_ty],
                                [], "llvm.clear_cache">;
>>>>>>> 434f0e35

//===----------------------------------------------------------------------===//
// Target-specific intrinsics
//===----------------------------------------------------------------------===//

include "llvm/IR/IntrinsicsPowerPC.td"
include "llvm/IR/IntrinsicsX86.td"
include "llvm/IR/IntrinsicsARM.td"
include "llvm/IR/IntrinsicsAArch64.td"
include "llvm/IR/IntrinsicsXCore.td"
include "llvm/IR/IntrinsicsHexagon.td"
include "llvm/IR/IntrinsicsNVVM.td"
include "llvm/IR/IntrinsicsMips.td"
include "llvm/IR/IntrinsicsR600.td"<|MERGE_RESOLUTION|>--- conflicted
+++ resolved
@@ -522,8 +522,11 @@
                                [llvm_anyint_ty, llvm_i32_ty, llvm_i32_ty]>;
 def int_convertuu  : Intrinsic<[llvm_anyint_ty],
                                [llvm_anyint_ty, llvm_i32_ty, llvm_i32_ty]>;
-
-<<<<<<< HEAD
+// Clear cache intrinsic, default to ignore (ie. emit nothing)
+// maps to void __clear_cache() on supporting platforms
+def int_clear_cache : Intrinsic<[], [llvm_ptr_ty, llvm_ptr_ty],
+                                [], "llvm.clear_cache">;
+
 // @LOCALMOD-BEGIN
 //===----------------------- Native Client Intrinsics ---------------------===//
 // NaCl-specific setjmp/longjmp intrinsics.
@@ -568,12 +571,6 @@
     [llvm_i32_ty, llvm_ptr_ty], [IntrNoMem]>,
     GCCBuiltin<"__nacl_atomic_is_lock_free">;
 // @LOCALMOD-END
-=======
-// Clear cache intrinsic, default to ignore (ie. emit nothing)
-// maps to void __clear_cache() on supporting platforms
-def int_clear_cache : Intrinsic<[], [llvm_ptr_ty, llvm_ptr_ty],
-                                [], "llvm.clear_cache">;
->>>>>>> 434f0e35
 
 //===----------------------------------------------------------------------===//
 // Target-specific intrinsics
