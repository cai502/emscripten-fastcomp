//===-- llvm/MC/MCAsmInfo.h - Asm info --------------------------*- C++ -*-===//
//
//                     The LLVM Compiler Infrastructure
//
// This file is distributed under the University of Illinois Open Source
// License. See LICENSE.TXT for details.
//
//===----------------------------------------------------------------------===//
//
// This file contains a class to be used as the basis for target specific
// asm writers.  This class primarily takes care of global printing constants,
// which are used in very similar ways across all targets.
//
//===----------------------------------------------------------------------===//

#ifndef LLVM_MC_MCASMINFO_H
#define LLVM_MC_MCASMINFO_H

#include "llvm/MC/MCDirectives.h"
#include "llvm/MC/MachineLocation.h"
#include <cassert>
#include <vector>

namespace llvm {
  class MCExpr;
  class MCSection;
  class MCStreamer;
  class MCSymbol;
  class MCContext;

  namespace ExceptionHandling {
    enum ExceptionsType { None, DwarfCFI, SjLj, ARM, Win64 };
  }

  namespace LCOMM {
    enum LCOMMType { NoAlignment, ByteAlignment, Log2Alignment };
  }

  /// MCAsmInfo - This class is intended to be used as a base class for asm
  /// properties and features specific to the target.
  class MCAsmInfo {
  protected:
    //===------------------------------------------------------------------===//
    // Properties to be set by the target writer, used to configure asm printer.
    //

    /// PointerSize - Pointer size in bytes.
    ///               Default is 4.
    unsigned PointerSize;

<<<<<<< HEAD
    /// @LOCALMOD-BEGIN
    /// TODO(pdox): Before upstreaming this, make sure every target backend
    ///             sets it correctly.
    /// StackSlotSize - Stack slot size in bytes.
    ///                 Default is 4.
    unsigned StackSlotSize;
    /// @LOCALMOD-END
=======
    /// CalleeSaveStackSlotSize - Size of the stack slot reserved for
    ///                           callee-saved registers, in bytes.
    ///                           Default is same as pointer size.
    unsigned CalleeSaveStackSlotSize;
>>>>>>> 279b9184

    /// IsLittleEndian - True if target is little endian.
    ///                  Default is true.
    bool IsLittleEndian;

    /// StackGrowsUp - True if target stack grow up.
    ///                Default is false.
    bool StackGrowsUp;

    /// HasSubsectionsViaSymbols - True if this target has the MachO
    /// .subsections_via_symbols directive.
    bool HasSubsectionsViaSymbols;           // Default is false.

    /// HasMachoZeroFillDirective - True if this is a MachO target that supports
    /// the macho-specific .zerofill directive for emitting BSS Symbols.
    bool HasMachoZeroFillDirective;               // Default is false.

    /// HasMachoTBSSDirective - True if this is a MachO target that supports
    /// the macho-specific .tbss directive for emitting thread local BSS Symbols
    bool HasMachoTBSSDirective;                 // Default is false.

    /// HasStaticCtorDtorReferenceInStaticMode - True if the compiler should
    /// emit a ".reference .constructors_used" or ".reference .destructors_used"
    /// directive after the a static ctor/dtor list.  This directive is only
    /// emitted in Static relocation model.
    bool HasStaticCtorDtorReferenceInStaticMode;  // Default is false.

    /// LinkerRequiresNonEmptyDwarfLines - True if the linker has a bug and
    /// requires that the debug_line section be of a minimum size. In practice
    /// such a linker requires a non empty line sequence if a file is present.
    bool LinkerRequiresNonEmptyDwarfLines; // Default to false.

    /// MaxInstLength - This is the maximum possible length of an instruction,
    /// which is needed to compute the size of an inline asm.
    unsigned MaxInstLength;                  // Defaults to 4.

    /// PCSymbol - The symbol used to represent the current PC.  Used in PC
    /// relative expressions.
    const char *PCSymbol;                    // Defaults to "$".

    /// SeparatorString - This string, if specified, is used to separate
    /// instructions from each other when on the same line.
    const char *SeparatorString;             // Defaults to ';'

    /// CommentColumn - This indicates the comment num (zero-based) at
    /// which asm comments should be printed.
    unsigned CommentColumn;                  // Defaults to 40

    /// CommentString - This indicates the comment character used by the
    /// assembler.
    const char *CommentString;               // Defaults to "#"

    /// LabelSuffix - This is appended to emitted labels.
    const char *LabelSuffix;                 // Defaults to ":"

    /// LabelSuffix - This is appended to emitted labels.
    const char *DebugLabelSuffix;                 // Defaults to ":"

    /// GlobalPrefix - If this is set to a non-empty string, it is prepended
    /// onto all global symbols.  This is often used for "_" or ".".
    const char *GlobalPrefix;                // Defaults to ""

    /// PrivateGlobalPrefix - This prefix is used for globals like constant
    /// pool entries that are completely private to the .s file and should not
    /// have names in the .o file.  This is often "." or "L".
    const char *PrivateGlobalPrefix;         // Defaults to "."

    /// LinkerPrivateGlobalPrefix - This prefix is used for symbols that should
    /// be passed through the assembler but be removed by the linker.  This
    /// is "l" on Darwin, currently used for some ObjC metadata.
    const char *LinkerPrivateGlobalPrefix;   // Defaults to ""

    /// InlineAsmStart/End - If these are nonempty, they contain a directive to
    /// emit before and after an inline assembly statement.
    const char *InlineAsmStart;              // Defaults to "#APP\n"
    const char *InlineAsmEnd;                // Defaults to "#NO_APP\n"

    /// Code16Directive, Code32Directive, Code64Directive - These are assembly
    /// directives that tells the assembler to interpret the following
    /// instructions differently.
    const char *Code16Directive;             // Defaults to ".code16"
    const char *Code32Directive;             // Defaults to ".code32"
    const char *Code64Directive;             // Defaults to ".code64"

    /// AssemblerDialect - Which dialect of an assembler variant to use.
    unsigned AssemblerDialect;               // Defaults to 0

    /// AllowQuotesInName - This is true if the assembler allows for complex
    /// symbol names to be surrounded in quotes.  This defaults to false.
    bool AllowQuotesInName;

    /// AllowNameToStartWithDigit - This is true if the assembler allows symbol
    /// names to start with a digit (e.g., "0x0021").  This defaults to false.
    bool AllowNameToStartWithDigit;

    /// AllowPeriodsInName - This is true if the assembler allows periods in
    /// symbol names.  This defaults to true.
    bool AllowPeriodsInName;

    /// AllowUTF8 - This is true if the assembler accepts UTF-8 input.
    // FIXME: Make this a more general encoding setting?
    bool AllowUTF8;

    /// UseDataRegionDirectives - This is true if data region markers should
    /// be printed as ".data_region/.end_data_region" directives. If false,
    /// use "$d/$a" labels instead.
    bool UseDataRegionDirectives;

    //===--- Data Emission Directives -------------------------------------===//

    /// ZeroDirective - this should be set to the directive used to get some
    /// number of zero bytes emitted to the current section.  Common cases are
    /// "\t.zero\t" and "\t.space\t".  If this is set to null, the
    /// Data*bitsDirective's will be used to emit zero bytes.
    const char *ZeroDirective;               // Defaults to "\t.zero\t"

    /// AsciiDirective - This directive allows emission of an ascii string with
    /// the standard C escape characters embedded into it.
    const char *AsciiDirective;              // Defaults to "\t.ascii\t"

    /// AscizDirective - If not null, this allows for special handling of
    /// zero terminated strings on this target.  This is commonly supported as
    /// ".asciz".  If a target doesn't support this, it can be set to null.
    const char *AscizDirective;              // Defaults to "\t.asciz\t"

    /// DataDirectives - These directives are used to output some unit of
    /// integer data to the current section.  If a data directive is set to
    /// null, smaller data directives will be used to emit the large sizes.
    const char *Data8bitsDirective;          // Defaults to "\t.byte\t"
    const char *Data16bitsDirective;         // Defaults to "\t.short\t"
    const char *Data32bitsDirective;         // Defaults to "\t.long\t"
    const char *Data64bitsDirective;         // Defaults to "\t.quad\t"

    /// GPRel64Directive - if non-null, a directive that is used to emit a word
    /// which should be relocated as a 64-bit GP-relative offset, e.g. .gpdword
    /// on Mips.
    const char *GPRel64Directive;            // Defaults to NULL.

    /// GPRel32Directive - if non-null, a directive that is used to emit a word
    /// which should be relocated as a 32-bit GP-relative offset, e.g. .gpword
    /// on Mips or .gprel32 on Alpha.
    const char *GPRel32Directive;            // Defaults to NULL.

    /// getDataASDirective - Return the directive that should be used to emit
    /// data of the specified size to the specified numeric address space.
    virtual const char *getDataASDirective(unsigned Size, unsigned AS) const {
      assert(AS != 0 && "Don't know the directives for default addr space");
      return 0;
    }

    /// SunStyleELFSectionSwitchSyntax - This is true if this target uses "Sun
    /// Style" syntax for section switching ("#alloc,#write" etc) instead of the
    /// normal ELF syntax (,"a,w") in .section directives.
    bool SunStyleELFSectionSwitchSyntax;     // Defaults to false.

    /// UsesELFSectionDirectiveForBSS - This is true if this target uses ELF
    /// '.section' directive before the '.bss' one. It's used for PPC/Linux
    /// which doesn't support the '.bss' directive only.
    bool UsesELFSectionDirectiveForBSS;      // Defaults to false.

    /// HasMicrosoftFastStdCallMangling - True if this target uses microsoft
    /// style mangling for functions with X86_StdCall/X86_FastCall calling
    /// convention.
    bool HasMicrosoftFastStdCallMangling;    // Defaults to false.

    //===--- Alignment Information ----------------------------------------===//

    /// AlignDirective - The directive used to emit round up to an alignment
    /// boundary.
    ///
    const char *AlignDirective;              // Defaults to "\t.align\t"

    /// AlignmentIsInBytes - If this is true (the default) then the asmprinter
    /// emits ".align N" directives, where N is the number of bytes to align to.
    /// Otherwise, it emits ".align log2(N)", e.g. 3 to align to an 8 byte
    /// boundary.
    bool AlignmentIsInBytes;                 // Defaults to true

    /// TextAlignFillValue - If non-zero, this is used to fill the executable
    /// space created as the result of a alignment directive.
    unsigned TextAlignFillValue;             // Defaults to 0

    //===--- Global Variable Emission Directives --------------------------===//

    /// GlobalDirective - This is the directive used to declare a global entity.
    ///
    const char *GlobalDirective;             // Defaults to NULL.

    /// ExternDirective - This is the directive used to declare external
    /// globals.
    ///
    const char *ExternDirective;             // Defaults to NULL.

    /// HasSetDirective - True if the assembler supports the .set directive.
    bool HasSetDirective;                    // Defaults to true.

    /// HasAggressiveSymbolFolding - False if the assembler requires that we use
    /// Lc = a - b
    /// .long Lc
    /// instead of
    /// .long a - b
    bool HasAggressiveSymbolFolding;           // Defaults to true.

    /// COMMDirectiveAlignmentIsInBytes - True is .comm's and .lcomms optional
    /// alignment is to be specified in bytes instead of log2(n).
    bool COMMDirectiveAlignmentIsInBytes;    // Defaults to true;

    /// LCOMMDirectiveAlignment - Describes if the .lcomm directive for the
    /// target supports an alignment argument and how it is interpreted.
    LCOMM::LCOMMType LCOMMDirectiveAlignmentType; // Defaults to NoAlignment.

    /// HasDotTypeDotSizeDirective - True if the target has .type and .size
    /// directives, this is true for most ELF targets.
    bool HasDotTypeDotSizeDirective;         // Defaults to true.

    /// HasSingleParameterDotFile - True if the target has a single parameter
    /// .file directive, this is true for ELF targets.
    bool HasSingleParameterDotFile;          // Defaults to true.

    /// HasNoDeadStrip - True if this target supports the MachO .no_dead_strip
    /// directive.
    bool HasNoDeadStrip;                     // Defaults to false.

    /// HasSymbolResolver - True if this target supports the MachO
    /// .symbol_resolver directive.
    bool HasSymbolResolver;                     // Defaults to false.

    /// WeakRefDirective - This directive, if non-null, is used to declare a
    /// global as being a weak undefined symbol.
    const char *WeakRefDirective;            // Defaults to NULL.

    /// WeakDefDirective - This directive, if non-null, is used to declare a
    /// global as being a weak defined symbol.
    const char *WeakDefDirective;            // Defaults to NULL.

    /// LinkOnceDirective - This directive, if non-null is used to declare a
    /// global as being a weak defined symbol.  This is used on cygwin/mingw.
    const char *LinkOnceDirective;           // Defaults to NULL.

    /// HiddenVisibilityAttr - This attribute, if not MCSA_Invalid, is used to
    /// declare a symbol as having hidden visibility.
    MCSymbolAttr HiddenVisibilityAttr;       // Defaults to MCSA_Hidden.

    /// HiddenDeclarationVisibilityAttr - This attribute, if not MCSA_Invalid,
    /// is used to declare an undefined symbol as having hidden visibility.
    MCSymbolAttr HiddenDeclarationVisibilityAttr;   // Defaults to MCSA_Hidden.


    /// ProtectedVisibilityAttr - This attribute, if not MCSA_Invalid, is used
    /// to declare a symbol as having protected visibility.
    MCSymbolAttr ProtectedVisibilityAttr;    // Defaults to MCSA_Protected

    //===--- Dwarf Emission Directives -----------------------------------===//

    /// HasLEB128 - True if target asm supports leb128 directives.
    bool HasLEB128;                          // Defaults to false.

    /// SupportsDebugInformation - True if target supports emission of debugging
    /// information.
    bool SupportsDebugInformation;           // Defaults to false.

    /// SupportsExceptionHandling - True if target supports exception handling.
    ExceptionHandling::ExceptionsType ExceptionsType; // Defaults to None

    /// DwarfUsesInlineInfoSection - True if DwarfDebugInlineSection is used to
    /// encode inline subroutine information.
    bool DwarfUsesInlineInfoSection;         // Defaults to false.

    /// DwarfSectionOffsetDirective - Special section offset directive.
    const char* DwarfSectionOffsetDirective; // Defaults to NULL

    /// DwarfUsesRelocationsAcrossSections - True if Dwarf2 output generally
    /// uses relocations for references to other .debug_* sections.
    bool DwarfUsesRelocationsAcrossSections;

    /// DwarfRegNumForCFI - True if dwarf register numbers are printed
    /// instead of symbolic register names in .cfi_* directives.
    bool DwarfRegNumForCFI;  // Defaults to false;

    //===--- Prologue State ----------------------------------------------===//

    std::vector<MachineMove> InitialFrameState;

  public:
    explicit MCAsmInfo();
    virtual ~MCAsmInfo();

    // FIXME: move these methods to DwarfPrinter when the JIT stops using them.
    static unsigned getSLEB128Size(int Value);
    static unsigned getULEB128Size(unsigned Value);

    /// getPointerSize - Get the pointer size in bytes.
    unsigned getPointerSize() const {
      return PointerSize;
    }

<<<<<<< HEAD
    /// @LOCALMOD-BEGIN
    /// getStackSlotSize - Get the stack slot size in bytes.
    unsigned getStackSlotSize() const {
      return StackSlotSize;
    }
    /// @LOCALMOD-END

    /// islittleendian - True if the target is little endian.
=======
    /// getCalleeSaveStackSlotSize - Get the callee-saved register stack slot
    /// size in bytes.
    unsigned getCalleeSaveStackSlotSize() const {
      return CalleeSaveStackSlotSize;
    }

    /// isLittleEndian - True if the target is little endian.
>>>>>>> 279b9184
    bool isLittleEndian() const {
      return IsLittleEndian;
    }

    /// isStackGrowthDirectionUp - True if target stack grow up.
    bool isStackGrowthDirectionUp() const {
      return StackGrowsUp;
    }

    bool hasSubsectionsViaSymbols() const { return HasSubsectionsViaSymbols; }

    // Data directive accessors.
    //
    const char *getData8bitsDirective(unsigned AS = 0) const {
      return AS == 0 ? Data8bitsDirective : getDataASDirective(8, AS);
    }
    const char *getData16bitsDirective(unsigned AS = 0) const {
      return AS == 0 ? Data16bitsDirective : getDataASDirective(16, AS);
    }
    const char *getData32bitsDirective(unsigned AS = 0) const {
      return AS == 0 ? Data32bitsDirective : getDataASDirective(32, AS);
    }
    const char *getData64bitsDirective(unsigned AS = 0) const {
      return AS == 0 ? Data64bitsDirective : getDataASDirective(64, AS);
    }
    const char *getGPRel64Directive() const { return GPRel64Directive; }
    const char *getGPRel32Directive() const { return GPRel32Directive; }

    /// getNonexecutableStackSection - Targets can implement this method to
    /// specify a section to switch to if the translation unit doesn't have any
    /// trampolines that require an executable stack.
    virtual const MCSection *getNonexecutableStackSection(MCContext &Ctx) const{
      return 0;
    }

    virtual const MCExpr *
    getExprForPersonalitySymbol(const MCSymbol *Sym,
                                unsigned Encoding,
                                MCStreamer &Streamer) const;

    const MCExpr *
    getExprForFDESymbol(const MCSymbol *Sym,
                        unsigned Encoding,
                        MCStreamer &Streamer) const;

    bool usesSunStyleELFSectionSwitchSyntax() const {
      return SunStyleELFSectionSwitchSyntax;
    }

    bool usesELFSectionDirectiveForBSS() const {
      return UsesELFSectionDirectiveForBSS;
    }

    bool hasMicrosoftFastStdCallMangling() const {
      return HasMicrosoftFastStdCallMangling;
    }

    // Accessors.
    //
    bool hasMachoZeroFillDirective() const { return HasMachoZeroFillDirective; }
    bool hasMachoTBSSDirective() const { return HasMachoTBSSDirective; }
    bool hasStaticCtorDtorReferenceInStaticMode() const {
      return HasStaticCtorDtorReferenceInStaticMode;
    }
    bool getLinkerRequiresNonEmptyDwarfLines() const {
      return LinkerRequiresNonEmptyDwarfLines;
    }
    unsigned getMaxInstLength() const {
      return MaxInstLength;
    }
    const char *getPCSymbol() const {
      return PCSymbol;
    }
    const char *getSeparatorString() const {
      return SeparatorString;
    }
    unsigned getCommentColumn() const {
      return CommentColumn;
    }
    const char *getCommentString() const {
      return CommentString;
    }
    const char *getLabelSuffix() const {
      return LabelSuffix;
    }

    const char *getDebugLabelSuffix() const {
      return DebugLabelSuffix;
    }

    const char *getGlobalPrefix() const {
      return GlobalPrefix;
    }
    const char *getPrivateGlobalPrefix() const {
      return PrivateGlobalPrefix;
    }
    const char *getLinkerPrivateGlobalPrefix() const {
      return LinkerPrivateGlobalPrefix;
    }
    const char *getInlineAsmStart() const {
      return InlineAsmStart;
    }
    const char *getInlineAsmEnd() const {
      return InlineAsmEnd;
    }
    const char *getCode16Directive() const {
      return Code16Directive;
    }
    const char *getCode32Directive() const {
      return Code32Directive;
    }
    const char *getCode64Directive() const {
      return Code64Directive;
    }
    unsigned getAssemblerDialect() const {
      return AssemblerDialect;
    }
    bool doesAllowQuotesInName() const {
      return AllowQuotesInName;
    }
    bool doesAllowNameToStartWithDigit() const {
      return AllowNameToStartWithDigit;
    }
    bool doesAllowPeriodsInName() const {
      return AllowPeriodsInName;
    }
    bool doesAllowUTF8() const {
      return AllowUTF8;
    }
    bool doesSupportDataRegionDirectives() const {
      return UseDataRegionDirectives;
    }
    const char *getZeroDirective() const {
      return ZeroDirective;
    }
    const char *getAsciiDirective() const {
      return AsciiDirective;
    }
    const char *getAscizDirective() const {
      return AscizDirective;
    }
    const char *getAlignDirective() const {
      return AlignDirective;
    }
    bool getAlignmentIsInBytes() const {
      return AlignmentIsInBytes;
    }
    unsigned getTextAlignFillValue() const {
      return TextAlignFillValue;
    }
    const char *getGlobalDirective() const {
      return GlobalDirective;
    }
    const char *getExternDirective() const {
      return ExternDirective;
    }
    bool hasSetDirective() const { return HasSetDirective; }
    bool hasAggressiveSymbolFolding() const {
      return HasAggressiveSymbolFolding;
    }
    bool getCOMMDirectiveAlignmentIsInBytes() const {
      return COMMDirectiveAlignmentIsInBytes;
    }
    LCOMM::LCOMMType getLCOMMDirectiveAlignmentType() const {
      return LCOMMDirectiveAlignmentType;
    }
    bool hasDotTypeDotSizeDirective() const {return HasDotTypeDotSizeDirective;}
    bool hasSingleParameterDotFile() const { return HasSingleParameterDotFile; }
    bool hasNoDeadStrip() const { return HasNoDeadStrip; }
    bool hasSymbolResolver() const { return HasSymbolResolver; }
    const char *getWeakRefDirective() const { return WeakRefDirective; }
    const char *getWeakDefDirective() const { return WeakDefDirective; }
    const char *getLinkOnceDirective() const { return LinkOnceDirective; }

    MCSymbolAttr getHiddenVisibilityAttr() const { return HiddenVisibilityAttr;}
    MCSymbolAttr getHiddenDeclarationVisibilityAttr() const {
      return HiddenDeclarationVisibilityAttr;
    }
    MCSymbolAttr getProtectedVisibilityAttr() const {
      return ProtectedVisibilityAttr;
    }
    bool hasLEB128() const {
      return HasLEB128;
    }
    bool doesSupportDebugInformation() const {
      return SupportsDebugInformation;
    }
    bool doesSupportExceptionHandling() const {
      return ExceptionsType != ExceptionHandling::None;
    }
    ExceptionHandling::ExceptionsType getExceptionHandlingType() const {
      return ExceptionsType;
    }
    bool isExceptionHandlingDwarf() const {
      return
        (ExceptionsType == ExceptionHandling::DwarfCFI ||
         ExceptionsType == ExceptionHandling::ARM ||
         ExceptionsType == ExceptionHandling::Win64);
    }
    bool doesDwarfUseInlineInfoSection() const {
      return DwarfUsesInlineInfoSection;
    }
    const char *getDwarfSectionOffsetDirective() const {
      return DwarfSectionOffsetDirective;
    }
    bool doesDwarfUseRelocationsAcrossSections() const {
      return DwarfUsesRelocationsAcrossSections;
    }
    bool useDwarfRegNumForCFI() const {
      return DwarfRegNumForCFI;
    }

    void addInitialFrameState(MCSymbol *label, const MachineLocation &D,
                              const MachineLocation &S) {
      InitialFrameState.push_back(MachineMove(label, D, S));
    }
    const std::vector<MachineMove> &getInitialFrameState() const {
      return InitialFrameState;
    }
  };
}

#endif<|MERGE_RESOLUTION|>--- conflicted
+++ resolved
@@ -48,20 +48,10 @@
     ///               Default is 4.
     unsigned PointerSize;
 
-<<<<<<< HEAD
-    /// @LOCALMOD-BEGIN
-    /// TODO(pdox): Before upstreaming this, make sure every target backend
-    ///             sets it correctly.
-    /// StackSlotSize - Stack slot size in bytes.
-    ///                 Default is 4.
-    unsigned StackSlotSize;
-    /// @LOCALMOD-END
-=======
     /// CalleeSaveStackSlotSize - Size of the stack slot reserved for
     ///                           callee-saved registers, in bytes.
     ///                           Default is same as pointer size.
     unsigned CalleeSaveStackSlotSize;
->>>>>>> 279b9184
 
     /// IsLittleEndian - True if target is little endian.
     ///                  Default is true.
@@ -358,16 +348,6 @@
       return PointerSize;
     }
 
-<<<<<<< HEAD
-    /// @LOCALMOD-BEGIN
-    /// getStackSlotSize - Get the stack slot size in bytes.
-    unsigned getStackSlotSize() const {
-      return StackSlotSize;
-    }
-    /// @LOCALMOD-END
-
-    /// islittleendian - True if the target is little endian.
-=======
     /// getCalleeSaveStackSlotSize - Get the callee-saved register stack slot
     /// size in bytes.
     unsigned getCalleeSaveStackSlotSize() const {
@@ -375,7 +355,6 @@
     }
 
     /// isLittleEndian - True if the target is little endian.
->>>>>>> 279b9184
     bool isLittleEndian() const {
       return IsLittleEndian;
     }
