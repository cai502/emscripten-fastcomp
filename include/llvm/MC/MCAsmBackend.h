//===-- llvm/MC/MCAsmBack.h - MC Asm Backend --------------------*- C++ -*-===//
//
//                     The LLVM Compiler Infrastructure
//
// This file is distributed under the University of Illinois Open Source
// License. See LICENSE.TXT for details.
//
//===----------------------------------------------------------------------===//

#ifndef LLVM_MC_MCASMBACKEND_H
#define LLVM_MC_MCASMBACKEND_H

#include "llvm/ADT/ArrayRef.h"
#include "llvm/MC/MCDirectives.h"
#include "llvm/MC/MCDwarf.h"
#include "llvm/MC/MCFixup.h"
#include "llvm/Support/DataTypes.h"
#include "llvm/Support/ErrorHandling.h"

namespace llvm {
class MCAsmLayout;
class MCAssembler;
class MCELFObjectTargetWriter;
struct MCFixupKindInfo;
class MCFragment;
class MCInst;
class MCRelaxableFragment;
class MCObjectWriter;
class MCSection;
class MCStreamer;
class MCValue;
class raw_ostream;

/// MCAsmBackend - Generic interface to target specific assembler backends.
class MCAsmBackend {
  MCAsmBackend(const MCAsmBackend &) LLVM_DELETED_FUNCTION;
  void operator=(const MCAsmBackend &) LLVM_DELETED_FUNCTION;

protected: // Can only create subclasses.
  MCAsmBackend();

  unsigned HasReliableSymbolDifference : 1;
  unsigned HasDataInCodeSupport : 1;

public:
  virtual ~MCAsmBackend();

  /// lifetime management
  virtual void reset() {}

  /// createObjectWriter - Create a new MCObjectWriter instance for use by the
  /// assembler backend to emit the final object file.
  virtual MCObjectWriter *createObjectWriter(raw_ostream &OS) const = 0;

  /// createELFObjectTargetWriter - Create a new ELFObjectTargetWriter to enable
  /// non-standard ELFObjectWriters.
  virtual MCELFObjectTargetWriter *createELFObjectTargetWriter() const {
    llvm_unreachable("createELFObjectTargetWriter is not supported by asm "
                     "backend");
  }

  /// hasReliableSymbolDifference - Check whether this target implements
  /// accurate relocations for differences between symbols. If not, differences
  /// between symbols will always be relocatable expressions and any references
  /// to temporary symbols will be assumed to be in the same atom, unless they
  /// reside in a different section.
  ///
  /// This should always be true (since it results in fewer relocations with no
  /// loss of functionality), but is currently supported as a way to maintain
  /// exact object compatibility with Darwin 'as' (on non-x86_64). It should
  /// eventually should be eliminated.
  bool hasReliableSymbolDifference() const {
    return HasReliableSymbolDifference;
  }

  /// hasDataInCodeSupport - Check whether this target implements data-in-code
  /// markers. If not, data region directives will be ignored.
  bool hasDataInCodeSupport() const { return HasDataInCodeSupport; }

  /// doesSectionRequireSymbols - Check whether the given section requires that
  /// all symbols (even temporaries) have symbol table entries.
  virtual bool doesSectionRequireSymbols(const MCSection &Section) const {
    return false;
  }

  /// isSectionAtomizable - Check whether the given section can be split into
  /// atoms.
  ///
  /// \see MCAssembler::isSymbolLinkerVisible().
  virtual bool isSectionAtomizable(const MCSection &Section) const {
    return true;
  }

  /// @name Target Fixup Interfaces
  /// @{

  /// getNumFixupKinds - Get the number of target specific fixup kinds.
  virtual unsigned getNumFixupKinds() const = 0;

  /// getFixupKindInfo - Get information on a fixup kind.
  virtual const MCFixupKindInfo &getFixupKindInfo(MCFixupKind Kind) const;

  /// processFixupValue - Target hook to adjust the literal value of a fixup
  /// if necessary. IsResolved signals whether the caller believes a relocation
  /// is needed; the target can modify the value. The default does nothing.
  virtual void processFixupValue(const MCAssembler &Asm,
                                 const MCAsmLayout &Layout,
                                 const MCFixup &Fixup, const MCFragment *DF,
                                 MCValue &Target, uint64_t &Value,
                                 bool &IsResolved) {}

  /// @}

  /// applyFixup - Apply the \p Value for given \p Fixup into the provided
  /// data fragment, at the offset specified by the fixup and following the
  /// fixup kind as appropriate.
  virtual void applyFixup(const MCFixup &Fixup, char *Data, unsigned DataSize,
                          uint64_t Value) const = 0;

  /// @}

  /// @name Target Relaxation Interfaces
  /// @{

  /// mayNeedRelaxation - Check whether the given instruction may need
  /// relaxation.
  ///
  /// \param Inst - The instruction to test.
  virtual bool mayNeedRelaxation(const MCInst &Inst) const = 0;

  /// fixupNeedsRelaxation - Target specific predicate for whether a given
  /// fixup requires the associated instruction to be relaxed.
  virtual bool fixupNeedsRelaxation(const MCFixup &Fixup, uint64_t Value,
                                    const MCRelaxableFragment *DF,
                                    const MCAsmLayout &Layout) const = 0;

  /// RelaxInstruction - Relax the instruction in the given fragment to the next
  /// wider instruction.
  ///
  /// \param Inst The instruction to relax, which may be the same as the
  /// output.
  /// \param [out] Res On return, the relaxed instruction.
  virtual void relaxInstruction(const MCInst &Inst, MCInst &Res) const = 0;

  /// @}

  /// getMinimumNopSize - Returns the minimum size of a nop in bytes on this
  /// target. The assembler will use this to emit excess padding in situations
  /// where the padding required for simple alignment would be less than the
  /// minimum nop size.
  ///
  virtual unsigned getMinimumNopSize() const { return 1; }

  /// writeNopData - Write an (optimal) nop sequence of Count bytes to the given
  /// output. If the target cannot generate such a sequence, it should return an
  /// error.
  ///
  /// \return - True on success.
  virtual bool writeNopData(uint64_t Count, MCObjectWriter *OW) const = 0;

  /// handleAssemblerFlag - Handle any target-specific assembler flags.
  /// By default, do nothing.
  virtual void handleAssemblerFlag(MCAssemblerFlag Flag) {}
<<<<<<< HEAD
  
  // @LOCALMOD-BEGIN
  /// CustomExpandInst -
  ///   If the MCInst instruction has a custom expansion, write it to the
  /// MCStreamer 'Out'. This can be used to perform "last minute" rewrites of
  /// MCInst instructions for emission.
  virtual bool CustomExpandInst(const MCInst &Inst, MCStreamer &Out) {
    return false;
  }
  // @LOCALMOD-END
=======

  /// \brief Generate the compact unwind encoding for the CFI instructions.
  virtual uint32_t
  generateCompactUnwindEncoding(ArrayRef<MCCFIInstruction>) const {
    return 0;
  }
>>>>>>> 5b8f1242
};

} // End llvm namespace

#endif<|MERGE_RESOLUTION|>--- conflicted
+++ resolved
@@ -161,7 +161,12 @@
   /// handleAssemblerFlag - Handle any target-specific assembler flags.
   /// By default, do nothing.
   virtual void handleAssemblerFlag(MCAssemblerFlag Flag) {}
-<<<<<<< HEAD
+
+  /// \brief Generate the compact unwind encoding for the CFI instructions.
+  virtual uint32_t
+  generateCompactUnwindEncoding(ArrayRef<MCCFIInstruction>) const {
+    return 0;
+  }
   
   // @LOCALMOD-BEGIN
   /// CustomExpandInst -
@@ -172,14 +177,6 @@
     return false;
   }
   // @LOCALMOD-END
-=======
-
-  /// \brief Generate the compact unwind encoding for the CFI instructions.
-  virtual uint32_t
-  generateCompactUnwindEncoding(ArrayRef<MCCFIInstruction>) const {
-    return 0;
-  }
->>>>>>> 5b8f1242
 };
 
 } // End llvm namespace
