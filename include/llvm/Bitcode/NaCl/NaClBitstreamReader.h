--- conflicted
+++ resolved
@@ -248,37 +248,17 @@
   NaClBitstreamCursor &operator=(const NaClBitstreamCursor &) LLVM_DELETED_FUNCTION;
 
 public:
-<<<<<<< HEAD
-  NaClBitstreamCursor() : BitStream(nullptr), NextChar(0), Size(0) {
-  }
-
-  explicit NaClBitstreamCursor(NaClBitstreamReader &R) : BitStream(&R) {
-    // TODO(jvoung,kschimpf), do like:
-    // https://www.marc.info/?l=llvm-commits&m=141580396602360&w=4
-    // and reduce duplication, but be careful of nullptr.
-    NextChar = R.getInitialAddress();
-    Size = 0;
-    BitsInCurWord = 0;
-=======
-
   NaClBitstreamCursor() {
     init(nullptr);
->>>>>>> d836f2c1
   }
 
   explicit NaClBitstreamCursor(NaClBitstreamReader &R) { init(&R); }
 
-<<<<<<< HEAD
-    BitStream = &R;
-    NextChar = R.getInitialAddress();
-    Size = 0;
-=======
   void init(NaClBitstreamReader *R) {
     freeState();
     BitStream = R;
     NextChar = (BitStream == nullptr) ? 0 : BitStream->getInitialAddress();
-    CurWord = 0;
->>>>>>> d836f2c1
+    Size = 0;
     BitsInCurWord = 0;
   }
 
@@ -287,13 +267,6 @@
   }
 
   void freeState();
-<<<<<<< HEAD
-=======
-
-  bool isEndPos(size_t pos) {
-    return BitStream->getBitcodeBytes().isObjectEnd(static_cast<uint64_t>(pos));
-  }
->>>>>>> d836f2c1
 
   bool canSkipToPos(size_t pos) const {
     // pos can be skipped to if it is a valid address or one byte past the end.
