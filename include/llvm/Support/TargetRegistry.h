--- conflicted
+++ resolved
@@ -28,43 +28,6 @@
 #include <string>
 
 namespace llvm {
-<<<<<<< HEAD
-  class AsmPrinter;
-  class MCAsmBackend;
-  class MCAsmInfo;
-  class MCAsmParser;
-  class MCCodeEmitter;
-  class MCCodeGenInfo;
-  class MCContext;
-  class MCDisassembler;
-  class MCInstrAnalysis;
-  class MCInstPrinter;
-  class MCInstrInfo;
-  class MCNaClExpander; // @LOCALMOD
-  class MCRegisterInfo;
-  class MCStreamer;
-  class MCSubtargetInfo;
-  class MCSymbolizer;
-  class MCRelocationInfo;
-  class MCTargetAsmParser;
-  class MCTargetOptions;
-  class MCTargetStreamer;
-  class TargetMachine;
-  class TargetOptions;
-  class raw_ostream;
-  class raw_pwrite_stream;
-  class formatted_raw_ostream;
-
-  MCStreamer *createNullStreamer(MCContext &Ctx);
-  MCStreamer *createAsmStreamer(MCContext &Ctx,
-                                std::unique_ptr<formatted_raw_ostream> OS,
-                                bool isVerboseAsm, bool useDwarfDirectory,
-                                MCInstPrinter *InstPrint, MCCodeEmitter *CE,
-                                MCAsmBackend *TAB, bool ShowInst);
-
-  /// Takes ownership of \p TAB and \p CE.
-  MCStreamer *createELFStreamer(MCContext &Ctx, MCAsmBackend &TAB,
-=======
 class AsmPrinter;
 class MCAsmBackend;
 class MCAsmInfo;
@@ -102,7 +65,6 @@
                               raw_pwrite_stream &OS, MCCodeEmitter *CE,
                               bool RelaxAll);
 MCStreamer *createMachOStreamer(MCContext &Ctx, MCAsmBackend &TAB,
->>>>>>> 99e9f85e
                                 raw_pwrite_stream &OS, MCCodeEmitter *CE,
                                 bool RelaxAll, bool DWARFMustBeAtTheEnd,
                                 bool LabelSections = false);
@@ -174,184 +136,6 @@
   typedef MCStreamer *(*MachOStreamerCtorTy)(MCContext &Ctx, MCAsmBackend &TAB,
                                              raw_pwrite_stream &OS,
                                              MCCodeEmitter *Emitter,
-<<<<<<< HEAD
-                                             bool RelaxAll);
-    typedef MCStreamer *(*MachOStreamerCtorTy)(
-        MCContext &Ctx, MCAsmBackend &TAB, raw_pwrite_stream &OS,
-        MCCodeEmitter *Emitter, bool RelaxAll, bool DWARFMustBeAtTheEnd);
-    typedef MCStreamer *(*COFFStreamerCtorTy)(MCContext &Ctx, MCAsmBackend &TAB,
-                                              raw_pwrite_stream &OS,
-                                              MCCodeEmitter *Emitter,
-                                              bool RelaxAll);
-    typedef MCTargetStreamer *(*NullTargetStreamerCtorTy)(MCStreamer &S);
-    typedef MCTargetStreamer *(*AsmTargetStreamerCtorTy)(
-        MCStreamer &S, formatted_raw_ostream &OS, MCInstPrinter *InstPrint,
-        bool IsVerboseAsm);
-    typedef MCTargetStreamer *(*ObjectTargetStreamerCtorTy)(
-        MCStreamer &S, const MCSubtargetInfo &STI);
-    typedef MCRelocationInfo *(*MCRelocationInfoCtorTy)(StringRef TT,
-                                                        MCContext &Ctx);
-    typedef MCSymbolizer *(*MCSymbolizerCtorTy)(
-        StringRef TT, LLVMOpInfoCallback GetOpInfo,
-        LLVMSymbolLookupCallback SymbolLookUp, void *DisInfo, MCContext *Ctx,
-        std::unique_ptr<MCRelocationInfo> &&RelInfo);
-
-    // @LOCALMOD-START
-    typedef void (*MCNaClExpanderCtorTy)(
-        MCStreamer &S, std::unique_ptr<MCRegisterInfo> &&RegInfo,
-        std::unique_ptr<MCInstrInfo> &&InstInfo);
-    // @LOCALMOD-END
-
-  private:
-    /// Next - The next registered target in the linked list, maintained by the
-    /// TargetRegistry.
-    Target *Next;
-
-    /// The target function for checking if an architecture is supported.
-    ArchMatchFnTy ArchMatchFn;
-
-    /// Name - The target name.
-    const char *Name;
-
-    /// ShortDesc - A short description of the target.
-    const char *ShortDesc;
-
-    /// HasJIT - Whether this target supports the JIT.
-    bool HasJIT;
-
-    /// MCAsmInfoCtorFn - Constructor function for this target's MCAsmInfo, if
-    /// registered.
-    MCAsmInfoCtorFnTy MCAsmInfoCtorFn;
-
-    /// MCCodeGenInfoCtorFn - Constructor function for this target's
-    /// MCCodeGenInfo, if registered.
-    MCCodeGenInfoCtorFnTy MCCodeGenInfoCtorFn;
-
-    /// MCInstrInfoCtorFn - Constructor function for this target's MCInstrInfo,
-    /// if registered.
-    MCInstrInfoCtorFnTy MCInstrInfoCtorFn;
-
-    /// MCInstrAnalysisCtorFn - Constructor function for this target's
-    /// MCInstrAnalysis, if registered.
-    MCInstrAnalysisCtorFnTy MCInstrAnalysisCtorFn;
-
-    /// MCRegInfoCtorFn - Constructor function for this target's MCRegisterInfo,
-    /// if registered.
-    MCRegInfoCtorFnTy MCRegInfoCtorFn;
-
-    /// MCSubtargetInfoCtorFn - Constructor function for this target's
-    /// MCSubtargetInfo, if registered.
-    MCSubtargetInfoCtorFnTy MCSubtargetInfoCtorFn;
-
-    /// TargetMachineCtorFn - Construction function for this target's
-    /// TargetMachine, if registered.
-    TargetMachineCtorTy TargetMachineCtorFn;
-
-    /// MCAsmBackendCtorFn - Construction function for this target's
-    /// MCAsmBackend, if registered.
-    MCAsmBackendCtorTy MCAsmBackendCtorFn;
-
-    /// MCAsmParserCtorFn - Construction function for this target's
-    /// MCTargetAsmParser, if registered.
-    MCAsmParserCtorTy MCAsmParserCtorFn;
-
-    /// AsmPrinterCtorFn - Construction function for this target's AsmPrinter,
-    /// if registered.
-    AsmPrinterCtorTy AsmPrinterCtorFn;
-
-    /// MCDisassemblerCtorFn - Construction function for this target's
-    /// MCDisassembler, if registered.
-    MCDisassemblerCtorTy MCDisassemblerCtorFn;
-
-    /// MCInstPrinterCtorFn - Construction function for this target's
-    /// MCInstPrinter, if registered.
-    MCInstPrinterCtorTy MCInstPrinterCtorFn;
-
-    /// MCCodeEmitterCtorFn - Construction function for this target's
-    /// CodeEmitter, if registered.
-    MCCodeEmitterCtorTy MCCodeEmitterCtorFn;
-
-    // Construction functions for the various object formats, if registered.
-    COFFStreamerCtorTy COFFStreamerCtorFn;
-    MachOStreamerCtorTy MachOStreamerCtorFn;
-    ELFStreamerCtorTy ELFStreamerCtorFn;
-
-    /// Construction function for this target's null TargetStreamer, if
-    /// registered (default = nullptr).
-    NullTargetStreamerCtorTy NullTargetStreamerCtorFn;
-
-    /// Construction function for this target's asm TargetStreamer, if
-    /// registered (default = nullptr).
-    AsmTargetStreamerCtorTy AsmTargetStreamerCtorFn;
-
-    /// Construction function for this target's obj TargetStreamer, if
-    /// registered (default = nullptr).
-    ObjectTargetStreamerCtorTy ObjectTargetStreamerCtorFn;
-
-    /// MCRelocationInfoCtorFn - Construction function for this target's
-    /// MCRelocationInfo, if registered (default = llvm::createMCRelocationInfo)
-    MCRelocationInfoCtorTy MCRelocationInfoCtorFn;
-
-    /// MCSymbolizerCtorFn - Construction function for this target's
-    /// MCSymbolizer, if registered (default = llvm::createMCSymbolizer)
-    MCSymbolizerCtorTy MCSymbolizerCtorFn;
-
-    // @LOCALMOD-START
-    // MCNaClExpanderCtorFn - Construction function for this target's
-    // MCNaClExpander, if registered.
-    MCNaClExpanderCtorTy MCNaClExpanderCtorFn;
-    // @LOCALMOD-END
-
-  public:
-    Target()
-        : COFFStreamerCtorFn(nullptr), MachOStreamerCtorFn(nullptr),
-          ELFStreamerCtorFn(nullptr), NullTargetStreamerCtorFn(nullptr),
-          AsmTargetStreamerCtorFn(nullptr), ObjectTargetStreamerCtorFn(nullptr),
-          MCRelocationInfoCtorFn(nullptr), MCSymbolizerCtorFn(nullptr) {}
-
-    /// @name Target Information
-    /// @{
-
-    // getNext - Return the next registered target.
-    const Target *getNext() const { return Next; }
-
-    /// getName - Get the target name.
-    const char *getName() const { return Name; }
-
-    /// getShortDescription - Get a short description of the target.
-    const char *getShortDescription() const { return ShortDesc; }
-
-    /// @}
-    /// @name Feature Predicates
-    /// @{
-
-    /// hasJIT - Check if this targets supports the just-in-time compilation.
-    bool hasJIT() const { return HasJIT; }
-
-    /// hasTargetMachine - Check if this target supports code generation.
-    bool hasTargetMachine() const { return TargetMachineCtorFn != nullptr; }
-
-    /// hasMCAsmBackend - Check if this target supports .o generation.
-    bool hasMCAsmBackend() const { return MCAsmBackendCtorFn != nullptr; }
-
-    /// @}
-    /// @name Feature Constructors
-    /// @{
-
-    /// createMCAsmInfo - Create a MCAsmInfo implementation for the specified
-    /// target triple.
-    ///
-    /// \param Triple This argument is used to determine the target machine
-    /// feature set; it should always be provided. Generally this should be
-    /// either the target triple from the module, or the target triple of the
-    /// host if that does not exist.
-    MCAsmInfo *createMCAsmInfo(const MCRegisterInfo &MRI,
-                               StringRef Triple) const {
-      if (!MCAsmInfoCtorFn)
-        return nullptr;
-      return MCAsmInfoCtorFn(MRI, Triple);
-    }
-=======
                                              bool RelaxAll,
                                              bool DWARFMustBeAtTheEnd);
   typedef MCStreamer *(*COFFStreamerCtorTy)(MCContext &Ctx, MCAsmBackend &TAB,
@@ -464,7 +248,6 @@
   /// MCSymbolizerCtorFn - Construction function for this target's
   /// MCSymbolizer, if registered (default = llvm::createMCSymbolizer)
   MCSymbolizerCtorTy MCSymbolizerCtorFn;
->>>>>>> 99e9f85e
 
 public:
   Target()
@@ -502,87 +285,6 @@
   /// @name Feature Constructors
   /// @{
 
-<<<<<<< HEAD
-    /// createMCCodeEmitter - Create a target specific code emitter.
-    MCCodeEmitter *createMCCodeEmitter(const MCInstrInfo &II,
-                                       const MCRegisterInfo &MRI,
-                                       MCContext &Ctx) const {
-      if (!MCCodeEmitterCtorFn)
-        return nullptr;
-      return MCCodeEmitterCtorFn(II, MRI, Ctx);
-    }
-
-    /// Create a target specific MCStreamer.
-    ///
-    /// \param T The target triple.
-    /// \param Ctx The target context.
-    /// \param TAB The target assembler backend object. Takes ownership.
-    /// \param OS The stream object.
-    /// \param Emitter The target independent assembler object.Takes ownership.
-    /// \param RelaxAll Relax all fixups?
-    MCStreamer *createMCObjectStreamer(const Triple &T, MCContext &Ctx,
-                                       MCAsmBackend &TAB, raw_pwrite_stream &OS,
-                                       MCCodeEmitter *Emitter,
-                                       const MCSubtargetInfo &STI,
-                                       bool RelaxAll,
-                                       bool DWARFMustBeAtTheEnd) const {
-      MCStreamer *S;
-      switch (T.getObjectFormat()) {
-      default:
-        llvm_unreachable("Unknown object format");
-      case Triple::COFF:
-        assert(T.isOSWindows() && "only Windows COFF is supported");
-        S = COFFStreamerCtorFn(Ctx, TAB, OS, Emitter, RelaxAll);
-        break;
-      case Triple::MachO:
-        if (MachOStreamerCtorFn)
-          S = MachOStreamerCtorFn(Ctx, TAB, OS, Emitter, RelaxAll,
-                                  DWARFMustBeAtTheEnd);
-        else
-          S = createMachOStreamer(Ctx, TAB, OS, Emitter, RelaxAll,
-                                  DWARFMustBeAtTheEnd);
-        break;
-      case Triple::ELF:
-        if (ELFStreamerCtorFn)
-          S = ELFStreamerCtorFn(T, Ctx, TAB, OS, Emitter, RelaxAll);
-        else
-          S = createELFStreamer(Ctx, TAB, OS, Emitter, RelaxAll);
-        break;
-      }
-      if (ObjectTargetStreamerCtorFn)
-        ObjectTargetStreamerCtorFn(*S, STI);
-      return S;
-    }
-
-    MCStreamer *createAsmStreamer(MCContext &Ctx,
-                                  std::unique_ptr<formatted_raw_ostream> OS,
-                                  bool IsVerboseAsm, bool UseDwarfDirectory,
-                                  MCInstPrinter *InstPrint, MCCodeEmitter *CE,
-                                  MCAsmBackend *TAB, bool ShowInst) const {
-      formatted_raw_ostream &OSRef = *OS;
-      MCStreamer *S = llvm::createAsmStreamer(Ctx, std::move(OS), IsVerboseAsm,
-                                              UseDwarfDirectory, InstPrint, CE,
-                                              TAB, ShowInst);
-      createAsmTargetStreamer(*S, OSRef, InstPrint, IsVerboseAsm);
-      return S;
-    }
-
-    // @LOCALMOD-START
-    void createMCNaClExpander(MCStreamer &S,
-                              std::unique_ptr<MCRegisterInfo> &&RegInfo,
-                              std::unique_ptr<MCInstrInfo> &&InstInfo) const {
-      if (MCNaClExpanderCtorFn)
-        MCNaClExpanderCtorFn(S, std::move(RegInfo), std::move(InstInfo));
-    }
-    // @LOCALMOD-END
-
-    MCTargetStreamer *createAsmTargetStreamer(MCStreamer &S,
-                                              formatted_raw_ostream &OS,
-                                              MCInstPrinter *InstPrint,
-                                              bool IsVerboseAsm) const {
-      if (AsmTargetStreamerCtorFn)
-        return AsmTargetStreamerCtorFn(S, OS, InstPrint, IsVerboseAsm);
-=======
   /// createMCAsmInfo - Create a MCAsmInfo implementation for the specified
   /// target triple.
   ///
@@ -593,7 +295,6 @@
   MCAsmInfo *createMCAsmInfo(const MCRegisterInfo &MRI,
                              StringRef TheTriple) const {
     if (!MCAsmInfoCtorFn)
->>>>>>> 99e9f85e
       return nullptr;
     return MCAsmInfoCtorFn(MRI, Triple(TheTriple));
   }
@@ -667,27 +368,6 @@
                                CM, OL);
   }
 
-<<<<<<< HEAD
-    /// RegisterMCInstPrinter - Register a MCInstPrinter implementation for the
-    /// given target.
-    ///
-    /// Clients are responsible for ensuring that registration doesn't occur
-    /// while another thread is attempting to access the registry. Typically
-    /// this is done by initializing all targets at program startup.
-    ///
-    /// @param T - The target being registered.
-    /// @param Fn - A function to construct an MCInstPrinter for the target.
-    static void RegisterMCInstPrinter(Target &T,
-                                      Target::MCInstPrinterCtorTy Fn) {
-      // @LOCALMOD-BEGIN
-      // Prune out the .s printer for the sandboxed translator,
-      // by preventing an InstPrinter from being used at all.
-      #if !defined(__native_client__)
-      T.MCInstPrinterCtorFn = Fn;
-      #endif
-      // @LOCALMOD-END
-    }
-=======
   /// createMCAsmBackend - Create a target specific assembly parser.
   ///
   /// \param TheTriple The target triple string.
@@ -697,7 +377,6 @@
       return nullptr;
     return MCAsmBackendCtorFn(*this, MRI, Triple(TheTriple), CPU);
   }
->>>>>>> 99e9f85e
 
   /// createMCAsmParser - Create a target specific assembly parser.
   ///
@@ -895,18 +574,7 @@
       return *Current;
     }
 
-<<<<<<< HEAD
-    // @LOCALMOD-START
-    static void RegisterMCNaClExpander(Target &T,
-                                       Target::MCNaClExpanderCtorTy Fn) {
-      T.MCNaClExpanderCtorFn = Fn;
-    }
-    // @LOCALMOD-END
-
-    /// @}
-=======
     const Target *operator->() const { return &operator*(); }
->>>>>>> 99e9f85e
   };
 
   /// printRegisteredTargetsForVersion - Print the registered targets
