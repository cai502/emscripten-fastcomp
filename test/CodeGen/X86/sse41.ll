; RUN: llc < %s -mtriple=i686-apple-darwin9 -mattr=sse4.1 -mcpu=penryn | FileCheck %s --check-prefix=X32
; RUN: llc < %s -mtriple=x86_64-apple-darwin9 -mattr=sse4.1 -mcpu=penryn | FileCheck %s --check-prefix=X64

@g16 = external global i16

define <4 x i32> @pinsrd_1(i32 %s, <4 x i32> %tmp) nounwind {
; X32-LABEL: pinsrd_1:
; X32:       ## BB#0:
; X32-NEXT:    pinsrd $1, {{[0-9]+}}(%esp), %xmm0
; X32-NEXT:    retl
;
; X64-LABEL: pinsrd_1:
; X64:       ## BB#0:
; X64-NEXT:    pinsrd $1, %edi, %xmm0
; X64-NEXT:    retq
  %tmp1 = insertelement <4 x i32> %tmp, i32 %s, i32 1
  ret <4 x i32> %tmp1
}

define <16 x i8> @pinsrb_1(i8 %s, <16 x i8> %tmp) nounwind {
; X32-LABEL: pinsrb_1:
; X32:       ## BB#0:
; X32-NEXT:    pinsrb $1, {{[0-9]+}}(%esp), %xmm0
; X32-NEXT:    retl
;
; X64-LABEL: pinsrb_1:
; X64:       ## BB#0:
; X64-NEXT:    pinsrb $1, %edi, %xmm0
; X64-NEXT:    retq
  %tmp1 = insertelement <16 x i8> %tmp, i8 %s, i32 1
  ret <16 x i8> %tmp1
}

define <2 x i64> @pmovsxbd_1(i32* %p) nounwind {
; X32-LABEL: pmovsxbd_1:
; X32:       ## BB#0: ## %entry
; X32-NEXT:    movl {{[0-9]+}}(%esp), %eax
; X32-NEXT:    pmovsxbd (%eax), %xmm0
; X32-NEXT:    retl
;
; X64-LABEL: pmovsxbd_1:
; X64:       ## BB#0: ## %entry
; X64-NEXT:    pmovsxbd (%rdi), %xmm0
; X64-NEXT:    retq
entry:
	%0 = load i32* %p, align 4
	%1 = insertelement <4 x i32> undef, i32 %0, i32 0
	%2 = insertelement <4 x i32> %1, i32 0, i32 1
	%3 = insertelement <4 x i32> %2, i32 0, i32 2
	%4 = insertelement <4 x i32> %3, i32 0, i32 3
	%5 = bitcast <4 x i32> %4 to <16 x i8>
	%6 = tail call <4 x i32> @llvm.x86.sse41.pmovsxbd(<16 x i8> %5) nounwind readnone
	%7 = bitcast <4 x i32> %6 to <2 x i64>
	ret <2 x i64> %7
}

define <2 x i64> @pmovsxwd_1(i64* %p) nounwind readonly {
; X32-LABEL: pmovsxwd_1:
; X32:       ## BB#0: ## %entry
; X32-NEXT:    movl {{[0-9]+}}(%esp), %eax
; X32-NEXT:    pmovsxwd (%eax), %xmm0
; X32-NEXT:    retl
;
; X64-LABEL: pmovsxwd_1:
; X64:       ## BB#0: ## %entry
; X64-NEXT:    pmovsxwd (%rdi), %xmm0
; X64-NEXT:    retq
entry:
	%0 = load i64* %p		; <i64> [#uses=1]
	%tmp2 = insertelement <2 x i64> zeroinitializer, i64 %0, i32 0		; <<2 x i64>> [#uses=1]
	%1 = bitcast <2 x i64> %tmp2 to <8 x i16>		; <<8 x i16>> [#uses=1]
	%2 = tail call <4 x i32> @llvm.x86.sse41.pmovsxwd(<8 x i16> %1) nounwind readnone		; <<4 x i32>> [#uses=1]
	%3 = bitcast <4 x i32> %2 to <2 x i64>		; <<2 x i64>> [#uses=1]
	ret <2 x i64> %3
}

define <2 x i64> @pmovzxbq_1() nounwind {
; X32-LABEL: pmovzxbq_1:
; X32:       ## BB#0: ## %entry
; X32-NEXT:    movl L_g16$non_lazy_ptr, %eax
; X32-NEXT:    pmovzxbq (%eax), %xmm0
; X32-NEXT:    retl
;
; X64-LABEL: pmovzxbq_1:
; X64:       ## BB#0: ## %entry
; X64-NEXT:    movq _g16@{{.*}}(%rip), %rax
; X64-NEXT:    pmovzxbq (%rax), %xmm0
; X64-NEXT:    retq
entry:
	%0 = load i16* @g16, align 2		; <i16> [#uses=1]
	%1 = insertelement <8 x i16> undef, i16 %0, i32 0		; <<8 x i16>> [#uses=1]
	%2 = bitcast <8 x i16> %1 to <16 x i8>		; <<16 x i8>> [#uses=1]
	%3 = tail call <2 x i64> @llvm.x86.sse41.pmovzxbq(<16 x i8> %2) nounwind readnone		; <<2 x i64>> [#uses=1]
	ret <2 x i64> %3
}

declare <4 x i32> @llvm.x86.sse41.pmovsxbd(<16 x i8>) nounwind readnone
declare <4 x i32> @llvm.x86.sse41.pmovsxwd(<8 x i16>) nounwind readnone
declare <2 x i64> @llvm.x86.sse41.pmovzxbq(<16 x i8>) nounwind readnone

define i32 @extractps_1(<4 x float> %v) nounwind {
; X32-LABEL: extractps_1:
; X32:       ## BB#0:
; X32-NEXT:    extractps $3, %xmm0, %eax
; X32-NEXT:    retl
;
; X64-LABEL: extractps_1:
; X64:       ## BB#0:
; X64-NEXT:    extractps $3, %xmm0, %eax
; X64-NEXT:    retq
  %s = extractelement <4 x float> %v, i32 3
  %i = bitcast float %s to i32
  ret i32 %i
}
define i32 @extractps_2(<4 x float> %v) nounwind {
; X32-LABEL: extractps_2:
; X32:       ## BB#0:
; X32-NEXT:    extractps $3, %xmm0, %eax
; X32-NEXT:    retl
;
; X64-LABEL: extractps_2:
; X64:       ## BB#0:
; X64-NEXT:    extractps $3, %xmm0, %eax
; X64-NEXT:    retq
  %t = bitcast <4 x float> %v to <4 x i32>
  %s = extractelement <4 x i32> %t, i32 3
  ret i32 %s
}


; The non-store form of extractps puts its result into a GPR.
; This makes it suitable for an extract from a <4 x float> that
; is bitcasted to i32, but unsuitable for much of anything else.

define float @ext_1(<4 x float> %v) nounwind {
; X32-LABEL: ext_1:
; X32:       ## BB#0:
; X32-NEXT:    pushl %eax
; X32-NEXT:    shufps {{.*#+}} xmm0 = xmm0[3,1,2,3]
; X32-NEXT:    addss LCPI7_0, %xmm0
; X32-NEXT:    movss %xmm0, (%esp)
; X32-NEXT:    flds (%esp)
; X32-NEXT:    popl %eax
; X32-NEXT:    retl
;
; X64-LABEL: ext_1:
; X64:       ## BB#0:
; X64-NEXT:    shufps {{.*#+}} xmm0 = xmm0[3,1,2,3]
; X64-NEXT:    addss {{.*}}(%rip), %xmm0
; X64-NEXT:    retq
  %s = extractelement <4 x float> %v, i32 3
  %t = fadd float %s, 1.0
  ret float %t
}
define float @ext_2(<4 x float> %v) nounwind {
; X32-LABEL: ext_2:
; X32:       ## BB#0:
; X32-NEXT:    pushl %eax
; X32-NEXT:    shufps {{.*#+}} xmm0 = xmm0[3,1,2,3]
; X32-NEXT:    movss %xmm0, (%esp)
; X32-NEXT:    flds (%esp)
; X32-NEXT:    popl %eax
; X32-NEXT:    retl
;
; X64-LABEL: ext_2:
; X64:       ## BB#0:
; X64-NEXT:    shufps {{.*#+}} xmm0 = xmm0[3,1,2,3]
; X64-NEXT:    retq
  %s = extractelement <4 x float> %v, i32 3
  ret float %s
}
define i32 @ext_3(<4 x i32> %v) nounwind {
; X32-LABEL: ext_3:
; X32:       ## BB#0:
; X32-NEXT:    pextrd $3, %xmm0, %eax
; X32-NEXT:    retl
;
; X64-LABEL: ext_3:
; X64:       ## BB#0:
; X64-NEXT:    pextrd $3, %xmm0, %eax
; X64-NEXT:    retq
  %i = extractelement <4 x i32> %v, i32 3
  ret i32 %i
}

define <4 x float> @insertps_1(<4 x float> %t1, <4 x float> %t2) nounwind {
; X32-LABEL: insertps_1:
; X32:       ## BB#0:
; X32-NEXT:    insertps {{.*#+}} xmm0 = zero,xmm0[1,2,3]
; X32-NEXT:    retl
;
; X64-LABEL: insertps_1:
; X64:       ## BB#0:
; X64-NEXT:    insertps {{.*#+}} xmm0 = zero,xmm0[1,2,3]
; X64-NEXT:    retq
  %tmp1 = call <4 x float> @llvm.x86.sse41.insertps(<4 x float> %t1, <4 x float> %t2, i32 1) nounwind readnone
  ret <4 x float> %tmp1
}

declare <4 x float> @llvm.x86.sse41.insertps(<4 x float>, <4 x float>, i32) nounwind readnone

define <4 x float> @insertps_2(<4 x float> %t1, float %t2) nounwind {
; X32-LABEL: insertps_2:
; X32:       ## BB#0:
; X32-NEXT:    insertps $0, {{[0-9]+}}(%esp), %xmm0
; X32-NEXT:    retl
;
; X64-LABEL: insertps_2:
; X64:       ## BB#0:
; X64-NEXT:    insertps {{.*#+}} xmm0 = xmm1[0],xmm0[1,2,3]
; X64-NEXT:    retq
  %tmp1 = insertelement <4 x float> %t1, float %t2, i32 0
  ret <4 x float> %tmp1
}
define <4 x float> @insertps_3(<4 x float> %t1, <4 x float> %t2) nounwind {
; X32-LABEL: insertps_3:
; X32:       ## BB#0:
; X32-NEXT:    insertps {{.*#+}} xmm0 = xmm1[0],xmm0[1,2,3]
; X32-NEXT:    retl
;
; X64-LABEL: insertps_3:
; X64:       ## BB#0:
; X64-NEXT:    insertps {{.*#+}} xmm0 = xmm1[0],xmm0[1,2,3]
; X64-NEXT:    retq
  %tmp2 = extractelement <4 x float> %t2, i32 0
  %tmp1 = insertelement <4 x float> %t1, float %tmp2, i32 0
  ret <4 x float> %tmp1
}

define i32 @ptestz_1(<2 x i64> %t1, <2 x i64> %t2) nounwind {
; X32-LABEL: ptestz_1:
; X32:       ## BB#0:
; X32-NEXT:    ptest %xmm1, %xmm0
; X32-NEXT:    sete %al
; X32-NEXT:    movzbl %al, %eax
; X32-NEXT:    retl
;
; X64-LABEL: ptestz_1:
; X64:       ## BB#0:
; X64-NEXT:    ptest %xmm1, %xmm0
; X64-NEXT:    sete %al
; X64-NEXT:    movzbl %al, %eax
; X64-NEXT:    retq
  %tmp1 = call i32 @llvm.x86.sse41.ptestz(<2 x i64> %t1, <2 x i64> %t2) nounwind readnone
  ret i32 %tmp1
}

define i32 @ptestz_2(<2 x i64> %t1, <2 x i64> %t2) nounwind {
; X32-LABEL: ptestz_2:
; X32:       ## BB#0:
; X32-NEXT:    ptest %xmm1, %xmm0
; X32-NEXT:    sbbl %eax, %eax
; X32-NEXT:    andl $1, %eax
; X32-NEXT:    retl
;
; X64-LABEL: ptestz_2:
; X64:       ## BB#0:
; X64-NEXT:    ptest %xmm1, %xmm0
; X64-NEXT:    sbbl %eax, %eax
; X64-NEXT:    andl $1, %eax
; X64-NEXT:    retq
  %tmp1 = call i32 @llvm.x86.sse41.ptestc(<2 x i64> %t1, <2 x i64> %t2) nounwind readnone
  ret i32 %tmp1
}

define i32 @ptestz_3(<2 x i64> %t1, <2 x i64> %t2) nounwind {
; X32-LABEL: ptestz_3:
; X32:       ## BB#0:
; X32-NEXT:    ptest %xmm1, %xmm0
; X32-NEXT:    seta %al
; X32-NEXT:    movzbl %al, %eax
; X32-NEXT:    retl
;
; X64-LABEL: ptestz_3:
; X64:       ## BB#0:
; X64-NEXT:    ptest %xmm1, %xmm0
; X64-NEXT:    seta %al
; X64-NEXT:    movzbl %al, %eax
; X64-NEXT:    retq
  %tmp1 = call i32 @llvm.x86.sse41.ptestnzc(<2 x i64> %t1, <2 x i64> %t2) nounwind readnone
  ret i32 %tmp1
}


declare i32 @llvm.x86.sse41.ptestz(<2 x i64>, <2 x i64>) nounwind readnone
declare i32 @llvm.x86.sse41.ptestc(<2 x i64>, <2 x i64>) nounwind readnone
declare i32 @llvm.x86.sse41.ptestnzc(<2 x i64>, <2 x i64>) nounwind readnone

; This used to compile to insertps $0  + insertps $16.  insertps $0 is always
; pointless.
define <2 x float> @buildvector(<2 x float> %A, <2 x float> %B) nounwind  {
; X32-LABEL: buildvector:
; X32:       ## BB#0: ## %entry
; X32-NEXT:    movaps %xmm0, %xmm2
; X32-NEXT:    shufps {{.*#+}} xmm2 = xmm2[1,1,2,3]
; X32-NEXT:    addss %xmm1, %xmm0
; X32-NEXT:    shufps {{.*#+}} xmm1 = xmm1[1,1,2,3]
; X32-NEXT:    addss %xmm2, %xmm1
; X32-NEXT:    insertps {{.*#+}} xmm0 = xmm0[0],xmm1[0],xmm0[2,3]
; X32-NEXT:    retl
;
; X64-LABEL: buildvector:
; X64:       ## BB#0: ## %entry
; X64-NEXT:    movaps %xmm0, %xmm2
; X64-NEXT:    shufps {{.*#+}} xmm2 = xmm2[1,1,2,3]
; X64-NEXT:    addss %xmm1, %xmm0
; X64-NEXT:    shufps {{.*#+}} xmm1 = xmm1[1,1,2,3]
; X64-NEXT:    addss %xmm2, %xmm1
; X64-NEXT:    insertps {{.*#+}} xmm0 = xmm0[0],xmm1[0],xmm0[2,3]
; X64-NEXT:    retq
entry:
  %tmp7 = extractelement <2 x float> %A, i32 0
  %tmp5 = extractelement <2 x float> %A, i32 1
  %tmp3 = extractelement <2 x float> %B, i32 0
  %tmp1 = extractelement <2 x float> %B, i32 1
  %add.r = fadd float %tmp7, %tmp3
  %add.i = fadd float %tmp5, %tmp1
  %tmp11 = insertelement <2 x float> undef, float %add.r, i32 0
  %tmp9 = insertelement <2 x float> %tmp11, float %add.i, i32 1
  ret <2 x float> %tmp9
}

define <4 x float> @insertps_from_shufflevector_1(<4 x float> %a, <4 x float>* nocapture readonly %pb) {
; X32-LABEL: insertps_from_shufflevector_1:
; X32:       ## BB#0: ## %entry
; X32-NEXT:    movl {{[0-9]+}}(%esp), %eax
; X32-NEXT:    insertps $48, (%eax), %xmm0
; X32-NEXT:    retl
;
; X64-LABEL: insertps_from_shufflevector_1:
; X64:       ## BB#0: ## %entry
; X64-NEXT:    insertps $48, (%rdi), %xmm0
; X64-NEXT:    retq
entry:
  %0 = load <4 x float>* %pb, align 16
  %vecinit6 = shufflevector <4 x float> %a, <4 x float> %0, <4 x i32> <i32 0, i32 1, i32 2, i32 4>
  ret <4 x float> %vecinit6
}

define <4 x float> @insertps_from_shufflevector_2(<4 x float> %a, <4 x float> %b) {
; X32-LABEL: insertps_from_shufflevector_2:
; X32:       ## BB#0: ## %entry
; X32-NEXT:    insertps {{.*#+}} xmm0 = xmm0[0,1],xmm1[1],xmm0[3]
; X32-NEXT:    retl
;
; X64-LABEL: insertps_from_shufflevector_2:
; X64:       ## BB#0: ## %entry
; X64-NEXT:    insertps {{.*#+}} xmm0 = xmm0[0,1],xmm1[1],xmm0[3]
; X64-NEXT:    retq
entry:
  %vecinit6 = shufflevector <4 x float> %a, <4 x float> %b, <4 x i32> <i32 0, i32 1, i32 5, i32 3>
  ret <4 x float> %vecinit6
}

; For loading an i32 from memory into an xmm register we use pinsrd
; instead of insertps
define <4 x i32> @pinsrd_from_shufflevector_i32(<4 x i32> %a, <4 x i32>* nocapture readonly %pb) {
; X32-LABEL: pinsrd_from_shufflevector_i32:
; X32:       ## BB#0: ## %entry
; X32-NEXT:    movl {{[0-9]+}}(%esp), %eax
; X32-NEXT:    insertps $48, (%eax), %xmm0
; X32-NEXT:    retl
;
; X64-LABEL: pinsrd_from_shufflevector_i32:
; X64:       ## BB#0: ## %entry
; X64-NEXT:    insertps $48, (%rdi), %xmm0
; X64-NEXT:    retq
entry:
  %0 = load <4 x i32>* %pb, align 16
  %vecinit6 = shufflevector <4 x i32> %a, <4 x i32> %0, <4 x i32> <i32 0, i32 1, i32 2, i32 4>
  ret <4 x i32> %vecinit6
}

define <4 x i32> @insertps_from_shufflevector_i32_2(<4 x i32> %a, <4 x i32> %b) {
; X32-LABEL: insertps_from_shufflevector_i32_2:
; X32:       ## BB#0: ## %entry
; X32-NEXT:    insertps {{.*#+}} xmm0 = xmm0[0],xmm1[3],xmm0[2,3]
; X32-NEXT:    retl
;
; X64-LABEL: insertps_from_shufflevector_i32_2:
; X64:       ## BB#0: ## %entry
; X64-NEXT:    insertps {{.*#+}} xmm0 = xmm0[0],xmm1[3],xmm0[2,3]
; X64-NEXT:    retq
entry:
  %vecinit6 = shufflevector <4 x i32> %a, <4 x i32> %b, <4 x i32> <i32 0, i32 7, i32 2, i32 3>
  ret <4 x i32> %vecinit6
}

define <4 x float> @insertps_from_load_ins_elt_undef(<4 x float> %a, float* %b) {
; X32-LABEL: insertps_from_load_ins_elt_undef:
; X32:       ## BB#0:
; X32-NEXT:    movl {{[0-9]+}}(%esp), %eax
; X32-NEXT:    insertps $16, (%eax), %xmm0
; X32-NEXT:    retl
;
; X64-LABEL: insertps_from_load_ins_elt_undef:
; X64:       ## BB#0:
; X64-NEXT:    insertps $16, (%rdi), %xmm0
; X64-NEXT:    retq
  %1 = load float* %b, align 4
  %2 = insertelement <4 x float> undef, float %1, i32 0
  %result = shufflevector <4 x float> %a, <4 x float> %2, <4 x i32> <i32 0, i32 4, i32 2, i32 3>
  ret <4 x float> %result
}

; TODO: Like on pinsrd_from_shufflevector_i32, remove this mov instr
define <4 x i32> @insertps_from_load_ins_elt_undef_i32(<4 x i32> %a, i32* %b) {
; X32-LABEL: insertps_from_load_ins_elt_undef_i32:
; X32:       ## BB#0:
; X32-NEXT:    movl {{[0-9]+}}(%esp), %eax
; X32-NEXT:    movd (%eax), %xmm1
; X32-NEXT:    insertps {{.*#+}} xmm0 = xmm0[0,1],xmm1[0],xmm0[3]
; X32-NEXT:    retl
;
; X64-LABEL: insertps_from_load_ins_elt_undef_i32:
; X64:       ## BB#0:
; X64-NEXT:    movd (%rdi), %xmm1
; X64-NEXT:    insertps {{.*#+}} xmm0 = xmm0[0,1],xmm1[0],xmm0[3]
; X64-NEXT:    retq
  %1 = load i32* %b, align 4
  %2 = insertelement <4 x i32> undef, i32 %1, i32 0
  %result = shufflevector <4 x i32> %a, <4 x i32> %2, <4 x i32> <i32 0, i32 1, i32 4, i32 3>
  ret <4 x i32> %result
}

;;;;;; Shuffles optimizable with a single insertps instruction
define <4 x float> @shuf_XYZ0(<4 x float> %x, <4 x float> %a) {
; X32-LABEL: shuf_XYZ0:
; X32:       ## BB#0:
; X32-NEXT:    insertps {{.*#+}} xmm0 = xmm0[0,1,2],zero
; X32-NEXT:    retl
;
; X64-LABEL: shuf_XYZ0:
; X64:       ## BB#0:
; X64-NEXT:    insertps {{.*#+}} xmm0 = xmm0[0,1,2],zero
; X64-NEXT:    retq
  %vecext = extractelement <4 x float> %x, i32 0
  %vecinit = insertelement <4 x float> undef, float %vecext, i32 0
  %vecext1 = extractelement <4 x float> %x, i32 1
  %vecinit2 = insertelement <4 x float> %vecinit, float %vecext1, i32 1
  %vecext3 = extractelement <4 x float> %x, i32 2
  %vecinit4 = insertelement <4 x float> %vecinit2, float %vecext3, i32 2
  %vecinit5 = insertelement <4 x float> %vecinit4, float 0.0, i32 3
  ret <4 x float> %vecinit5
}

define <4 x float> @shuf_XY00(<4 x float> %x, <4 x float> %a) {
; X32-LABEL: shuf_XY00:
; X32:       ## BB#0:
; X32-NEXT:    insertps {{.*#+}} xmm0 = xmm0[0,1],zero,zero
; X32-NEXT:    retl
;
; X64-LABEL: shuf_XY00:
; X64:       ## BB#0:
; X64-NEXT:    insertps {{.*#+}} xmm0 = xmm0[0,1],zero,zero
; X64-NEXT:    retq
  %vecext = extractelement <4 x float> %x, i32 0
  %vecinit = insertelement <4 x float> undef, float %vecext, i32 0
  %vecext1 = extractelement <4 x float> %x, i32 1
  %vecinit2 = insertelement <4 x float> %vecinit, float %vecext1, i32 1
  %vecinit3 = insertelement <4 x float> %vecinit2, float 0.0, i32 2
  %vecinit4 = insertelement <4 x float> %vecinit3, float 0.0, i32 3
  ret <4 x float> %vecinit4
}

define <4 x float> @shuf_XYY0(<4 x float> %x, <4 x float> %a) {
; X32-LABEL: shuf_XYY0:
; X32:       ## BB#0:
; X32-NEXT:    insertps {{.*#+}} xmm0 = xmm0[0,1,1],zero
; X32-NEXT:    retl
;
; X64-LABEL: shuf_XYY0:
; X64:       ## BB#0:
; X64-NEXT:    insertps {{.*#+}} xmm0 = xmm0[0,1,1],zero
; X64-NEXT:    retq
  %vecext = extractelement <4 x float> %x, i32 0
  %vecinit = insertelement <4 x float> undef, float %vecext, i32 0
  %vecext1 = extractelement <4 x float> %x, i32 1
  %vecinit2 = insertelement <4 x float> %vecinit, float %vecext1, i32 1
  %vecinit4 = insertelement <4 x float> %vecinit2, float %vecext1, i32 2
  %vecinit5 = insertelement <4 x float> %vecinit4, float 0.0, i32 3
  ret <4 x float> %vecinit5
}

define <4 x float> @shuf_XYW0(<4 x float> %x, <4 x float> %a) {
; X32-LABEL: shuf_XYW0:
; X32:       ## BB#0:
; X32-NEXT:    insertps {{.*#+}} xmm0 = xmm0[0,1,3],zero
; X32-NEXT:    retl
;
; X64-LABEL: shuf_XYW0:
; X64:       ## BB#0:
; X64-NEXT:    insertps {{.*#+}} xmm0 = xmm0[0,1,3],zero
; X64-NEXT:    retq
  %vecext = extractelement <4 x float> %x, i32 0
  %vecinit = insertelement <4 x float> undef, float %vecext, i32 0
  %vecext1 = extractelement <4 x float> %x, i32 1
  %vecinit2 = insertelement <4 x float> %vecinit, float %vecext1, i32 1
  %vecext2 = extractelement <4 x float> %x, i32 3
  %vecinit3 = insertelement <4 x float> %vecinit2, float %vecext2, i32 2
  %vecinit4 = insertelement <4 x float> %vecinit3, float 0.0, i32 3
  ret <4 x float> %vecinit4
}

define <4 x float> @shuf_W00W(<4 x float> %x, <4 x float> %a) {
; X32-LABEL: shuf_W00W:
; X32:       ## BB#0:
; X32-NEXT:    insertps {{.*#+}} xmm0 = xmm0[3],zero,zero,xmm0[3]
; X32-NEXT:    retl
;
; X64-LABEL: shuf_W00W:
; X64:       ## BB#0:
; X64-NEXT:    insertps {{.*#+}} xmm0 = xmm0[3],zero,zero,xmm0[3]
; X64-NEXT:    retq
  %vecext = extractelement <4 x float> %x, i32 3
  %vecinit = insertelement <4 x float> undef, float %vecext, i32 0
  %vecinit2 = insertelement <4 x float> %vecinit, float 0.0, i32 1
  %vecinit3 = insertelement <4 x float> %vecinit2, float 0.0, i32 2
  %vecinit4 = insertelement <4 x float> %vecinit3, float %vecext, i32 3
  ret <4 x float> %vecinit4
}

define <4 x float> @shuf_X00A(<4 x float> %x, <4 x float> %a) {
; X32-LABEL: shuf_X00A:
; X32:       ## BB#0:
; X32-NEXT:    xorps %xmm2, %xmm2
; X32-NEXT:    blendps {{.*#+}} xmm2 = xmm0[0],xmm2[1,2,3]
; X32-NEXT:    insertps {{.*#+}} xmm2 = xmm2[0],zero,zero,xmm1[0]
; X32-NEXT:    movaps %xmm2, %xmm0
; X32-NEXT:    retl
;
; X64-LABEL: shuf_X00A:
; X64:       ## BB#0:
; X64-NEXT:    xorps %xmm2, %xmm2
; X64-NEXT:    blendps {{.*#+}} xmm2 = xmm0[0],xmm2[1,2,3]
; X64-NEXT:    insertps {{.*#+}} xmm2 = xmm2[0],zero,zero,xmm1[0]
; X64-NEXT:    movaps %xmm2, %xmm0
; X64-NEXT:    retq
  %vecext = extractelement <4 x float> %x, i32 0
  %vecinit = insertelement <4 x float> undef, float %vecext, i32 0
  %vecinit1 = insertelement <4 x float> %vecinit, float 0.0, i32 1
  %vecinit2 = insertelement <4 x float> %vecinit1, float 0.0, i32 2
  %vecinit4 = shufflevector <4 x float> %vecinit2, <4 x float> %a, <4 x i32> <i32 0, i32 1, i32 2, i32 4>
  ret <4 x float> %vecinit4
}

define <4 x float> @shuf_X00X(<4 x float> %x, <4 x float> %a) {
; X32-LABEL: shuf_X00X:
; X32:       ## BB#0:
; X32-NEXT:    xorps %xmm1, %xmm1
; X32-NEXT:    blendps {{.*#+}} xmm1 = xmm0[0],xmm1[1,2,3]
; X32-NEXT:    insertps {{.*#+}} xmm1 = xmm1[0],zero,zero,xmm0[0]
; X32-NEXT:    movaps %xmm1, %xmm0
; X32-NEXT:    retl
;
; X64-LABEL: shuf_X00X:
; X64:       ## BB#0:
; X64-NEXT:    xorps %xmm1, %xmm1
; X64-NEXT:    blendps {{.*#+}} xmm1 = xmm0[0],xmm1[1,2,3]
; X64-NEXT:    insertps {{.*#+}} xmm1 = xmm1[0],zero,zero,xmm0[0]
; X64-NEXT:    movaps %xmm1, %xmm0
; X64-NEXT:    retq
  %vecext = extractelement <4 x float> %x, i32 0
  %vecinit = insertelement <4 x float> undef, float %vecext, i32 0
  %vecinit1 = insertelement <4 x float> %vecinit, float 0.0, i32 1
  %vecinit2 = insertelement <4 x float> %vecinit1, float 0.0, i32 2
  %vecinit4 = shufflevector <4 x float> %vecinit2, <4 x float> %x, <4 x i32> <i32 0, i32 1, i32 2, i32 4>
  ret <4 x float> %vecinit4
}

define <4 x float> @shuf_X0YC(<4 x float> %x, <4 x float> %a) {
; X32-LABEL: shuf_X0YC:
; X32:       ## BB#0:
; X32-NEXT:    xorps %xmm2, %xmm2
; X32-NEXT:    blendps {{.*#+}} xmm2 = xmm0[0],xmm2[1,2,3]
; X32-NEXT:    insertps {{.*#+}} xmm2 = xmm2[0],zero,xmm0[1],zero
; X32-NEXT:    insertps {{.*#+}} xmm2 = xmm2[0,1,2],xmm1[2]
; X32-NEXT:    movaps %xmm2, %xmm0
; X32-NEXT:    retl
;
; X64-LABEL: shuf_X0YC:
; X64:       ## BB#0:
; X64-NEXT:    xorps %xmm2, %xmm2
; X64-NEXT:    blendps {{.*#+}} xmm2 = xmm0[0],xmm2[1,2,3]
; X64-NEXT:    insertps {{.*#+}} xmm2 = xmm2[0],zero,xmm0[1],zero
; X64-NEXT:    insertps {{.*#+}} xmm2 = xmm2[0,1,2],xmm1[2]
; X64-NEXT:    movaps %xmm2, %xmm0
; X64-NEXT:    retq
  %vecext = extractelement <4 x float> %x, i32 0
  %vecinit = insertelement <4 x float> undef, float %vecext, i32 0
  %vecinit1 = insertelement <4 x float> %vecinit, float 0.0, i32 1
  %vecinit3 = shufflevector <4 x float> %vecinit1, <4 x float> %x, <4 x i32> <i32 0, i32 1, i32 5, i32 undef>
  %vecinit5 = shufflevector <4 x float> %vecinit3, <4 x float> %a, <4 x i32> <i32 0, i32 1, i32 2, i32 6>
  ret <4 x float> %vecinit5
}

define <4 x i32> @i32_shuf_XYZ0(<4 x i32> %x, <4 x i32> %a) {
; X32-LABEL: i32_shuf_XYZ0:
; X32:       ## BB#0:
; X32-NEXT:    insertps {{.*#+}} xmm0 = xmm0[0,1,2],zero
; X32-NEXT:    retl
;
; X64-LABEL: i32_shuf_XYZ0:
; X64:       ## BB#0:
; X64-NEXT:    insertps {{.*#+}} xmm0 = xmm0[0,1,2],zero
; X64-NEXT:    retq
  %vecext = extractelement <4 x i32> %x, i32 0
  %vecinit = insertelement <4 x i32> undef, i32 %vecext, i32 0
  %vecext1 = extractelement <4 x i32> %x, i32 1
  %vecinit2 = insertelement <4 x i32> %vecinit, i32 %vecext1, i32 1
  %vecext3 = extractelement <4 x i32> %x, i32 2
  %vecinit4 = insertelement <4 x i32> %vecinit2, i32 %vecext3, i32 2
  %vecinit5 = insertelement <4 x i32> %vecinit4, i32 0, i32 3
  ret <4 x i32> %vecinit5
}

define <4 x i32> @i32_shuf_XY00(<4 x i32> %x, <4 x i32> %a) {
; X32-LABEL: i32_shuf_XY00:
; X32:       ## BB#0:
; X32-NEXT:    insertps {{.*#+}} xmm0 = xmm0[0,1],zero,zero
; X32-NEXT:    retl
;
; X64-LABEL: i32_shuf_XY00:
; X64:       ## BB#0:
; X64-NEXT:    insertps {{.*#+}} xmm0 = xmm0[0,1],zero,zero
; X64-NEXT:    retq
  %vecext = extractelement <4 x i32> %x, i32 0
  %vecinit = insertelement <4 x i32> undef, i32 %vecext, i32 0
  %vecext1 = extractelement <4 x i32> %x, i32 1
  %vecinit2 = insertelement <4 x i32> %vecinit, i32 %vecext1, i32 1
  %vecinit3 = insertelement <4 x i32> %vecinit2, i32 0, i32 2
  %vecinit4 = insertelement <4 x i32> %vecinit3, i32 0, i32 3
  ret <4 x i32> %vecinit4
}

define <4 x i32> @i32_shuf_XYY0(<4 x i32> %x, <4 x i32> %a) {
; X32-LABEL: i32_shuf_XYY0:
; X32:       ## BB#0:
; X32-NEXT:    insertps {{.*#+}} xmm0 = xmm0[0,1,1],zero
; X32-NEXT:    retl
;
; X64-LABEL: i32_shuf_XYY0:
; X64:       ## BB#0:
; X64-NEXT:    insertps {{.*#+}} xmm0 = xmm0[0,1,1],zero
; X64-NEXT:    retq
  %vecext = extractelement <4 x i32> %x, i32 0
  %vecinit = insertelement <4 x i32> undef, i32 %vecext, i32 0
  %vecext1 = extractelement <4 x i32> %x, i32 1
  %vecinit2 = insertelement <4 x i32> %vecinit, i32 %vecext1, i32 1
  %vecinit4 = insertelement <4 x i32> %vecinit2, i32 %vecext1, i32 2
  %vecinit5 = insertelement <4 x i32> %vecinit4, i32 0, i32 3
  ret <4 x i32> %vecinit5
}

define <4 x i32> @i32_shuf_XYW0(<4 x i32> %x, <4 x i32> %a) {
; X32-LABEL: i32_shuf_XYW0:
; X32:       ## BB#0:
; X32-NEXT:    insertps {{.*#+}} xmm0 = xmm0[0,1,3],zero
; X32-NEXT:    retl
;
; X64-LABEL: i32_shuf_XYW0:
; X64:       ## BB#0:
; X64-NEXT:    insertps {{.*#+}} xmm0 = xmm0[0,1,3],zero
; X64-NEXT:    retq
  %vecext = extractelement <4 x i32> %x, i32 0
  %vecinit = insertelement <4 x i32> undef, i32 %vecext, i32 0
  %vecext1 = extractelement <4 x i32> %x, i32 1
  %vecinit2 = insertelement <4 x i32> %vecinit, i32 %vecext1, i32 1
  %vecext2 = extractelement <4 x i32> %x, i32 3
  %vecinit3 = insertelement <4 x i32> %vecinit2, i32 %vecext2, i32 2
  %vecinit4 = insertelement <4 x i32> %vecinit3, i32 0, i32 3
  ret <4 x i32> %vecinit4
}

define <4 x i32> @i32_shuf_W00W(<4 x i32> %x, <4 x i32> %a) {
; X32-LABEL: i32_shuf_W00W:
; X32:       ## BB#0:
; X32-NEXT:    insertps {{.*#+}} xmm0 = xmm0[3],zero,zero,xmm0[3]
; X32-NEXT:    retl
;
; X64-LABEL: i32_shuf_W00W:
; X64:       ## BB#0:
; X64-NEXT:    insertps {{.*#+}} xmm0 = xmm0[3],zero,zero,xmm0[3]
; X64-NEXT:    retq
  %vecext = extractelement <4 x i32> %x, i32 3
  %vecinit = insertelement <4 x i32> undef, i32 %vecext, i32 0
  %vecinit2 = insertelement <4 x i32> %vecinit, i32 0, i32 1
  %vecinit3 = insertelement <4 x i32> %vecinit2, i32 0, i32 2
  %vecinit4 = insertelement <4 x i32> %vecinit3, i32 %vecext, i32 3
  ret <4 x i32> %vecinit4
}

define <4 x i32> @i32_shuf_X00A(<4 x i32> %x, <4 x i32> %a) {
; X32-LABEL: i32_shuf_X00A:
; X32:       ## BB#0:
; X32-NEXT:    xorps %xmm2, %xmm2
; X32-NEXT:    blendps {{.*#+}} xmm2 = xmm0[0],xmm2[1,2,3]
; X32-NEXT:    insertps {{.*#+}} xmm2 = xmm2[0,1,2],xmm1[0]
; X32-NEXT:    movaps %xmm2, %xmm0
; X32-NEXT:    retl
;
; X64-LABEL: i32_shuf_X00A:
; X64:       ## BB#0:
; X64-NEXT:    xorps %xmm2, %xmm2
; X64-NEXT:    blendps {{.*#+}} xmm2 = xmm0[0],xmm2[1,2,3]
; X64-NEXT:    insertps {{.*#+}} xmm2 = xmm2[0,1,2],xmm1[0]
; X64-NEXT:    movaps %xmm2, %xmm0
; X64-NEXT:    retq
  %vecext = extractelement <4 x i32> %x, i32 0
  %vecinit = insertelement <4 x i32> undef, i32 %vecext, i32 0
  %vecinit1 = insertelement <4 x i32> %vecinit, i32 0, i32 1
  %vecinit2 = insertelement <4 x i32> %vecinit1, i32 0, i32 2
  %vecinit4 = shufflevector <4 x i32> %vecinit2, <4 x i32> %a, <4 x i32> <i32 0, i32 1, i32 2, i32 4>
  ret <4 x i32> %vecinit4
}

define <4 x i32> @i32_shuf_X00X(<4 x i32> %x, <4 x i32> %a) {
; X32-LABEL: i32_shuf_X00X:
; X32:       ## BB#0:
; X32-NEXT:    xorps %xmm1, %xmm1
; X32-NEXT:    blendps {{.*#+}} xmm1 = xmm0[0],xmm1[1,2,3]
; X32-NEXT:    insertps {{.*#+}} xmm1 = xmm1[0,1,2],xmm0[0]
; X32-NEXT:    movaps %xmm1, %xmm0
; X32-NEXT:    retl
;
; X64-LABEL: i32_shuf_X00X:
; X64:       ## BB#0:
; X64-NEXT:    xorps %xmm1, %xmm1
; X64-NEXT:    blendps {{.*#+}} xmm1 = xmm0[0],xmm1[1,2,3]
; X64-NEXT:    insertps {{.*#+}} xmm1 = xmm1[0,1,2],xmm0[0]
; X64-NEXT:    movaps %xmm1, %xmm0
; X64-NEXT:    retq
  %vecext = extractelement <4 x i32> %x, i32 0
  %vecinit = insertelement <4 x i32> undef, i32 %vecext, i32 0
  %vecinit1 = insertelement <4 x i32> %vecinit, i32 0, i32 1
  %vecinit2 = insertelement <4 x i32> %vecinit1, i32 0, i32 2
  %vecinit4 = shufflevector <4 x i32> %vecinit2, <4 x i32> %x, <4 x i32> <i32 0, i32 1, i32 2, i32 4>
  ret <4 x i32> %vecinit4
}

define <4 x i32> @i32_shuf_X0YC(<4 x i32> %x, <4 x i32> %a) {
; X32-LABEL: i32_shuf_X0YC:
; X32:       ## BB#0:
; X32-NEXT:    xorps %xmm2, %xmm2
; X32-NEXT:    blendps {{.*#+}} xmm2 = xmm0[0],xmm2[1,2,3]
; X32-NEXT:    insertps {{.*#+}} xmm2 = xmm2[0,1],xmm0[1],zero
; X32-NEXT:    insertps {{.*#+}} xmm2 = xmm2[0,1,2],xmm1[2]
; X32-NEXT:    movaps %xmm2, %xmm0
; X32-NEXT:    retl
;
; X64-LABEL: i32_shuf_X0YC:
; X64:       ## BB#0:
; X64-NEXT:    xorps %xmm2, %xmm2
; X64-NEXT:    blendps {{.*#+}} xmm2 = xmm0[0],xmm2[1,2,3]
; X64-NEXT:    insertps {{.*#+}} xmm2 = xmm2[0,1],xmm0[1],zero
; X64-NEXT:    insertps {{.*#+}} xmm2 = xmm2[0,1,2],xmm1[2]
; X64-NEXT:    movaps %xmm2, %xmm0
; X64-NEXT:    retq
  %vecext = extractelement <4 x i32> %x, i32 0
  %vecinit = insertelement <4 x i32> undef, i32 %vecext, i32 0
  %vecinit1 = insertelement <4 x i32> %vecinit, i32 0, i32 1
  %vecinit3 = shufflevector <4 x i32> %vecinit1, <4 x i32> %x, <4 x i32> <i32 0, i32 1, i32 5, i32 undef>
  %vecinit5 = shufflevector <4 x i32> %vecinit3, <4 x i32> %a, <4 x i32> <i32 0, i32 1, i32 2, i32 6>
  ret <4 x i32> %vecinit5
}

;; Test for a bug in the first implementation of LowerBuildVectorv4x32
define < 4 x float> @test_insertps_no_undef(<4 x float> %x) {
; X32-LABEL: test_insertps_no_undef:
; X32:       ## BB#0:
; X32-NEXT:    movaps %xmm0, %xmm1
; X32-NEXT:    insertps {{.*#+}} xmm1 = xmm1[0,1,2],zero
; X32-NEXT:    maxps %xmm1, %xmm0
; X32-NEXT:    retl
;
; X64-LABEL: test_insertps_no_undef:
; X64:       ## BB#0:
; X64-NEXT:    movaps %xmm0, %xmm1
; X64-NEXT:    insertps {{.*#+}} xmm1 = xmm1[0,1,2],zero
; X64-NEXT:    maxps %xmm1, %xmm0
; X64-NEXT:    retq
  %vecext = extractelement <4 x float> %x, i32 0
  %vecinit = insertelement <4 x float> undef, float %vecext, i32 0
  %vecext1 = extractelement <4 x float> %x, i32 1
  %vecinit2 = insertelement <4 x float> %vecinit, float %vecext1, i32 1
  %vecext3 = extractelement <4 x float> %x, i32 2
  %vecinit4 = insertelement <4 x float> %vecinit2, float %vecext3, i32 2
  %vecinit5 = insertelement <4 x float> %vecinit4, float 0.0, i32 3
  %mask = fcmp olt <4 x float> %vecinit5, %x
  %res = select  <4 x i1> %mask, <4 x float> %x, <4 x float>%vecinit5
  ret <4 x float> %res
}

define <8 x i16> @blendvb_fallback(<8 x i1> %mask, <8 x i16> %x, <8 x i16> %y) {
; X32-LABEL: blendvb_fallback:
; X32:       ## BB#0:
; X32-NEXT:    psllw $15, %xmm0
; X32-NEXT:    psraw $15, %xmm0
; X32-NEXT:    pblendvb %xmm1, %xmm2
; X32-NEXT:    movdqa %xmm2, %xmm0
; X32-NEXT:    retl
;
; X64-LABEL: blendvb_fallback:
; X64:       ## BB#0:
; X64-NEXT:    psllw $15, %xmm0
; X64-NEXT:    psraw $15, %xmm0
; X64-NEXT:    pblendvb %xmm1, %xmm2
; X64-NEXT:    movdqa %xmm2, %xmm0
; X64-NEXT:    retq
  %ret = select <8 x i1> %mask, <8 x i16> %x, <8 x i16> %y
  ret <8 x i16> %ret
}

; On X32, account for the argument's move to registers
define <4 x float> @insertps_from_vector_load(<4 x float> %a, <4 x float>* nocapture readonly %pb) {
; X32-LABEL: insertps_from_vector_load:
; X32:       ## BB#0:
; X32-NEXT:    movl {{[0-9]+}}(%esp), %eax
; X32-NEXT:    insertps $48, (%eax), %xmm0
; X32-NEXT:    retl
;
; X64-LABEL: insertps_from_vector_load:
; X64:       ## BB#0:
; X64-NEXT:    insertps $48, (%rdi), %xmm0
; X64-NEXT:    retq
  %1 = load <4 x float>* %pb, align 16
  %2 = tail call <4 x float> @llvm.x86.sse41.insertps(<4 x float> %a, <4 x float> %1, i32 48)
  ret <4 x float> %2
}

;; Use a non-zero CountS for insertps
;; Try to match a bit more of the instr, since we need the load's offset.
define <4 x float> @insertps_from_vector_load_offset(<4 x float> %a, <4 x float>* nocapture readonly %pb) {
; X32-LABEL: insertps_from_vector_load_offset:
; X32:       ## BB#0:
; X32-NEXT:    movl {{[0-9]+}}(%esp), %eax
; X32-NEXT:    insertps $96, 4(%eax), %xmm0
; X32-NEXT:    retl
;
; X64-LABEL: insertps_from_vector_load_offset:
; X64:       ## BB#0:
; X64-NEXT:    insertps $96, 4(%rdi), %xmm0
; X64-NEXT:    retq
  %1 = load <4 x float>* %pb, align 16
  %2 = tail call <4 x float> @llvm.x86.sse41.insertps(<4 x float> %a, <4 x float> %1, i32 96)
  ret <4 x float> %2
}

;; Try to match a bit more of the instr, since we need the load's offset.
define <4 x float> @insertps_from_vector_load_offset_2(<4 x float> %a, <4 x float>* nocapture readonly %pb, i64 %index) {
; X32-LABEL: insertps_from_vector_load_offset_2:
; X32:       ## BB#0:
; X32-NEXT:    movl {{[0-9]+}}(%esp), %eax
; X32-NEXT:    movl {{[0-9]+}}(%esp), %ecx
; X32-NEXT:    shll $4, %ecx
; X32-NEXT:    insertps $-64, 12(%eax,%ecx), %xmm0
; X32-NEXT:    retl
;
; X64-LABEL: insertps_from_vector_load_offset_2:
; X64:       ## BB#0:
; X64-NEXT:    shlq $4, %rsi
; X64-NEXT:    insertps $-64, 12(%rdi,%rsi), %xmm0
; X64-NEXT:    retq
  %1 = getelementptr inbounds <4 x float>* %pb, i64 %index
  %2 = load <4 x float>* %1, align 16
  %3 = tail call <4 x float> @llvm.x86.sse41.insertps(<4 x float> %a, <4 x float> %2, i32 192)
  ret <4 x float> %3
}

define <4 x float> @insertps_from_broadcast_loadf32(<4 x float> %a, float* nocapture readonly %fb, i64 %index) {
; X32-LABEL: insertps_from_broadcast_loadf32:
; X32:       ## BB#0:
; X32-NEXT:    movl {{[0-9]+}}(%esp), %eax
; X32-NEXT:    movl {{[0-9]+}}(%esp), %ecx
; X32-NEXT:    movss (%ecx,%eax,4), %xmm1
; X32-NEXT:    shufps {{.*#+}} xmm1 = xmm1[0,0,0,0]
; X32-NEXT:    insertps {{.*#+}} xmm0 = xmm0[0,1,2],xmm1[0]
; X32-NEXT:    retl
;
; X64-LABEL: insertps_from_broadcast_loadf32:
; X64:       ## BB#0:
; X64-NEXT:    movss (%rdi,%rsi,4), %xmm1
; X64-NEXT:    shufps {{.*#+}} xmm1 = xmm1[0,0,0,0]
; X64-NEXT:    insertps {{.*#+}} xmm0 = xmm0[0,1,2],xmm1[0]
; X64-NEXT:    retq
  %1 = getelementptr inbounds float* %fb, i64 %index
  %2 = load float* %1, align 4
  %3 = insertelement <4 x float> undef, float %2, i32 0
  %4 = insertelement <4 x float> %3, float %2, i32 1
  %5 = insertelement <4 x float> %4, float %2, i32 2
  %6 = insertelement <4 x float> %5, float %2, i32 3
  %7 = tail call <4 x float> @llvm.x86.sse41.insertps(<4 x float> %a, <4 x float> %6, i32 48)
  ret <4 x float> %7
}

define <4 x float> @insertps_from_broadcast_loadv4f32(<4 x float> %a, <4 x float>* nocapture readonly %b) {
; X32-LABEL: insertps_from_broadcast_loadv4f32:
; X32:       ## BB#0:
; X32-NEXT:    movl {{[0-9]+}}(%esp), %eax
; X32-NEXT:    movups (%eax), %xmm1
; X32-NEXT:    shufps {{.*#+}} xmm1 = xmm1[0,0,0,0]
; X32-NEXT:    insertps {{.*#+}} xmm0 = xmm0[0,1,2],xmm1[0]
; X32-NEXT:    retl
;
; X64-LABEL: insertps_from_broadcast_loadv4f32:
; X64:       ## BB#0:
; X64-NEXT:    movups (%rdi), %xmm1
; X64-NEXT:    shufps {{.*#+}} xmm1 = xmm1[0,0,0,0]
; X64-NEXT:    insertps {{.*#+}} xmm0 = xmm0[0,1,2],xmm1[0]
; X64-NEXT:    retq
  %1 = load <4 x float>* %b, align 4
  %2 = extractelement <4 x float> %1, i32 0
  %3 = insertelement <4 x float> undef, float %2, i32 0
  %4 = insertelement <4 x float> %3, float %2, i32 1
  %5 = insertelement <4 x float> %4, float %2, i32 2
  %6 = insertelement <4 x float> %5, float %2, i32 3
  %7 = tail call <4 x float> @llvm.x86.sse41.insertps(<4 x float> %a, <4 x float> %6, i32 48)
  ret <4 x float> %7
}

;; FIXME: We're emitting an extraneous pshufd/vbroadcast.
define <4 x float> @insertps_from_broadcast_multiple_use(<4 x float> %a, <4 x float> %b, <4 x float> %c, <4 x float> %d, float* nocapture readonly %fb, i64 %index) {
; X32-LABEL: insertps_from_broadcast_multiple_use:
; X32:       ## BB#0:
; X32-NEXT:    movl {{[0-9]+}}(%esp), %eax
; X32-NEXT:    movl {{[0-9]+}}(%esp), %ecx
; X32-NEXT:    movss (%ecx,%eax,4), %xmm4
; X32-NEXT:    shufps {{.*#+}} xmm4 = xmm4[0,0,0,0]
; X32-NEXT:    insertps {{.*#+}} xmm0 = xmm0[0,1,2],xmm4[0]
; X32-NEXT:    insertps {{.*#+}} xmm1 = xmm1[0,1,2],xmm4[0]
; X32-NEXT:    insertps {{.*#+}} xmm2 = xmm2[0,1,2],xmm4[0]
; X32-NEXT:    insertps {{.*#+}} xmm3 = xmm3[0,1,2],xmm4[0]
; X32-NEXT:    addps %xmm1, %xmm0
; X32-NEXT:    addps %xmm2, %xmm3
; X32-NEXT:    addps %xmm3, %xmm0
; X32-NEXT:    retl
;
; X64-LABEL: insertps_from_broadcast_multiple_use:
; X64:       ## BB#0:
; X64-NEXT:    movss (%rdi,%rsi,4), %xmm4
; X64-NEXT:    shufps {{.*#+}} xmm4 = xmm4[0,0,0,0]
; X64-NEXT:    insertps {{.*#+}} xmm0 = xmm0[0,1,2],xmm4[0]
; X64-NEXT:    insertps {{.*#+}} xmm1 = xmm1[0,1,2],xmm4[0]
; X64-NEXT:    insertps {{.*#+}} xmm2 = xmm2[0,1,2],xmm4[0]
; X64-NEXT:    insertps {{.*#+}} xmm3 = xmm3[0,1,2],xmm4[0]
; X64-NEXT:    addps %xmm1, %xmm0
; X64-NEXT:    addps %xmm2, %xmm3
; X64-NEXT:    addps %xmm3, %xmm0
; X64-NEXT:    retq
  %1 = getelementptr inbounds float* %fb, i64 %index
  %2 = load float* %1, align 4
  %3 = insertelement <4 x float> undef, float %2, i32 0
  %4 = insertelement <4 x float> %3, float %2, i32 1
  %5 = insertelement <4 x float> %4, float %2, i32 2
  %6 = insertelement <4 x float> %5, float %2, i32 3
  %7 = tail call <4 x float> @llvm.x86.sse41.insertps(<4 x float> %a, <4 x float> %6, i32 48)
  %8 = tail call <4 x float> @llvm.x86.sse41.insertps(<4 x float> %b, <4 x float> %6, i32 48)
  %9 = tail call <4 x float> @llvm.x86.sse41.insertps(<4 x float> %c, <4 x float> %6, i32 48)
  %10 = tail call <4 x float> @llvm.x86.sse41.insertps(<4 x float> %d, <4 x float> %6, i32 48)
  %11 = fadd <4 x float> %7, %8
  %12 = fadd <4 x float> %9, %10
  %13 = fadd <4 x float> %11, %12
  ret <4 x float> %13
}

define <4 x float> @insertps_with_undefs(<4 x float> %a, float* %b) {
; X32-LABEL: insertps_with_undefs:
; X32:       ## BB#0:
; X32-NEXT:    movl {{[0-9]+}}(%esp), %eax
; X32-NEXT:    movss (%eax), %xmm1
; X32-NEXT:    insertps {{.*#+}} xmm1 = xmm1[0],zero,xmm0[0],xmm1[3]
; X32-NEXT:    movaps %xmm1, %xmm0
; X32-NEXT:    retl
;
; X64-LABEL: insertps_with_undefs:
; X64:       ## BB#0:
; X64-NEXT:    movss (%rdi), %xmm1
; X64-NEXT:    insertps {{.*#+}} xmm1 = xmm1[0],zero,xmm0[0],xmm1[3]
; X64-NEXT:    movaps %xmm1, %xmm0
; X64-NEXT:    retq
  %1 = load float* %b, align 4
  %2 = insertelement <4 x float> undef, float %1, i32 0
  %result = shufflevector <4 x float> %a, <4 x float> %2, <4 x i32> <i32 4, i32 undef, i32 0, i32 7>
  ret <4 x float> %result
}

; Test for a bug in X86ISelLowering.cpp:getINSERTPS where we were using
; the destination index to change the load, instead of the source index.
define <4 x float> @pr20087(<4 x float> %a, <4 x float> *%ptr) {
; X32-LABEL: pr20087:
; X32:       ## BB#0:
; X32-NEXT:    movl {{[0-9]+}}(%esp), %eax
; X32-NEXT:    insertps $-78, 8(%eax), %xmm0
; X32-NEXT:    retl
;
; X64-LABEL: pr20087:
; X64:       ## BB#0:
; X64-NEXT:    insertps $-78, 8(%rdi), %xmm0
; X64-NEXT:    retq
  %load = load <4 x float> *%ptr
  %ret = shufflevector <4 x float> %load, <4 x float> %a, <4 x i32> <i32 4, i32 undef, i32 6, i32 2>
  ret <4 x float> %ret
}

; Edge case for insertps where we end up with a shuffle with mask=<0, 7, -1, -1>
define void @insertps_pr20411(i32* noalias nocapture %RET) #1 {
<<<<<<< HEAD
; CHECK-LABEL: insertps_pr20411:
; CHECK: movaps  {{[^,]*}}, %[[REG1:xmm.]]
; CHECK: pshufd  {{.*}} ## [[REG2:xmm.]] = mem[3,0,0,0]
; CHECK: insertps  {{.*}} ## xmm1 = [[REG2]][0],[[REG1]][3]{{.*}}

  %gather_load = shufflevector <8 x i32> <i32 0, i32 1, i32 2, i32 3, i32 4, i32 5, i32 6, i32 7>, <8 x i32> undef, <8 x i32> <i32 0, i32 1, i32 2, i32 3, i32 4, i32 5, i32 6, i32 7>
  %shuffle109 = shufflevector <4 x i32> <i32 4, i32 5, i32 6, i32 7>, <4 x i32> undef, <4 x i32> <i32 0, i32 1, i32 2, i32 3>  ; 4 5 6 7

  %shuffle116 = shufflevector <8 x i32> %gather_load, <8 x i32> undef, <4 x i32> <i32 3, i32 undef, i32 undef, i32 undef> ; 3 x x x
  %shuffle117 = shufflevector <4 x i32> %shuffle109, <4 x i32> %shuffle116, <4 x i32> <i32 4, i32 3, i32 undef, i32 undef> ; 3 7 x x

=======
; X32-LABEL: insertps_pr20411:
; X32:       ## BB#0:
; X32-NEXT:    movl {{[0-9]+}}(%esp), %eax
; X32-NEXT:    pshufd {{.*#+}} xmm0 = mem[3,1,2,3]
; X32-NEXT:    insertps $-36, LCPI49_1+12, %xmm0
; X32-NEXT:    movups %xmm0, (%eax)
; X32-NEXT:    retl
;
; X64-LABEL: insertps_pr20411:
; X64:       ## BB#0:
; X64-NEXT:    pshufd {{.*#+}} xmm0 = mem[3,1,2,3]
; X64-NEXT:    insertps $-36, LCPI49_1+{{.*}}(%rip), %xmm0
; X64-NEXT:    movups %xmm0, (%rdi)
; X64-NEXT:    retq
  %gather_load = shufflevector <8 x i32> <i32 0, i32 1, i32 2, i32 3, i32 4, i32 5, i32 6, i32 7>, <8 x i32> undef, <8 x i32> <i32 0, i32 1, i32 2, i32 3, i32 4, i32 5, i32 6, i32 7>
  %shuffle109 = shufflevector <4 x i32> <i32 4, i32 5, i32 6, i32 7>, <4 x i32> undef, <4 x i32> <i32 0, i32 1, i32 2, i32 3>  ; 4 5 6 7
  %shuffle116 = shufflevector <8 x i32> %gather_load, <8 x i32> undef, <4 x i32> <i32 3, i32 undef, i32 undef, i32 undef> ; 3 x x x
  %shuffle117 = shufflevector <4 x i32> %shuffle109, <4 x i32> %shuffle116, <4 x i32> <i32 4, i32 3, i32 undef, i32 undef> ; 3 7 x x
>>>>>>> 7ffc5bb5
  %ptrcast = bitcast i32* %RET to <4 x i32>*
  store <4 x i32> %shuffle117, <4 x i32>* %ptrcast, align 4
  ret void
}<|MERGE_RESOLUTION|>--- conflicted
+++ resolved
@@ -1004,19 +1004,6 @@
 
 ; Edge case for insertps where we end up with a shuffle with mask=<0, 7, -1, -1>
 define void @insertps_pr20411(i32* noalias nocapture %RET) #1 {
-<<<<<<< HEAD
-; CHECK-LABEL: insertps_pr20411:
-; CHECK: movaps  {{[^,]*}}, %[[REG1:xmm.]]
-; CHECK: pshufd  {{.*}} ## [[REG2:xmm.]] = mem[3,0,0,0]
-; CHECK: insertps  {{.*}} ## xmm1 = [[REG2]][0],[[REG1]][3]{{.*}}
-
-  %gather_load = shufflevector <8 x i32> <i32 0, i32 1, i32 2, i32 3, i32 4, i32 5, i32 6, i32 7>, <8 x i32> undef, <8 x i32> <i32 0, i32 1, i32 2, i32 3, i32 4, i32 5, i32 6, i32 7>
-  %shuffle109 = shufflevector <4 x i32> <i32 4, i32 5, i32 6, i32 7>, <4 x i32> undef, <4 x i32> <i32 0, i32 1, i32 2, i32 3>  ; 4 5 6 7
-
-  %shuffle116 = shufflevector <8 x i32> %gather_load, <8 x i32> undef, <4 x i32> <i32 3, i32 undef, i32 undef, i32 undef> ; 3 x x x
-  %shuffle117 = shufflevector <4 x i32> %shuffle109, <4 x i32> %shuffle116, <4 x i32> <i32 4, i32 3, i32 undef, i32 undef> ; 3 7 x x
-
-=======
 ; X32-LABEL: insertps_pr20411:
 ; X32:       ## BB#0:
 ; X32-NEXT:    movl {{[0-9]+}}(%esp), %eax
@@ -1035,7 +1022,6 @@
   %shuffle109 = shufflevector <4 x i32> <i32 4, i32 5, i32 6, i32 7>, <4 x i32> undef, <4 x i32> <i32 0, i32 1, i32 2, i32 3>  ; 4 5 6 7
   %shuffle116 = shufflevector <8 x i32> %gather_load, <8 x i32> undef, <4 x i32> <i32 3, i32 undef, i32 undef, i32 undef> ; 3 x x x
   %shuffle117 = shufflevector <4 x i32> %shuffle109, <4 x i32> %shuffle116, <4 x i32> <i32 4, i32 3, i32 undef, i32 undef> ; 3 7 x x
->>>>>>> 7ffc5bb5
   %ptrcast = bitcast i32* %RET to <4 x i32>*
   store <4 x i32> %shuffle117, <4 x i32>* %ptrcast, align 4
   ret void
