<<<<<<< HEAD
; RUN: llc < %s -O0 -fast-isel-abort -relocation-model=dynamic-no-pic -mtriple=armv7-apple-ios | FileCheck %s --check-prefix=ARM
; RUN: llc < %s -O0 -fast-isel-abort -relocation-model=dynamic-no-pic -mtriple=armv7-linux-gnueabi | FileCheck %s --check-prefix=ARM
; RUN: llc < %s -O0 -fast-isel-abort -relocation-model=dynamic-no-pic -mtriple=thumbv7-apple-ios | FileCheck %s --check-prefix=THUMB
; RUN: llc < %s -O0 -fast-isel-abort -relocation-model=dynamic-no-pic -mtriple=armv7-apple-ios -arm-long-calls | FileCheck %s --check-prefix=ARM-LONG
; RUN: llc < %s -O0 -fast-isel-abort -relocation-model=dynamic-no-pic -mtriple=armv7-linux-gnueabi -arm-long-calls | FileCheck %s --check-prefix=ARM-LONG
; RUN: llc < %s -O0 -fast-isel-abort -relocation-model=dynamic-no-pic -mtriple=thumbv7-apple-ios -arm-long-calls | FileCheck %s --check-prefix=THUMB-LONG
=======
; RUN: llc < %s -O0 -fast-isel-abort -relocation-model=dynamic-no-pic -mtriple=armv7-apple-ios -verify-machineinstrs | FileCheck %s --check-prefix=ARM
; RUN: llc < %s -O0 -fast-isel-abort -relocation-model=dynamic-no-pic -mtriple=armv7-linux-gnueabi -verify-machineinstrs | FileCheck %s --check-prefix=ARM
; RUN: llc < %s -O0 -fast-isel-abort -relocation-model=dynamic-no-pic -mtriple=thumbv7-apple-ios -verify-machineinstrs | FileCheck %s --check-prefix=THUMB
; RUN: llc < %s -O0 -fast-isel-abort -relocation-model=dynamic-no-pic -mtriple=armv7-apple-ios -arm-long-calls -verify-machineinstrs | FileCheck %s --check-prefix=ARM-LONG
; RUN: llc < %s -O0 -fast-isel-abort -relocation-model=dynamic-no-pic -mtriple=armv7-linux-gnueabi -arm-long-calls -verify-machineinstrs | FileCheck %s --check-prefix=ARM-LONG
; RUN: llc < %s -O0 -fast-isel-abort -relocation-model=dynamic-no-pic -mtriple=thumbv7-apple-ios -arm-long-calls -verify-machineinstrs | FileCheck %s --check-prefix=THUMB-LONG

; XFAIL: vg_leak

; Note that some of these tests assume that relocations are either
; movw/movt or constant pool loads. Different platforms will select
; different approaches.
>>>>>>> 5b8f1242

; Note that some of these tests assume that relocations are either
; movw/movt or constant pool loads. Different platforms will select
; different approaches.

@message1 = global [60 x i8] c"The LLVM Compiler Infrastructure\00\00\00\00\00\00\00\00\00\00\00\00\00\00\00\00\00\00\00\00\00\00\00\00\00\00\00\00", align 1
@temp = common global [60 x i8] zeroinitializer, align 1

define void @t1() nounwind ssp {
; ARM: t1
; ARM: {{(movw r0, :lower16:_?message1)|(ldr r0, .LCPI)}}
; ARM: {{(movt r0, :upper16:_?message1)|(ldr r0, \[r0\])}}
; ARM: add r0, r0, #5
; ARM: movw r1, #64
; ARM: movw r2, #10
; ARM: and r1, r1, #255
; ARM: bl {{_?}}memset
; ARM-LONG: t1
; ARM-LONG: {{(movw r3, :lower16:L_memset\$non_lazy_ptr)|(ldr r3, .LCPI)}}
; ARM-LONG: {{(movt r3, :upper16:L_memset\$non_lazy_ptr)?}}
; ARM-LONG: ldr r3, [r3]
; ARM-LONG: blx r3
; THUMB: t1
; THUMB: {{(movw r0, :lower16:_?message1)|(ldr.n r0, .LCPI)}}
; THUMB: {{(movt r0, :upper16:_?message1)|(ldr r0, \[r0\])}}
; THUMB: adds r0, #5
; THUMB: movs r1, #64
; THUMB: movt r1, #0
; THUMB: movs r2, #10
; THUMB: movt r2, #0
; THUMB: and r1, r1, #255
; THUMB: bl {{_?}}memset
; THUMB-LONG: t1
; THUMB-LONG: {{(movw r0, :lower16:_?message1)|(ldr.n r0, .LCPI)}}
; THUMB-LONG: {{(movt r0, :upper16:_?message1)|(ldr r0, \[r0\])}}
; THUMB-LONG: ldr r3, [r3]
; THUMB-LONG: blx r3
  call void @llvm.memset.p0i8.i32(i8* getelementptr inbounds ([60 x i8]* @message1, i32 0, i32 5), i8 64, i32 10, i32 4, i1 false)
  ret void
}

declare void @llvm.memset.p0i8.i32(i8* nocapture, i8, i32, i32, i1) nounwind

define void @t2() nounwind ssp {
; ARM: t2
; ARM: {{(movw r0, :lower16:L_temp\$non_lazy_ptr)|(ldr r0, .LCPI)}}
; ARM: {{(movt r0, :upper16:L_temp\$non_lazy_ptr)?}}
; ARM: ldr r0, [r0]
; ARM: add r1, r0, #4
; ARM: add r0, r0, #16
; ARM: movw r2, #17
; ARM: str r0, [sp[[SLOT:[, #0-9]*]]] @ 4-byte Spill
; ARM: mov r0, r1
; ARM: ldr r1, [sp[[SLOT]]] @ 4-byte Reload
; ARM: bl {{_?}}memcpy
; ARM-LONG: t2
; ARM-LONG: {{(movw r3, :lower16:L_memcpy\$non_lazy_ptr)|(ldr r3, .LCPI)}}
; ARM-LONG: {{(movt r3, :upper16:L_memcpy\$non_lazy_ptr)?}}
; ARM-LONG: ldr r3, [r3]
; ARM-LONG: blx r3
; THUMB: t2
; THUMB: {{(movw r0, :lower16:L_temp\$non_lazy_ptr)|(ldr.n r0, .LCPI)}}
; THUMB: {{(movt r0, :upper16:L_temp\$non_lazy_ptr)?}}
; THUMB: ldr r0, [r0]
; THUMB: adds r1, r0, #4
; THUMB: adds r0, #16
; THUMB: movs r2, #17
; THUMB: movt r2, #0
; THUMB: str r0, [sp[[SLOT:[, #0-9]*]]] @ 4-byte Spill
; THUMB: mov r0, r1
; THUMB: ldr r1,  [sp[[SLOT]]] @ 4-byte Reload
; THUMB: bl {{_?}}memcpy
; THUMB-LONG: t2
; THUMB-LONG: {{(movw r0, :lower16:L_temp\$non_lazy_ptr)|(ldr.n r0, .LCPI)}}
; THUMB-LONG: {{(movt r0, :upper16:L_temp\$non_lazy_ptr)?}}
; THUMB-LONG: ldr r3, [r3]
; THUMB-LONG: blx r3
  call void @llvm.memcpy.p0i8.p0i8.i32(i8* getelementptr inbounds ([60 x i8]* @temp, i32 0, i32 4), i8* getelementptr inbounds ([60 x i8]* @temp, i32 0, i32 16), i32 17, i32 4, i1 false)
  ret void
}

declare void @llvm.memcpy.p0i8.p0i8.i32(i8* nocapture, i8* nocapture, i32, i32, i1) nounwind

define void @t3() nounwind ssp {
; ARM: t3
; ARM: {{(movw r0, :lower16:L_temp\$non_lazy_ptr)|(ldr r0, .LCPI)}}
; ARM: {{(movt r0, :upper16:L_temp\$non_lazy_ptr)?}}
; ARM: ldr r0, [r0]
; ARM: add r1, r0, #4
; ARM: add r0, r0, #16
; ARM: movw r2, #10
; ARM: mov r0, r1
; ARM: bl {{_?}}memmove
; ARM-LONG: t3
<<<<<<< HEAD
; ARM-LONG: {{(movw r0, :lower16:L_temp\$non_lazy_ptr)|(ldr r0, .LCPI)}}
; ARM-LONG: {{(movt r0, :upper16:L_temp\$non_lazy_ptr)?}}
=======
; ARM-LONG: {{(movw r3, :lower16:L_memmove\$non_lazy_ptr)|(ldr r3, .LCPI)}}
; ARM-LONG: {{(movt r3, :upper16:L_memmove\$non_lazy_ptr)?}}
>>>>>>> 5b8f1242
; ARM-LONG: ldr r3, [r3]
; ARM-LONG: blx r3
; THUMB: t3
; THUMB: {{(movw r0, :lower16:L_temp\$non_lazy_ptr)|(ldr.n r0, .LCPI)}}
; THUMB: {{(movt r0, :upper16:L_temp\$non_lazy_ptr)?}}
; THUMB: ldr r0, [r0]
; THUMB: adds r1, r0, #4
; THUMB: adds r0, #16
; THUMB: movs r2, #10
; THUMB: movt r2, #0
; THUMB: str r0, [sp[[SLOT:[, #0-9]*]]] @ 4-byte Spill
; THUMB: mov r0, r1
; THUMB: ldr r1,  [sp[[SLOT]]] @ 4-byte Reload
; THUMB: bl {{_?}}memmove
; THUMB-LONG: t3
; THUMB-LONG: {{(movw r0, :lower16:L_temp\$non_lazy_ptr)|(ldr.n r0, .LCPI)}}
; THUMB-LONG: {{(movt r0, :upper16:L_temp\$non_lazy_ptr)?}}
; THUMB-LONG: ldr r3, [r3]
; THUMB-LONG: blx r3
  call void @llvm.memmove.p0i8.p0i8.i32(i8* getelementptr inbounds ([60 x i8]* @temp, i32 0, i32 4), i8* getelementptr inbounds ([60 x i8]* @temp, i32 0, i32 16), i32 10, i32 1, i1 false)
  ret void
}

define void @t4() nounwind ssp {
; ARM: t4
; ARM: {{(movw r0, :lower16:L_temp\$non_lazy_ptr)|(ldr r0, .LCPI)}}
; ARM: {{(movt r0, :upper16:L_temp\$non_lazy_ptr)?}}
; ARM: ldr r0, [r0]
; ARM: ldr r1, [r0, #16]
; ARM: str r1, [r0, #4]
; ARM: ldr r1, [r0, #20]
; ARM: str r1, [r0, #8]
; ARM: ldrh r1, [r0, #24]
; ARM: strh r1, [r0, #12]
; ARM: bx lr
; THUMB: t4
; THUMB: {{(movw r0, :lower16:L_temp\$non_lazy_ptr)|(ldr.n r0, .LCPI)}}
; THUMB: {{(movt r0, :upper16:L_temp\$non_lazy_ptr)?}}
; THUMB: ldr r0, [r0]
; THUMB: ldr r1, [r0, #16]
; THUMB: str r1, [r0, #4]
; THUMB: ldr r1, [r0, #20]
; THUMB: str r1, [r0, #8]
; THUMB: ldrh r1, [r0, #24]
; THUMB: strh r1, [r0, #12]
; THUMB: bx lr
  call void @llvm.memcpy.p0i8.p0i8.i32(i8* getelementptr inbounds ([60 x i8]* @temp, i32 0, i32 4), i8* getelementptr inbounds ([60 x i8]* @temp, i32 0, i32 16), i32 10, i32 4, i1 false)
  ret void
}

declare void @llvm.memmove.p0i8.p0i8.i32(i8* nocapture, i8* nocapture, i32, i32, i1) nounwind

define void @t5() nounwind ssp {
; ARM: t5
; ARM: {{(movw r0, :lower16:L_temp\$non_lazy_ptr)|(ldr r0, .LCPI)}}
; ARM: {{(movt r0, :upper16:L_temp\$non_lazy_ptr)?}}
; ARM: ldr r0, [r0]
; ARM: ldrh r1, [r0, #16]
; ARM: strh r1, [r0, #4]
; ARM: ldrh r1, [r0, #18]
; ARM: strh r1, [r0, #6]
; ARM: ldrh r1, [r0, #20]
; ARM: strh r1, [r0, #8]
; ARM: ldrh r1, [r0, #22]
; ARM: strh r1, [r0, #10]
; ARM: ldrh r1, [r0, #24]
; ARM: strh r1, [r0, #12]
; ARM: bx lr
; THUMB: t5
; THUMB: {{(movw r0, :lower16:L_temp\$non_lazy_ptr)|(ldr.n r0, .LCPI)}}
; THUMB: {{(movt r0, :upper16:L_temp\$non_lazy_ptr)?}}
; THUMB: ldr r0, [r0]
; THUMB: ldrh r1, [r0, #16]
; THUMB: strh r1, [r0, #4]
; THUMB: ldrh r1, [r0, #18]
; THUMB: strh r1, [r0, #6]
; THUMB: ldrh r1, [r0, #20]
; THUMB: strh r1, [r0, #8]
; THUMB: ldrh r1, [r0, #22]
; THUMB: strh r1, [r0, #10]
; THUMB: ldrh r1, [r0, #24]
; THUMB: strh r1, [r0, #12]
; THUMB: bx lr
  call void @llvm.memcpy.p0i8.p0i8.i32(i8* getelementptr inbounds ([60 x i8]* @temp, i32 0, i32 4), i8* getelementptr inbounds ([60 x i8]* @temp, i32 0, i32 16), i32 10, i32 2, i1 false)
  ret void
}

define void @t6() nounwind ssp {
; ARM: t6
; ARM: {{(movw r0, :lower16:L_temp\$non_lazy_ptr)|(ldr r0, .LCPI)}}
; ARM: {{(movt r0, :upper16:L_temp\$non_lazy_ptr)?}}
; ARM: ldr r0, [r0]
; ARM: ldrb r1, [r0, #16]
; ARM: strb r1, [r0, #4]
; ARM: ldrb r1, [r0, #17]
; ARM: strb r1, [r0, #5]
; ARM: ldrb r1, [r0, #18]
; ARM: strb r1, [r0, #6]
; ARM: ldrb r1, [r0, #19]
; ARM: strb r1, [r0, #7]
; ARM: ldrb r1, [r0, #20]
; ARM: strb r1, [r0, #8]
; ARM: ldrb r1, [r0, #21]
; ARM: strb r1, [r0, #9]
; ARM: ldrb r1, [r0, #22]
; ARM: strb r1, [r0, #10]
; ARM: ldrb r1, [r0, #23]
; ARM: strb r1, [r0, #11]
; ARM: ldrb r1, [r0, #24]
; ARM: strb r1, [r0, #12]
; ARM: ldrb r1, [r0, #25]
; ARM: strb r1, [r0, #13]
; ARM: bx lr
; THUMB: t6
; THUMB: {{(movw r0, :lower16:L_temp\$non_lazy_ptr)|(ldr.n r0, .LCPI)}}
; THUMB: {{(movt r0, :upper16:L_temp\$non_lazy_ptr)?}}
; THUMB: ldr r0, [r0]
; THUMB: ldrb r1, [r0, #16]
; THUMB: strb r1, [r0, #4]
; THUMB: ldrb r1, [r0, #17]
; THUMB: strb r1, [r0, #5]
; THUMB: ldrb r1, [r0, #18]
; THUMB: strb r1, [r0, #6]
; THUMB: ldrb r1, [r0, #19]
; THUMB: strb r1, [r0, #7]
; THUMB: ldrb r1, [r0, #20]
; THUMB: strb r1, [r0, #8]
; THUMB: ldrb r1, [r0, #21]
; THUMB: strb r1, [r0, #9]
; THUMB: ldrb r1, [r0, #22]
; THUMB: strb r1, [r0, #10]
; THUMB: ldrb r1, [r0, #23]
; THUMB: strb r1, [r0, #11]
; THUMB: ldrb r1, [r0, #24]
; THUMB: strb r1, [r0, #12]
; THUMB: ldrb r1, [r0, #25]
; THUMB: strb r1, [r0, #13]
; THUMB: bx lr
  call void @llvm.memcpy.p0i8.p0i8.i32(i8* getelementptr inbounds ([60 x i8]* @temp, i32 0, i32 4), i8* getelementptr inbounds ([60 x i8]* @temp, i32 0, i32 16), i32 10, i32 1, i1 false)
  ret void
}

; rdar://13202135
define void @t7() nounwind ssp {
; Just make sure this doesn't assert when we have an odd length and an alignment of 2.
  call void @llvm.memcpy.p0i8.p0i8.i32(i8* getelementptr inbounds ([60 x i8]* @temp, i32 0, i32 4), i8* getelementptr inbounds ([60 x i8]* @temp, i32 0, i32 16), i32 3, i32 2, i1 false)
  ret void
}

define i32 @t8(i32 %x) nounwind {
entry:
; ARM: t8
; ARM-NOT: FastISel missed call:   %expval = call i32 @llvm.expect.i32(i32 %x, i32 1)
; THUMB: t8
; THUMB-NOT: FastISel missed call:   %expval = call i32 @llvm.expect.i32(i32 %x, i32 1)
  %expval = call i32 @llvm.expect.i32(i32 %x, i32 1)
  ret i32 %expval
}

declare i32 @llvm.expect.i32(i32, i32) nounwind readnone<|MERGE_RESOLUTION|>--- conflicted
+++ resolved
@@ -1,11 +1,3 @@
-<<<<<<< HEAD
-; RUN: llc < %s -O0 -fast-isel-abort -relocation-model=dynamic-no-pic -mtriple=armv7-apple-ios | FileCheck %s --check-prefix=ARM
-; RUN: llc < %s -O0 -fast-isel-abort -relocation-model=dynamic-no-pic -mtriple=armv7-linux-gnueabi | FileCheck %s --check-prefix=ARM
-; RUN: llc < %s -O0 -fast-isel-abort -relocation-model=dynamic-no-pic -mtriple=thumbv7-apple-ios | FileCheck %s --check-prefix=THUMB
-; RUN: llc < %s -O0 -fast-isel-abort -relocation-model=dynamic-no-pic -mtriple=armv7-apple-ios -arm-long-calls | FileCheck %s --check-prefix=ARM-LONG
-; RUN: llc < %s -O0 -fast-isel-abort -relocation-model=dynamic-no-pic -mtriple=armv7-linux-gnueabi -arm-long-calls | FileCheck %s --check-prefix=ARM-LONG
-; RUN: llc < %s -O0 -fast-isel-abort -relocation-model=dynamic-no-pic -mtriple=thumbv7-apple-ios -arm-long-calls | FileCheck %s --check-prefix=THUMB-LONG
-=======
 ; RUN: llc < %s -O0 -fast-isel-abort -relocation-model=dynamic-no-pic -mtriple=armv7-apple-ios -verify-machineinstrs | FileCheck %s --check-prefix=ARM
 ; RUN: llc < %s -O0 -fast-isel-abort -relocation-model=dynamic-no-pic -mtriple=armv7-linux-gnueabi -verify-machineinstrs | FileCheck %s --check-prefix=ARM
 ; RUN: llc < %s -O0 -fast-isel-abort -relocation-model=dynamic-no-pic -mtriple=thumbv7-apple-ios -verify-machineinstrs | FileCheck %s --check-prefix=THUMB
@@ -14,11 +6,6 @@
 ; RUN: llc < %s -O0 -fast-isel-abort -relocation-model=dynamic-no-pic -mtriple=thumbv7-apple-ios -arm-long-calls -verify-machineinstrs | FileCheck %s --check-prefix=THUMB-LONG
 
 ; XFAIL: vg_leak
-
-; Note that some of these tests assume that relocations are either
-; movw/movt or constant pool loads. Different platforms will select
-; different approaches.
->>>>>>> 5b8f1242
 
 ; Note that some of these tests assume that relocations are either
 ; movw/movt or constant pool loads. Different platforms will select
@@ -52,8 +39,8 @@
 ; THUMB: and r1, r1, #255
 ; THUMB: bl {{_?}}memset
 ; THUMB-LONG: t1
-; THUMB-LONG: {{(movw r0, :lower16:_?message1)|(ldr.n r0, .LCPI)}}
-; THUMB-LONG: {{(movt r0, :upper16:_?message1)|(ldr r0, \[r0\])}}
+; THUMB-LONG: movw r3, :lower16:L_memset$non_lazy_ptr
+; THUMB-LONG: movt r3, :upper16:L_memset$non_lazy_ptr
 ; THUMB-LONG: ldr r3, [r3]
 ; THUMB-LONG: blx r3
   call void @llvm.memset.p0i8.i32(i8* getelementptr inbounds ([60 x i8]* @message1, i32 0, i32 5), i8 64, i32 10, i32 4, i1 false)
@@ -92,8 +79,8 @@
 ; THUMB: ldr r1,  [sp[[SLOT]]] @ 4-byte Reload
 ; THUMB: bl {{_?}}memcpy
 ; THUMB-LONG: t2
-; THUMB-LONG: {{(movw r0, :lower16:L_temp\$non_lazy_ptr)|(ldr.n r0, .LCPI)}}
-; THUMB-LONG: {{(movt r0, :upper16:L_temp\$non_lazy_ptr)?}}
+; THUMB-LONG: movw r3, :lower16:L_memcpy$non_lazy_ptr
+; THUMB-LONG: movt r3, :upper16:L_memcpy$non_lazy_ptr
 ; THUMB-LONG: ldr r3, [r3]
 ; THUMB-LONG: blx r3
   call void @llvm.memcpy.p0i8.p0i8.i32(i8* getelementptr inbounds ([60 x i8]* @temp, i32 0, i32 4), i8* getelementptr inbounds ([60 x i8]* @temp, i32 0, i32 16), i32 17, i32 4, i1 false)
@@ -113,13 +100,8 @@
 ; ARM: mov r0, r1
 ; ARM: bl {{_?}}memmove
 ; ARM-LONG: t3
-<<<<<<< HEAD
-; ARM-LONG: {{(movw r0, :lower16:L_temp\$non_lazy_ptr)|(ldr r0, .LCPI)}}
-; ARM-LONG: {{(movt r0, :upper16:L_temp\$non_lazy_ptr)?}}
-=======
 ; ARM-LONG: {{(movw r3, :lower16:L_memmove\$non_lazy_ptr)|(ldr r3, .LCPI)}}
 ; ARM-LONG: {{(movt r3, :upper16:L_memmove\$non_lazy_ptr)?}}
->>>>>>> 5b8f1242
 ; ARM-LONG: ldr r3, [r3]
 ; ARM-LONG: blx r3
 ; THUMB: t3
@@ -135,8 +117,8 @@
 ; THUMB: ldr r1,  [sp[[SLOT]]] @ 4-byte Reload
 ; THUMB: bl {{_?}}memmove
 ; THUMB-LONG: t3
-; THUMB-LONG: {{(movw r0, :lower16:L_temp\$non_lazy_ptr)|(ldr.n r0, .LCPI)}}
-; THUMB-LONG: {{(movt r0, :upper16:L_temp\$non_lazy_ptr)?}}
+; THUMB-LONG: movw r3, :lower16:L_memmove$non_lazy_ptr
+; THUMB-LONG: movt r3, :upper16:L_memmove$non_lazy_ptr
 ; THUMB-LONG: ldr r3, [r3]
 ; THUMB-LONG: blx r3
   call void @llvm.memmove.p0i8.p0i8.i32(i8* getelementptr inbounds ([60 x i8]* @temp, i32 0, i32 4), i8* getelementptr inbounds ([60 x i8]* @temp, i32 0, i32 16), i32 10, i32 1, i1 false)
