; RUN: llc < %s -march=nvptx -mcpu=sm_20 -O3 | FileCheck %s --check-prefix=OPT
; RUN: llc < %s -march=nvptx -mcpu=sm_20 -O0 | FileCheck %s --check-prefix=NOOPT

; OPT-LABEL: @mulwide16
; NOOPT-LABEL: @mulwide16
define i32 @mulwide16(i16 %a, i16 %b) {
; OPT: mul.wide.s16
; NOOPT: mul.lo.s32
  %val0 = sext i16 %a to i32
  %val1 = sext i16 %b to i32
  %val2 = mul i32 %val0, %val1
  ret i32 %val2
}

; OPT-LABEL: @mulwideu16
; NOOPT-LABEL: @mulwideu16
define i32 @mulwideu16(i16 %a, i16 %b) {
; OPT: mul.wide.u16
; NOOPT: mul.lo.s32
  %val0 = zext i16 %a to i32
  %val1 = zext i16 %b to i32
  %val2 = mul i32 %val0, %val1
  ret i32 %val2
}

<<<<<<< HEAD
=======
; OPT-LABEL: @mulwide8
; NOOPT-LABEL: @mulwide8
define i32 @mulwide8(i8 %a, i8 %b) {
; OPT: mul.wide.s16
; NOOPT: mul.lo.s32
  %val0 = sext i8 %a to i32
  %val1 = sext i8 %b to i32
  %val2 = mul i32 %val0, %val1
  ret i32 %val2
}

; OPT-LABEL: @mulwideu8
; NOOPT-LABEL: @mulwideu8
define i32 @mulwideu8(i8 %a, i8 %b) {
; OPT: mul.wide.u16
; NOOPT: mul.lo.s32
  %val0 = zext i8 %a to i32
  %val1 = zext i8 %b to i32
  %val2 = mul i32 %val0, %val1
  ret i32 %val2
}

>>>>>>> 7ffc5bb5
; OPT-LABEL: @mulwide32
; NOOPT-LABEL: @mulwide32
define i64 @mulwide32(i32 %a, i32 %b) {
; OPT: mul.wide.s32
; NOOPT: mul.lo.s64
  %val0 = sext i32 %a to i64
  %val1 = sext i32 %b to i64
  %val2 = mul i64 %val0, %val1
  ret i64 %val2
}

; OPT-LABEL: @mulwideu32
; NOOPT-LABEL: @mulwideu32
define i64 @mulwideu32(i32 %a, i32 %b) {
; OPT: mul.wide.u32
; NOOPT: mul.lo.s64
  %val0 = zext i32 %a to i64
  %val1 = zext i32 %b to i64
  %val2 = mul i64 %val0, %val1
  ret i64 %val2
}

; OPT-LABEL: @mulwideu7
; NOOPT-LABEL: @mulwideu7
define i64 @mulwideu7(i7 %a, i7 %b) {
; OPT: mul.wide.u32
; NOOPT: mul.lo.s64
  %val0 = zext i7 %a to i64
  %val1 = zext i7 %b to i64
  %val2 = mul i64 %val0, %val1
  ret i64 %val2
}

; OPT-LABEL: @mulwides7
; NOOPT-LABEL: @mulwides7
define i64 @mulwides7(i7 %a, i7 %b) {
; OPT: mul.wide.s32
; NOOPT: mul.lo.s64
  %val0 = sext i7 %a to i64
  %val1 = sext i7 %b to i64
  %val2 = mul i64 %val0, %val1
  ret i64 %val2
}<|MERGE_RESOLUTION|>--- conflicted
+++ resolved
@@ -23,8 +23,6 @@
   ret i32 %val2
 }
 
-<<<<<<< HEAD
-=======
 ; OPT-LABEL: @mulwide8
 ; NOOPT-LABEL: @mulwide8
 define i32 @mulwide8(i8 %a, i8 %b) {
@@ -47,7 +45,6 @@
   ret i32 %val2
 }
 
->>>>>>> 7ffc5bb5
 ; OPT-LABEL: @mulwide32
 ; NOOPT-LABEL: @mulwide32
 define i64 @mulwide32(i32 %a, i32 %b) {
