; RUN: opt < %s -constprop -S | FileCheck %s
; RUN: opt < %s -constprop -disable-simplify-libcalls -S | FileCheck %s --check-prefix=FNOBUILTIN

declare double @acos(double) readnone nounwind
declare double @asin(double) readnone nounwind
declare double @atan(double) readnone nounwind
declare double @atan2(double, double) readnone nounwind
declare double @ceil(double) readnone nounwind
declare double @cos(double) readnone nounwind
declare double @cosh(double) readnone nounwind
declare double @exp(double) readnone nounwind
declare double @exp2(double) readnone nounwind
declare double @fabs(double) readnone nounwind
declare double @floor(double) readnone nounwind
declare double @fmod(double, double) readnone nounwind
declare double @log(double) readnone nounwind
declare double @log10(double) readnone nounwind
declare double @pow(double, double) readnone nounwind
<<<<<<< HEAD
=======
declare double @round(double) readnone nounwind
>>>>>>> c329efbc
declare double @sin(double) readnone nounwind
declare double @sinh(double) readnone nounwind
declare double @sqrt(double) readnone nounwind
declare double @tan(double) readnone nounwind
declare double @tanh(double) readnone nounwind

declare float @acosf(float) readnone nounwind
declare float @asinf(float) readnone nounwind
declare float @atanf(float) readnone nounwind
declare float @atan2f(float, float) readnone nounwind
declare float @ceilf(float) readnone nounwind
declare float @cosf(float) readnone nounwind
declare float @coshf(float) readnone nounwind
declare float @expf(float) readnone nounwind
declare float @exp2f(float) readnone nounwind
declare float @fabsf(float) readnone nounwind
declare float @floorf(float) readnone nounwind
declare float @fmodf(float, float) readnone nounwind
declare float @logf(float) readnone nounwind
declare float @log10f(float) readnone nounwind
declare float @powf(float, float) readnone nounwind
<<<<<<< HEAD
=======
declare float @roundf(float) readnone nounwind
>>>>>>> c329efbc
declare float @sinf(float) readnone nounwind
declare float @sinhf(float) readnone nounwind
declare float @sqrtf(float) readnone nounwind
declare float @tanf(float) readnone nounwind
declare float @tanhf(float) readnone nounwind

define double @T() {
; CHECK-LABEL: @T(
; FNOBUILTIN-LABEL: @T(

; CHECK-NOT: call
; CHECK: ret
  %A = call double @cos(double 0.000000e+00)
  %B = call double @sin(double 0.000000e+00)
  %a = fadd double %A, %B
  %C = call double @tan(double 0.000000e+00)
  %b = fadd double %a, %C
  %D = call double @sqrt(double 4.000000e+00)
  %c = fadd double %b, %D

  %slot = alloca double
  %slotf = alloca float
; FNOBUILTIN: call
  %1 = call double @acos(double 1.000000e+00)
  store double %1, double* %slot
; FNOBUILTIN: call
  %2 = call double @asin(double 1.000000e+00)
  store double %2, double* %slot
; FNOBUILTIN: call
  %3 = call double @atan(double 3.000000e+00)
  store double %3, double* %slot
; FNOBUILTIN: call
  %4 = call double @atan2(double 3.000000e+00, double 4.000000e+00)
  store double %4, double* %slot
; FNOBUILTIN: call
  %5 = call double @ceil(double 3.000000e+00)
  store double %5, double* %slot
; FNOBUILTIN: call
  %6 = call double @cosh(double 3.000000e+00)
  store double %6, double* %slot
; FNOBUILTIN: call
  %7 = call double @exp(double 3.000000e+00)
  store double %7, double* %slot
; FNOBUILTIN: call
  %8 = call double @exp2(double 3.000000e+00)
  store double %8, double* %slot
; FNOBUILTIN: call
  %9 = call double @fabs(double 3.000000e+00)
  store double %9, double* %slot
; FNOBUILTIN: call
  %10 = call double @floor(double 3.000000e+00)
  store double %10, double* %slot
; FNOBUILTIN: call
  %11 = call double @fmod(double 3.000000e+00, double 4.000000e+00)
  store double %11, double* %slot
; FNOBUILTIN: call
  %12 = call double @log(double 3.000000e+00)
  store double %12, double* %slot
; FNOBUILTIN: call
  %13 = call double @log10(double 3.000000e+00)
  store double %13, double* %slot
; FNOBUILTIN: call
  %14 = call double @pow(double 3.000000e+00, double 4.000000e+00)
  store double %14, double* %slot
; FNOBUILTIN: call
  %round_val = call double @round(double 3.000000e+00)
  store double %round_val, double* %slot
; FNOBUILTIN: call
  %15 = call double @sinh(double 3.000000e+00)
  store double %15, double* %slot
; FNOBUILTIN: call
  %16 = call double @tanh(double 3.000000e+00)
  store double %16, double* %slot
; FNOBUILTIN: call
  %17 = call float @acosf(float 1.000000e+00)
  store float %17, float* %slotf
; FNOBUILTIN: call
  %18 = call float @asinf(float 1.000000e+00)
  store float %18, float* %slotf
; FNOBUILTIN: call
  %19 = call float @atanf(float 3.000000e+00)
  store float %19, float* %slotf
; FNOBUILTIN: call
  %20 = call float @atan2f(float 3.000000e+00, float 4.000000e+00)
  store float %20, float* %slotf
; FNOBUILTIN: call
  %21 = call float @ceilf(float 3.000000e+00)
  store float %21, float* %slotf
; FNOBUILTIN: call
  %22 = call float @cosf(float 3.000000e+00)
  store float %22, float* %slotf
; FNOBUILTIN: call
  %23 = call float @coshf(float 3.000000e+00)
  store float %23, float* %slotf
; FNOBUILTIN: call
  %24 = call float @expf(float 3.000000e+00)
  store float %24, float* %slotf
; FNOBUILTIN: call
  %25 = call float @exp2f(float 3.000000e+00)
  store float %25, float* %slotf
; FNOBUILTIN: call
  %26 = call float @fabsf(float 3.000000e+00)
  store float %26, float* %slotf
; FNOBUILTIN: call
  %27 = call float @floorf(float 3.000000e+00)
  store float %27, float* %slotf
; FNOBUILTIN: call
  %28 = call float @fmodf(float 3.000000e+00, float 4.000000e+00)
  store float %28, float* %slotf
; FNOBUILTIN: call
  %29 = call float @logf(float 3.000000e+00)
  store float %29, float* %slotf
; FNOBUILTIN: call
  %30 = call float @log10f(float 3.000000e+00)
  store float %30, float* %slotf
; FNOBUILTIN: call
  %31 = call float @powf(float 3.000000e+00, float 4.000000e+00)
  store float %31, float* %slotf
; FNOBUILTIN: call
  %roundf_val = call float @roundf(float 3.000000e+00)
  store float %roundf_val, float* %slotf
; FNOBUILTIN: call
  %32 = call float @sinf(float 3.000000e+00)
  store float %32, float* %slotf
; FNOBUILTIN: call
  %33 = call float @sinhf(float 3.000000e+00)
  store float %33, float* %slotf
; FNOBUILTIN: call
  %34 = call float @sqrtf(float 3.000000e+00)
  store float %34, float* %slotf
; FNOBUILTIN: call
  %35 = call float @tanf(float 3.000000e+00)
  store float %35, float* %slotf
; FNOBUILTIN: call
  %36 = call float @tanhf(float 3.000000e+00)
  store float %36, float* %slotf

; FNOBUILTIN: ret

  ; PR9315
  %E = call double @exp2(double 4.0)
  %d = fadd double %c, %E 
  ret double %d
}

define i1 @test_sse_cvts_exact() nounwind readnone {
; CHECK-LABEL: @test_sse_cvts_exact(
; CHECK-NOT: call
; CHECK: ret i1 true
entry:
  %i0 = tail call i32 @llvm.x86.sse.cvtss2si(<4 x float> <float 3.0, float undef, float undef, float undef>) nounwind
  %i1 = tail call i64 @llvm.x86.sse.cvtss2si64(<4 x float> <float 3.0, float undef, float undef, float undef>) nounwind
  %i2 = call i32 @llvm.x86.sse2.cvtsd2si(<2 x double> <double 7.0, double undef>) nounwind
  %i3 = call i64 @llvm.x86.sse2.cvtsd2si64(<2 x double> <double 7.0, double undef>) nounwind
  %sum02 = add i32 %i0, %i2
  %sum13 = add i64 %i1, %i3
  %cmp02 = icmp eq i32 %sum02, 10
  %cmp13 = icmp eq i64 %sum13, 10
  %b = and i1 %cmp02, %cmp13
  ret i1 %b
}

; Inexact values should not fold as they are dependent on rounding mode
define i1 @test_sse_cvts_inexact() nounwind readnone {
; CHECK-LABEL: @test_sse_cvts_inexact(
; CHECK: call
; CHECK: call
; CHECK: call
; CHECK: call
entry:
  %i0 = tail call i32 @llvm.x86.sse.cvtss2si(<4 x float> <float 1.75, float undef, float undef, float undef>) nounwind
  %i1 = tail call i64 @llvm.x86.sse.cvtss2si64(<4 x float> <float 1.75, float undef, float undef, float undef>) nounwind
  %i2 = call i32 @llvm.x86.sse2.cvtsd2si(<2 x double> <double 1.75, double undef>) nounwind
  %i3 = call i64 @llvm.x86.sse2.cvtsd2si64(<2 x double> <double 1.75, double undef>) nounwind
  %sum02 = add i32 %i0, %i2
  %sum13 = add i64 %i1, %i3
  %cmp02 = icmp eq i32 %sum02, 4
  %cmp13 = icmp eq i64 %sum13, 4
  %b = and i1 %cmp02, %cmp13
  ret i1 %b
}

; FLT_MAX/DBL_MAX should not fold
define i1 @test_sse_cvts_max() nounwind readnone {
; CHECK-LABEL: @test_sse_cvts_max(
; CHECK: call
; CHECK: call
; CHECK: call
; CHECK: call
entry:
  %fm = bitcast <4 x i32> <i32 2139095039, i32 undef, i32 undef, i32 undef> to <4 x float>
  %dm = bitcast <2 x i64> <i64 9218868437227405311, i64 undef> to <2 x double>
  %i0 = tail call i32 @llvm.x86.sse.cvtss2si(<4 x float> %fm) nounwind
  %i1 = tail call i64 @llvm.x86.sse.cvtss2si64(<4 x float> %fm) nounwind
  %i2 = call i32 @llvm.x86.sse2.cvtsd2si(<2 x double> %dm) nounwind
  %i3 = call i64 @llvm.x86.sse2.cvtsd2si64(<2 x double> %dm) nounwind
  %sum02 = add i32 %i0, %i2
  %sum13 = add i64 %i1, %i3
  %sum02.sext = sext i32 %sum02 to i64
  %b = icmp eq i64 %sum02.sext, %sum13
  ret i1 %b
}

; INF should not fold
define i1 @test_sse_cvts_inf() nounwind readnone {
; CHECK-LABEL: @test_sse_cvts_inf(
; CHECK: call
; CHECK: call
; CHECK: call
; CHECK: call
entry:
  %fm = bitcast <4 x i32> <i32 2139095040, i32 undef, i32 undef, i32 undef> to <4 x float>
  %dm = bitcast <2 x i64> <i64 9218868437227405312, i64 undef> to <2 x double>
  %i0 = tail call i32 @llvm.x86.sse.cvtss2si(<4 x float> %fm) nounwind
  %i1 = tail call i64 @llvm.x86.sse.cvtss2si64(<4 x float> %fm) nounwind
  %i2 = call i32 @llvm.x86.sse2.cvtsd2si(<2 x double> %dm) nounwind
  %i3 = call i64 @llvm.x86.sse2.cvtsd2si64(<2 x double> %dm) nounwind
  %sum02 = add i32 %i0, %i2
  %sum13 = add i64 %i1, %i3
  %sum02.sext = sext i32 %sum02 to i64
  %b = icmp eq i64 %sum02.sext, %sum13
  ret i1 %b
}

; NAN should not fold
define i1 @test_sse_cvts_nan() nounwind readnone {
; CHECK-LABEL: @test_sse_cvts_nan(
; CHECK: call
; CHECK: call
; CHECK: call
; CHECK: call
entry:
  %fm = bitcast <4 x i32> <i32 2143289344, i32 undef, i32 undef, i32 undef> to <4 x float>
  %dm = bitcast <2 x i64> <i64 9221120237041090560, i64 undef> to <2 x double>
  %i0 = tail call i32 @llvm.x86.sse.cvtss2si(<4 x float> %fm) nounwind
  %i1 = tail call i64 @llvm.x86.sse.cvtss2si64(<4 x float> %fm) nounwind
  %i2 = call i32 @llvm.x86.sse2.cvtsd2si(<2 x double> %dm) nounwind
  %i3 = call i64 @llvm.x86.sse2.cvtsd2si64(<2 x double> %dm) nounwind
  %sum02 = add i32 %i0, %i2
  %sum13 = add i64 %i1, %i3
  %sum02.sext = sext i32 %sum02 to i64
  %b = icmp eq i64 %sum02.sext, %sum13
  ret i1 %b
}

define i1 @test_sse_cvtts_exact() nounwind readnone {
; CHECK-LABEL: @test_sse_cvtts_exact(
; CHECK-NOT: call
; CHECK: ret i1 true
entry:
  %i0 = tail call i32 @llvm.x86.sse.cvttss2si(<4 x float> <float 3.0, float undef, float undef, float undef>) nounwind
  %i1 = tail call i64 @llvm.x86.sse.cvttss2si64(<4 x float> <float 3.0, float undef, float undef, float undef>) nounwind
  %i2 = call i32 @llvm.x86.sse2.cvttsd2si(<2 x double> <double 7.0, double undef>) nounwind
  %i3 = call i64 @llvm.x86.sse2.cvttsd2si64(<2 x double> <double 7.0, double undef>) nounwind
  %sum02 = add i32 %i0, %i2
  %sum13 = add i64 %i1, %i3
  %cmp02 = icmp eq i32 %sum02, 10
  %cmp13 = icmp eq i64 %sum13, 10
  %b = and i1 %cmp02, %cmp13
  ret i1 %b
}

define i1 @test_sse_cvtts_inexact() nounwind readnone {
; CHECK-LABEL: @test_sse_cvtts_inexact(
; CHECK-NOT: call
; CHECK: ret i1 true
entry:
  %i0 = tail call i32 @llvm.x86.sse.cvttss2si(<4 x float> <float 1.75, float undef, float undef, float undef>) nounwind
  %i1 = tail call i64 @llvm.x86.sse.cvttss2si64(<4 x float> <float 1.75, float undef, float undef, float undef>) nounwind
  %i2 = call i32 @llvm.x86.sse2.cvttsd2si(<2 x double> <double 1.75, double undef>) nounwind
  %i3 = call i64 @llvm.x86.sse2.cvttsd2si64(<2 x double> <double 1.75, double undef>) nounwind
  %sum02 = add i32 %i0, %i2
  %sum13 = add i64 %i1, %i3
  %cmp02 = icmp eq i32 %sum02, 2
  %cmp13 = icmp eq i64 %sum13, 2
  %b = and i1 %cmp02, %cmp13
  ret i1 %b
}

; FLT_MAX/DBL_MAX should not fold
define i1 @test_sse_cvtts_max() nounwind readnone {
; CHECK-LABEL: @test_sse_cvtts_max(
; CHECK: call
; CHECK: call
; CHECK: call
; CHECK: call
entry:
  %fm = bitcast <4 x i32> <i32 2139095039, i32 undef, i32 undef, i32 undef> to <4 x float>
  %dm = bitcast <2 x i64> <i64 9218868437227405311, i64 undef> to <2 x double>
  %i0 = tail call i32 @llvm.x86.sse.cvttss2si(<4 x float> %fm) nounwind
  %i1 = tail call i64 @llvm.x86.sse.cvttss2si64(<4 x float> %fm) nounwind
  %i2 = call i32 @llvm.x86.sse2.cvttsd2si(<2 x double> %dm) nounwind
  %i3 = call i64 @llvm.x86.sse2.cvttsd2si64(<2 x double> %dm) nounwind
  %sum02 = add i32 %i0, %i2
  %sum13 = add i64 %i1, %i3
  %sum02.sext = sext i32 %sum02 to i64
  %b = icmp eq i64 %sum02.sext, %sum13
  ret i1 %b
}

; INF should not fold
define i1 @test_sse_cvtts_inf() nounwind readnone {
; CHECK-LABEL: @test_sse_cvtts_inf(
; CHECK: call
; CHECK: call
; CHECK: call
; CHECK: call
entry:
  %fm = bitcast <4 x i32> <i32 2139095040, i32 undef, i32 undef, i32 undef> to <4 x float>
  %dm = bitcast <2 x i64> <i64 9218868437227405312, i64 undef> to <2 x double>
  %i0 = tail call i32 @llvm.x86.sse.cvttss2si(<4 x float> %fm) nounwind
  %i1 = tail call i64 @llvm.x86.sse.cvttss2si64(<4 x float> %fm) nounwind
  %i2 = call i32 @llvm.x86.sse2.cvttsd2si(<2 x double> %dm) nounwind
  %i3 = call i64 @llvm.x86.sse2.cvttsd2si64(<2 x double> %dm) nounwind
  %sum02 = add i32 %i0, %i2
  %sum13 = add i64 %i1, %i3
  %sum02.sext = sext i32 %sum02 to i64
  %b = icmp eq i64 %sum02.sext, %sum13
  ret i1 %b
}

; NAN should not fold
define i1 @test_sse_cvtts_nan() nounwind readnone {
; CHECK-LABEL: @test_sse_cvtts_nan(
; CHECK: call
; CHECK: call
; CHECK: call
; CHECK: call
entry:
  %fm = bitcast <4 x i32> <i32 2143289344, i32 undef, i32 undef, i32 undef> to <4 x float>
  %dm = bitcast <2 x i64> <i64 9221120237041090560, i64 undef> to <2 x double>
  %i0 = tail call i32 @llvm.x86.sse.cvttss2si(<4 x float> %fm) nounwind
  %i1 = tail call i64 @llvm.x86.sse.cvttss2si64(<4 x float> %fm) nounwind
  %i2 = call i32 @llvm.x86.sse2.cvttsd2si(<2 x double> %dm) nounwind
  %i3 = call i64 @llvm.x86.sse2.cvttsd2si64(<2 x double> %dm) nounwind
  %sum02 = add i32 %i0, %i2
  %sum13 = add i64 %i1, %i3
  %sum02.sext = sext i32 %sum02 to i64
  %b = icmp eq i64 %sum02.sext, %sum13
  ret i1 %b
}

declare i32 @llvm.x86.sse.cvtss2si(<4 x float>) nounwind readnone
declare i32 @llvm.x86.sse.cvttss2si(<4 x float>) nounwind readnone
declare i64 @llvm.x86.sse.cvtss2si64(<4 x float>) nounwind readnone
declare i64 @llvm.x86.sse.cvttss2si64(<4 x float>) nounwind readnone
declare i32 @llvm.x86.sse2.cvtsd2si(<2 x double>) nounwind readnone
declare i32 @llvm.x86.sse2.cvttsd2si(<2 x double>) nounwind readnone
declare i64 @llvm.x86.sse2.cvtsd2si64(<2 x double>) nounwind readnone
declare i64 @llvm.x86.sse2.cvttsd2si64(<2 x double>) nounwind readnone

define double @test_intrinsic_pow() nounwind uwtable ssp {
entry:
; CHECK-LABEL: @test_intrinsic_pow(
; CHECK-NOT: call
; CHECK: ret
  %0 = call double @llvm.pow.f64(double 1.500000e+00, double 3.000000e+00)
  ret double %0
}

declare double @llvm.pow.f64(double, double) nounwind readonly<|MERGE_RESOLUTION|>--- conflicted
+++ resolved
@@ -16,10 +16,7 @@
 declare double @log(double) readnone nounwind
 declare double @log10(double) readnone nounwind
 declare double @pow(double, double) readnone nounwind
-<<<<<<< HEAD
-=======
 declare double @round(double) readnone nounwind
->>>>>>> c329efbc
 declare double @sin(double) readnone nounwind
 declare double @sinh(double) readnone nounwind
 declare double @sqrt(double) readnone nounwind
@@ -41,10 +38,7 @@
 declare float @logf(float) readnone nounwind
 declare float @log10f(float) readnone nounwind
 declare float @powf(float, float) readnone nounwind
-<<<<<<< HEAD
-=======
 declare float @roundf(float) readnone nounwind
->>>>>>> c329efbc
 declare float @sinf(float) readnone nounwind
 declare float @sinhf(float) readnone nounwind
 declare float @sqrtf(float) readnone nounwind
