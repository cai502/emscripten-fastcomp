--- conflicted
+++ resolved
@@ -105,13 +105,8 @@
 ; CHECK: ret i8
 }
 
-<<<<<<< HEAD
-; CHECK: @test5
+; CHECK-LABEL: @test5(
 ; C;HECK: llvm.uadd.with.overflow
-=======
-; CHECK-LABEL: @test5(
-; CHECK: llvm.uadd.with.overflow
->>>>>>> 5b8f1242
 ; CHECK: ret i64
 define i64 @test5(i64 %a, i64 %b) nounwind ssp {
 entry:
@@ -121,13 +116,8 @@
   ret i64 %Q
 }
 
-<<<<<<< HEAD
-; CHECK: @test6
+; CHECK-LABEL: @test6(
 ; C;HECK: llvm.uadd.with.overflow
-=======
-; CHECK-LABEL: @test6(
-; CHECK: llvm.uadd.with.overflow
->>>>>>> 5b8f1242
 ; CHECK: ret i64
 define i64 @test6(i64 %a, i64 %b) nounwind ssp {
 entry:
@@ -137,13 +127,8 @@
   ret i64 %Q
 }
 
-<<<<<<< HEAD
-; CHECK: @test7
+; CHECK-LABEL: @test7(
 ; C;HECK: llvm.uadd.with.overflow
-=======
-; CHECK-LABEL: @test7(
-; CHECK: llvm.uadd.with.overflow
->>>>>>> 5b8f1242
 ; CHECK: ret i64
 define i64 @test7(i64 %a, i64 %b) nounwind ssp {
 entry:
