; RUN: opt < %s -nacl-promote-ints -S | FileCheck %s

declare void @consume_i16(i16 %a)

; CHECK: @sext_to_illegal
; CHECK-NEXT: %a40 = sext i32 %a to i64
; (0xFFFFFFFFFF)
define void @sext_to_illegal(i32 %a) {
  %a40 = sext i32 %a to i40
  ret void
}

; CHECK; @sext_from_illegal
define void @sext_from_illegal(i8 %a) {
; CHECK: call void @consume_i16(i16 -2)
  %c12 = sext i12 -2 to i16
  call void @consume_i16(i16 %c12)
; CHECK: %a12 = sext i8 %a to i16
  %a12 = sext i8 %a to i12
; CHECK: %a12.getsign = shl i16 %a12, 4
; CHECK-NEXT: %a16 = ashr i16 %a12.getsign, 4
  %a16 = sext i12 %a12 to i16
; CHECK: %a12.getsign1 = shl i16 %a12, 4
; CHECK-NEXT: %a14 = ashr i16 %a12.getsign1, 4
; (0x3FFF)
  %a14 = sext i12 %a12 to i14
; CHECK-NEXT: %a12.getsign2 = shl i16 %a12, 4
; CHECK-NEXT: %a12.signed = ashr i16 %a12.getsign2, 4
; CHECK-NEXT: %a24 = sext i16 %a12.signed to i32
; (0xFFFFFF)
  %a24 = sext i12 %a12 to i24

  %a37 = zext i8 %a to i37
; CHECK: %a37.getsign = shl i64 %a37, 27
; CHECK-NEXT: %a64 = ashr i64 %a37.getsign, 27
  %a64 = sext i37 %a37 to i64
  ret void
}

; CHECK: @zext_to_illegal
define void @zext_to_illegal(i32 %a) {
; CHECK: zext i32 %a to i64
; CHECK-NOT: and
  %a40 = zext i32 %a to i40
  ret void
}

; CHECK: @zext_from_illegal
define void @zext_from_illegal(i8 %a) {
; get some illegal values to start with
  %a24 = zext i8 %a to i24
  %a40 = zext i8 %a to i40
  %a18 = zext i8 %a to i18

; CHECK: %a32 = and i32 %a24, 16777215
; (0xFFFFFF)
  %a32 = zext i24 %a24 to i32

; CHECK: %b24 = and i32 %a18, 262143
; (0x3FFFF)
  %b24 = zext i18 %a18 to i24

; CHECK: %a24.clear = and i32 %a24, 16777215
; CHECK: %b40 = zext i32 %a24.clear to i64
  %b40 = zext i24 %a24 to i40

; CHECK: call void @consume_i16(i16 4094)
  %c16 = zext i12 -2 to i16
  call void @consume_i16(i16 %c16)
; CHECK: call void @consume_i16(i16 4094)
  %c14 = zext i12 -2 to i14
  %c16.2 = zext i14 %c14 to i16
  call void @consume_i16(i16 %c16.2)
  ret void
}

; CHECK: @trunc_from_illegal
define void @trunc_from_illegal(i8 %a) {
  %a24 = zext i8 %a to i24
; CHECK: %a16 = trunc i32 %a24 to i16
  %a16 = trunc i24 %a24 to i16
  ret void
}

; CHECK: @trunc_to_illegal
define void @trunc_to_illegal(i8 %a8) {
  %a = zext i8 %a8 to i32
; CHECK-NOT: trunc i32 %a
; CHECK-NOT: and
  %a24 = trunc i32 %a to i24

; CHECK: %a12 = trunc i32 %a24 to i16
; CHECK-NOT: and
  %a12 = trunc i24 %a24 to i12
  ret void
}

; CHECK: @icmpsigned
define void @icmpsigned(i32 %a) {
  %shl = trunc i32 %a to i24
; CHECK: %shl.getsign = shl i32 %shl, 8
; CHECK-NEXT: %shl.signed = ashr i32 %shl.getsign, 8
; CHECK-NEXT: %cmp = icmp slt i32 %shl.signed, -2
  %cmp = icmp slt i24 %shl, -2
  ret void
}

; Bitcasts are left unchanged.
%struct.ints = type { i32, i32 }
; CHECK: @bc1
; CHECK-NEXT: %bc1 = bitcast i32* %a to i40*
; CHECK-NEXT: %bc2 = bitcast i40* %bc1 to i32*
; CHECK-NEXT: %bc3 = bitcast %struct.ints* null to i40*
; CHECK-NEXT: %bc4 = bitcast i40* %bc1 to %struct.ints*
define i32* @bc1(i32* %a) {
  %bc1 = bitcast i32* %a to i40*
  %bc2 = bitcast i40* %bc1 to i32*
  %bc3 = bitcast %struct.ints* null to i40*
  %bc4 = bitcast i40* %bc1 to %struct.ints*
  ret i32* %bc2
}

; CHECK: zext i32 %a to i64
; CHECK: and i64 %a40, 255
define void @and1(i32 %a) {
  %a40 = zext i32 %a to i40
  %and = and i40 %a40, 255
  ret void
}

; CHECK: @andi3
define void @andi3(i8 %a) {
  %a3 = trunc i8 %a to i3
; CHECK: and i8 %a3, 2
  %and = and i3 %a3, 2
  ret void
}

; CHECK: @ori7
define void @ori7(i8 %a, i8 %b) {
  %a7 = trunc i8 %a to i7
  %b7 = trunc i8 %b to i7
; CHECK: %or = or i8 %a7, %b7
  %or = or i7 %a7, %b7
  ret void
}

; CHECK: @add1
define void @add1(i16 %a) {
; CHECK-NEXT: %a24 = sext i16 %a to i32
  %a24 = sext i16 %a to i24
; CHECK-NEXT: %sum = add i32 %a24, 16777214
  %sum = add i24 %a24, -2
; CHECK-NEXT: %sumnsw = add nsw i32 %a24, 16777214
  %sumnsw = add nsw i24 %a24, -2
; CHECK-NEXT: %sumnuw = add nuw i32 %a24, 16777214
  %sumnuw = add nuw i24 %a24, -2
; CHECK-NEXT: %sumnw = add nuw nsw i32 %a24, 16777214
  %sumnw = add nuw nsw i24 %a24, -2
  ret void
}

; CHECK: @mul1
define void @mul1(i32 %a, i32 %b) {
; CHECK-NEXT: %a33 = sext i32 %a to i64
  %a33 = sext i32 %a to i33
; CHECK-NEXT: %b33 = sext i32 %b to i64
  %b33 = sext i32 %b to i33
; CHECK-NEXT: %product = mul i64 %a33, %b33
  %product = mul i33 %a33, %b33
; CHECK-NEXT: %prodnw = mul nuw nsw i64 %a33, %b33
  %prodnw = mul nuw nsw i33 %a33, %b33
  ret void
}

; CHECK: @shl1
define void @shl1(i16 %a) {
  %a24 = zext i16 %a to i24
; CHECK: %ashl = shl i32 %a24, 5
  %ashl = shl i24 %a24, 5

; CHECK-NEXT: %ashl2 = shl i32 %a24, 1
  %ashl2 = shl i24 %a24, 4278190081 ;0xFF000001

  %b24 = zext i16 %a to i24
; CHECK: %b24.clear = and i32 %b24, 16777215
; CHECK-NEXT: %bshl = shl i32 %a24, %b24.clear
  %bshl = shl i24 %a24, %b24
  ret void
}

; CHECK: @shlnuw
define void @shlnuw(i16 %a) {
  %a12 = trunc i16 %a to i12
; CHECK: %ashl = shl nuw i16 %a12, 5
  %ashl = shl nuw i12 %a12, 5
  ret void
}

; CHECK: @lshr1
define void @lshr1(i16 %a) {
  %a24 = zext i16 %a to i24
; CHECK: %a24.clear = and i32 %a24, 16777215
; CHECK-NEXT: %b = lshr i32 %a24.clear, 20
  %b = lshr i24 %a24, 20
; CHECK-NEXT: %a24.clear1 = and i32 %a24, 16777215
; CHECK-NEXT: %c = lshr i32 %a24.clear1, 5
  %c = lshr i24 %a24, 5

  %b24 = zext i16 %a to i24
  %d = lshr i24 %a24, %b24
; CHECK: %a24.clear2 = and i32 %a24, 16777215
; CHECK-NEXT: %b24.clear = and i32 %b24, 16777215
; CHECK-NEXT: %d = lshr i32 %a24.clear2, %b24.clear
  ret void
}

; CHECK: @ashr1
define void @ashr1(i16 %a) {
  %a24 = sext i16 %a to i24
; CHECK: %a24.getsign = shl i32 %a24, 8
; CHECK-NEXT: %b24 = ashr i32 %a24.getsign, 19
  %b24 = ashr i24 %a24, 11
; CHECK-NEXT: %a24.getsign1 = shl i32 %a24, 8
; CHECK-NEXT: %b24.clear = and i32 %b24, 16777215
; CHECK-NEXT: %a24.shamt = add i32 %b24.clear, 8
; CHECK-NEXT: %c = ashr i32 %a24.getsign1, %a24.shamt
  %c = ashr i24 %a24, %b24
  ret void
}

; CHECK: @udiv1
define void @udiv1(i32 %a, i32 %b) {
; CHECK-NEXT: %a33 = zext i32 %a to i64
  %a33 = zext i32 %a to i33
; CHECK-NEXT: %b33 = zext i32 %b to i64
  %b33 = zext i32 %b to i33
; CHECK-NEXT: %a33.clear = and i64 %a33, 8589934591
; CHECK-NEXT: %b33.clear = and i64 %b33, 8589934591
; CHECK-NEXT: %result = udiv i64 %a33.clear, %b33.clear
  %result = udiv i33 %a33, %b33
  ret void
}

; CHECK: @sdiv1
define void @sdiv1(i32 %a, i32 %b) {
; CHECK-NEXT: %a33 = sext i32 %a to i64
  %a33 = sext i32 %a to i33
; CHECK-NEXT: %b33 = sext i32 %b to i64
; CHECK-NEXT: %a33.getsign = shl i64 %a33, 31
; CHECK-NEXT: %a33.signed = ashr i64 %a33.getsign, 31
; CHECK-NEXT: %b33.getsign = shl i64 %b33, 31
; CHECK-NEXT: %b33.signed = ashr i64 %b33.getsign, 31
  %b33 = sext i32 %b to i33
; CHECK-NEXT: %result = sdiv i64 %a33.signed, %b33.signed
  %result = sdiv i33 %a33, %b33
  ret void
}

; CHECK: @urem1
define void @urem1(i32 %a, i32 %b) {
; CHECK-NEXT: %a33 = zext i32 %a to i64
  %a33 = zext i32 %a to i33
; CHECK-NEXT: %b33 = zext i32 %b to i64
; CHECK-NEXT: %a33.clear = and i64 %a33, 8589934591
; CHECK-NEXT: %b33.clear = and i64 %b33, 8589934591
  %b33 = zext i32 %b to i33
; CHECK-NEXT: %result = urem i64 %a33.clear, %b33.clear
  %result = urem i33 %a33, %b33
  ret void
}

; CHECK: @srem1
define void @srem1(i32 %a, i32 %b) {
; CHECK-NEXT: %a33 = sext i32 %a to i64
  %a33 = sext i32 %a to i33
; CHECK-NEXT: %b33 = sext i32 %b to i64
; CHECK-NEXT: %a33.getsign = shl i64 %a33, 31
; CHECK-NEXT: %a33.signed = ashr i64 %a33.getsign, 31
; CHECK-NEXT: %b33.getsign = shl i64 %b33, 31
; CHECK-NEXT: %b33.signed = ashr i64 %b33.getsign, 31
  %b33 = sext i32 %b to i33
; CHECK-NEXT: %result = srem i64 %a33.signed, %b33.signed
  %result = srem i33 %a33, %b33
  ret void
}

; CHECK: @phi_icmp
define void @phi_icmp(i32 %a) {
entry:
  br label %loop
loop:
; CHECK: %phi40 = phi i64 [ 1099511627774, %entry ], [ %phi40, %loop ]
  %phi40 = phi i40 [ -2, %entry ],  [ %phi40, %loop ]
; CHECK-NEXT: %phi40.clear = and i64 %phi40, 1099511627775
; CHECK-NEXT: %b = icmp eq i64 %phi40.clear, 1099511627775
  %b = icmp eq i40 %phi40, -1
; CHECK-NEXT: br i1 %b, label %loop, label %end
  br i1 %b, label %loop, label %end
end:
  ret void
}

; CHECK: @icmp_ult
define void @icmp_ult(i32 %a) {
  %a40 = zext i32 %a to i40
; CHECK: %a40.clear = and i64 %a40, 1099511627775
; CHECK-NEXT: %b = icmp ult i64 %a40.clear, 1099511627774
  %b = icmp ult i40 %a40, -2

; CHECK: %a40.clear1 = and i64 %a40, 1099511627775
; CHECK-NEXT: %b40.clear = and i64 %b40, 1099511627775
; CHECK-NEXT: %c = icmp ult i64 %a40.clear1, %b40.clear
  %b40 = zext i32 %a to i40
  %c = icmp ult i40 %a40, %b40
  ret void
}

; CHECK: @select1
define void @select1(i32 %a) {
  %a40 = zext i32 %a to i40
; CHECK: %s40 = select i1 true, i64 %a40, i64 1099511627775
  %s40 = select i1 true, i40 %a40, i40 -1
  ret void
}

; Allocas are left unchanged.
; CHECK: @alloca40
; CHECK: %a = alloca i40, align 8
define void @alloca40() {
  %a = alloca i40, align 8
  %b = bitcast i40* %a to i8*
  %c = load i8* %b
  ret void
}

; CHECK: @load24
; CHECK: %bc.loty = bitcast i24* %bc to i16*
; CHECK-NEXT: %load.lo = load i16* %bc.loty
; CHECK-NEXT: %load.lo.ext = zext i16 %load.lo to i32
; CHECK-NEXT: %bc.hi = getelementptr i16* %bc.loty, i32 1
; CHECK-NEXT: %bc.hity = bitcast i16* %bc.hi to i8*
; CHECK-NEXT: %load.hi = load i8* %bc.hity
; CHECK-NEXT: %load.hi.ext = zext i8 %load.hi to i32
; CHECK-NEXT: %load.hi.ext.sh = shl i32 %load.hi.ext, 16
; CHECK-NEXT: %load = or i32 %load.lo.ext, %load.hi.ext.sh
define void @load24(i8* %a) {
  %bc = bitcast i8* %a to i24*
  %load = load i24* %bc, align 8
  ret void
}

; CHECK: @load48
; CHECK: %bc.loty = bitcast i48* %bc to i32*
; CHECK-NEXT: %load.lo = load i32* %bc.loty
; CHECK-NEXT: %load.lo.ext = zext i32 %load.lo to i64
; CHECK-NEXT: %bc.hi = getelementptr i32* %bc.loty, i32 1
; CHECK-NEXT: %bc.hity = bitcast i32* %bc.hi to i16*
; CHECK-NEXT: %load.hi = load i16* %bc.hity
; CHECK-NEXT: %load.hi.ext = zext i16 %load.hi to i64
; CHECK-NEXT: %load.hi.ext.sh = shl i64 %load.hi.ext, 32
; CHECK-NEXT: %load = or i64 %load.lo.ext, %load.hi.ext.sh
define void @load48(i32* %a) {
  %bc = bitcast i32* %a to i48*
  %load = load i48* %bc, align 8
  ret void
}

; CHECK: @load56
; CHECK:  %bc = bitcast i32* %a to i56*
; CHECK-NEXT:  %bc.loty = bitcast i56* %bc to i32*
; CHECK-NEXT:  %load.lo = load i32* %bc.loty
; CHECK-NEXT:  %load.lo.ext = zext i32 %load.lo to i64
; CHECK-NEXT:  %bc.hi = getelementptr i32* %bc.loty, i32 1
; CHECK-NEXT:  %bc.hity = bitcast i32* %bc.hi to i24*
; CHECK-NEXT:  %bc.hity.loty = bitcast i24* %bc.hity to i16*
; CHECK-NEXT:  %load.hi.lo = load i16* %bc.hity.loty
; CHECK-NEXT:  %load.hi.lo.ext = zext i16 %load.hi.lo to i32
; CHECK-NEXT:  %bc.hity.hi = getelementptr i16* %bc.hity.loty, i32 1
; CHECK-NEXT:  %bc.hity.hity = bitcast i16* %bc.hity.hi to i8*
; CHECK-NEXT:  %load.hi.hi = load i8* %bc.hity.hity
; CHECK-NEXT:  %load.hi.hi.ext = zext i8 %load.hi.hi to i32
; CHECK-NEXT:  %load.hi.hi.ext.sh = shl i32 %load.hi.hi.ext, 16
; CHECK-NEXT:  %load.hi = or i32 %load.hi.lo.ext, %load.hi.hi.ext.sh
; CHECK-NEXT:  %load.hi.ext = zext i32 %load.hi to i64
; CHECK-NEXT:  %load.hi.ext.sh = shl i64 %load.hi.ext, 32
; CHECK-NEXT:  %load = or i64 %load.lo.ext, %load.hi.ext.sh
define void @load56(i32* %a) {
  %bc = bitcast i32* %a to i56*
  %load = load i56* %bc
  ret void
}

; CHECK: @store24
; CHECK: %b24 = zext i8 %b to i32
; CHECK-NEXT: %bc.loty = bitcast i24* %bc to i16*
; CHECK-NEXT: %b24.lo = trunc i32 %b24 to i16
; CHECK-NEXT: store i16 %b24.lo, i16* %bc.loty
; CHECK-NEXT: %b24.hi.sh = lshr i32 %b24, 16
; CHECK-NEXT: %bc.hi = getelementptr i16* %bc.loty, i32 1
; CHECK-NEXT: %b24.hi = trunc i32 %b24.hi.sh to i8
; CHECK-NEXT: %bc.hity = bitcast i16* %bc.hi to i8*
; CHECK-NEXT: store i8 %b24.hi, i8* %bc.hity
define void @store24(i8* %a, i8 %b) {
  %bc = bitcast i8* %a to i24*
  %b24 = zext i8 %b to i24
  store i24 %b24, i24* %bc
  ret void
}

; CHECK: @store56
; CHECK: %b56 = zext i8 %b to i64
; CHECK-NEXT: %bc.loty = bitcast i56* %bc to i32*
; CHECK-NEXT: %b56.lo = trunc i64 %b56 to i32
; CHECK-NEXT: store i32 %b56.lo, i32* %bc.loty
; CHECK-NEXT: %b56.hi.sh = lshr i64 %b56, 32
; CHECK-NEXT: %bc.hi = getelementptr i32* %bc.loty, i32 1
; CHECK-NEXT: %bc.hity = bitcast i32* %bc.hi to i24*
; CHECK-NEXT: %bc.hity.loty = bitcast i24* %bc.hity to i16*
; CHECK-NEXT: %b56.hi.sh.lo = trunc i64 %b56.hi.sh to i16
; CHECK-NEXT: store i16 %b56.hi.sh.lo, i16* %bc.hity.loty
; CHECK-NEXT: %b56.hi.sh.hi.sh = lshr i64 %b56.hi.sh, 16
; CHECK-NEXT: %bc.hity.hi = getelementptr i16* %bc.hity.loty, i32 1
; CHECK-NEXT: %b56.hi.sh.hi = trunc i64 %b56.hi.sh.hi.sh to i8
; CHECK-NEXT: %bc.hity.hity = bitcast i16* %bc.hity.hi to i8*
; CHECK-NEXT: store i8 %b56.hi.sh.hi, i8* %bc.hity.hity
define void @store56(i8* %a, i8 %b) {
  %bc = bitcast i8* %a to i56*
  %b56 = zext i8 %b to i56
  store i56 %b56, i56* %bc
  ret void
}

; CHECK: @undefoperand
; CHECK-NEXT: %a40 = zext i32 %a to i64
; CHECK-NEXT: %au = and i64 %a40, undef
define void @undefoperand(i32 %a) {
  %a40 = zext i32 %a to i40
  %au = and i40 %a40, undef
  ret void
}

; CHECK: @switch
; CHECK-NEXT: %a24 = zext i16 %a to i32
; CHECK-NEXT: %a24.clear = and i32 %a24, 16777215
; CHECK-NEXT: switch i32 %a24.clear, label %end [
; CHECK-NEXT: i32 0, label %if1
; CHECK-NEXT: i32 1, label %if2
define void @switch(i16 %a) {
  %a24 = zext i16 %a to i24
  switch i24 %a24, label %end [
    i24 0, label %if1
    i24 1, label %if2
  ]
if1:
  ret void
if2:
  ret void
end:
  ret void
}

<<<<<<< HEAD
; CHECK: @bigger_integers
; CHECK-NEXT: %q = bitcast i8* %p to i128*
; CHECK-NEXT: %q.loty = bitcast i128* %q to i64*
; CHECK-NEXT: %x.lo = load i64* %q.loty
; CHECK-NEXT: %x.lo.ext = zext i64 %x.lo to i128
; CHECK-NEXT: %q.hi = getelementptr i64* %q.loty, i32 1
; CHECK-NEXT: %q.hity.loty = bitcast i64* %q.hi to i32*
; CHECK-NEXT: %x.hi.lo = load i32* %q.hity.loty
; CHECK-NEXT: %x.hi.lo.ext = zext i32 %x.hi.lo to i64
; CHECK-NEXT: %q.hity.hi = getelementptr i32* %q.hity.loty, i32 1
; CHECK-NEXT: %q.hity.hity.loty = bitcast i32* %q.hity.hi to i16*
; CHECK-NEXT: %x.hi.hi.lo = load i16* %q.hity.hity.loty
; CHECK-NEXT: %x.hi.hi.lo.ext = zext i16 %x.hi.hi.lo to i32
; CHECK-NEXT: %q.hity.hity.hi = getelementptr i16* %q.hity.hity.loty, i32 1
; CHECK-NEXT: %q.hity.hity.hity = bitcast i16* %q.hity.hity.hi to i8*
; CHECK-NEXT: %x.hi.hi.hi = load i8* %q.hity.hity.hity
; CHECK-NEXT: %x.hi.hi.hi.ext = zext i8 %x.hi.hi.hi to i32
; CHECK-NEXT: %x.hi.hi.hi.ext.sh = shl i32 %x.hi.hi.hi.ext, 16
; CHECK-NEXT: %x.hi.hi = or i32 %x.hi.hi.lo.ext, %x.hi.hi.hi.ext.sh
; CHECK-NEXT: %x.hi.hi.ext = zext i32 %x.hi.hi to i64
; CHECK-NEXT: %x.hi.hi.ext.sh = shl i64 %x.hi.hi.ext, 32
; CHECK-NEXT: %x.hi = or i64 %x.hi.lo.ext, %x.hi.hi.ext.sh
; CHECK-NEXT: %x.hi.ext = zext i64 %x.hi to i128
; CHECK-NEXT: %x.hi.ext.sh = shl i128 %x.hi.ext, 64
; CHECK-NEXT: %x = or i128 %x.lo.ext, %x.hi.ext.sh
; CHECK-NEXT: %q.loty1 = bitcast i128* %q to i64*
; CHECK-NEXT: store i64 -5076944270305263616, i64* %q.loty1
; CHECK-NEXT: %q.hi2 = getelementptr i64* %q.loty1, i32 1
; CHECK-NEXT: %q.hity3.loty = bitcast i64* %q.hi2 to i32*
; CHECK-NEXT: store i32 1624466223, i32* %q.hity3.loty, align 1
; CHECK-NEXT: %q.hity3.hi = getelementptr i32* %q.hity3.loty, i32 1
; CHECK-NEXT: %q.hity3.hity.loty = bitcast i32* %q.hity3.hi to i16*
; CHECK-NEXT: store i16 3, i16* %q.hity3.hity.loty, align 1
; CHECK-NEXT: %q.hity3.hity.hi = getelementptr i16* %q.hity3.hity.loty, i32 1
; CHECK-NEXT: %q.hity3.hity.hity = bitcast i16* %q.hity3.hity.hi to i8*
; CHECK-NEXT: store i8 0, i8* %q.hity3.hity.hity
; CHECK-NEXT: %z = add i128 %x, 3
; CHECK-NEXT: %y = trunc i128 %z to i32
; CHECK-NEXT: ret i32 %y
define i32 @bigger_integers(i8* %p) {
  %q = bitcast i8* %p to i120*
  %x = load i120* %q
  store i120 267650600228229401496703205376, i120* %q
  %z = add i120 %x, 3
  %y = trunc i120 %z to i32
  ret i32 %y
=======

; The getelementptr here should be handled unchanged.
; CHECK: @pointer_to_array
; CHECK: %element_ptr = getelementptr [2 x i40]* %ptr, i32 0, i32 0
define void @pointer_to_array([2 x i40]* %ptr) {
  %element_ptr = getelementptr [2 x i40]* %ptr, i32 0, i32 0
  load i40* %element_ptr
  ret void
>>>>>>> fe90708c
}<|MERGE_RESOLUTION|>--- conflicted
+++ resolved
@@ -460,7 +460,16 @@
   ret void
 }
 
-<<<<<<< HEAD
+
+; The getelementptr here should be handled unchanged.
+; CHECK: @pointer_to_array
+; CHECK: %element_ptr = getelementptr [2 x i40]* %ptr, i32 0, i32 0
+define void @pointer_to_array([2 x i40]* %ptr) {
+  %element_ptr = getelementptr [2 x i40]* %ptr, i32 0, i32 0
+  load i40* %element_ptr
+  ret void
+}
+
 ; CHECK: @bigger_integers
 ; CHECK-NEXT: %q = bitcast i8* %p to i128*
 ; CHECK-NEXT: %q.loty = bitcast i128* %q to i64*
@@ -507,14 +516,4 @@
   %z = add i120 %x, 3
   %y = trunc i120 %z to i32
   ret i32 %y
-=======
-
-; The getelementptr here should be handled unchanged.
-; CHECK: @pointer_to_array
-; CHECK: %element_ptr = getelementptr [2 x i40]* %ptr, i32 0, i32 0
-define void @pointer_to_array([2 x i40]* %ptr) {
-  %element_ptr = getelementptr [2 x i40]* %ptr, i32 0, i32 0
-  load i40* %element_ptr
-  ret void
->>>>>>> fe90708c
 }